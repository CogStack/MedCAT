--- conflicted
+++ resolved
@@ -393,7 +393,6 @@
         cat = CAT.load_model_pack(os.path.join(save_dir_path.name, f"{full_model_pack_name}.zip"))
         self.assertEqual(cat.get_hash(), cat.config.version.id)
 
-<<<<<<< HEAD
     def test_print_stats(self):
         # based on current JSON
         EXP_FALSE_NEGATIVES = {'C0017168': 2, 'C0020538': 43, 'C0038454': 4, 'C0007787': 1, 'C0155626': 4, 'C0011860': 12,
@@ -429,7 +428,7 @@
         self.assertEqual(cui_f1, {})
         self.assertEqual(len(cui_counts), 136)
         self.assertEqual(len(examples), 3)
-=======
+
     def _assertNoLogs(self, logger: logging.Logger, level: int):
         if hasattr(self, 'assertNoLogs'):
             return self.assertNoLogs(logger=logger, level=level)
@@ -523,7 +522,6 @@
     def test_loading_model_pack_without_any_config_raises_exception(self):
         with self.assertRaises(ValueError):
             CAT.load_model_pack(self.temp_dir.name)
->>>>>>> 22e4aec3
 
 
 def _get_meta_cat(meta_cat_dir):
