import os
import unittest
from medcat.vocab import Vocab
from medcat.cdb import CDB
from medcat.cat import CAT


class CATTests(unittest.TestCase):

    @classmethod
    def setUpClass(cls) -> None:
        cls.cdb = CDB.load(os.path.join(os.path.dirname(os.path.realpath(__file__)), "..", "examples", "cdb.dat"))
        cls.vocab = Vocab.load(os.path.join(os.path.dirname(os.path.realpath(__file__)), "..", "examples", "vocab.dat"))
        cls.cdb.config.general["spacy_model"] = "en_core_sci_sm"
        cls.cdb.config.ner['min_name_len'] = 2
        cls.cdb.config.ner['upper_case_limit_len'] = 3
        cls.cdb.config.general['spell_check'] = True
        cls.cdb.config.linking['train_count_threshold'] = 10
        cls.cdb.config.linking['similarity_threshold'] = 0.3
        cls.cdb.config.linking['train'] = True
        cls.cdb.config.linking['disamb_length_limit'] = 5
        cls.cdb.config.general['full_unlink'] = True
        cls.undertest = CAT(cdb=cls.cdb, config=cls.cdb.config, vocab=cls.vocab)

    @classmethod
    def tearDownClass(cls) -> None:
        cls.undertest.destroy_pipe()

    def test_callable_with_single_text(self):
        text = "The dog is sitting outside the house."
        doc = self.undertest(text)
        self.assertEqual(text, doc.text)

    def test_callable_with_single_empty_text(self):
        self.assertIsNone(self.undertest(""))

    def test_callable_with_single_none_text(self):
        self.assertIsNone(self.undertest(None))

    def test_callable_with_multi_texts(self):
        texts = ["The dog is sitting outside the house.", "", None]
        docs = self.undertest(texts)
        self.assertEqual(3, len(docs))
        self.assertEqual(texts[0], docs[0].text)
        self.assertIsNone(docs[1])
        self.assertIsNone(docs[2])

    def test_callable_with_in_data(self):
        in_data = [
            (1, "The dog is sitting outside the house."),
            (2, "The dog is sitting outside the house.")
        ]
        docs = self.undertest(in_data)
        self.assertEqual(2, len(docs))
        self.assertEqual(in_data[0][1], docs[0].text)
        self.assertEqual(in_data[1][1], docs[1].text)

    @unittest.skip("WIP")
    def test_multiprocessing(self):
        in_data = [
            (1, "The dog is sitting outside the house."),
            (2, ""),
            (3, "The dog is sitting outside the house.")
        ]
        out = list(self.undertest.multiprocessing(in_data, nproc=1))
        self.assertEqual(3, len(out))
        self.assertEqual(1, out[0][0])
        self.assertEqual("The dog is sitting outside the house.", out[0][1]["text"])
        self.assertEqual(2, out[1][0])
        self.assertEqual("", out[1][1]["text"])
        self.assertEqual(3, out[2][0])
        self.assertEqual("The dog is sitting outside the house.", out[2][1]["text"])

    def test_multiprocessing_pipe(self):
        in_data = [
            (1, "The dog is sitting outside the house and second csv."),
            (2, "The dog is sitting outside the house."),
            (3, "The dog is sitting outside the house."),
        ]
<<<<<<< HEAD
        out = self.undertest.multiprocessing_pipe(in_data, nproc=2)
=======

        out = self.undertest.multiprocessing_pipe(in_data)
>>>>>>> dfc40b2b
        self.assertTrue(type(out) == list)
        self.assertEqual(3, len(out))
        self.assertEqual(1, out[0][0])
        self.assertEqual('second csv', out[0][1]['entities'][0]['source_value'])
        self.assertEqual(2, out[1][0])
        self.assertEqual({'entities': {}, 'tokens': [], 'text': "The dog is sitting outside the house."}, out[1][1])
        self.assertEqual(3, out[2][0])
        self.assertEqual({'entities': {}, 'tokens': [], 'text': "The dog is sitting outside the house."}, out[2][1])

    def test_multiprocessing_pipe_with_malformed_texts(self):
        in_data = [
            (1, "The dog is sitting outside the house."),
            (2, ""),
            (3, None),
        ]
        out = self.undertest.multiprocessing_pipe(in_data, nproc=1, batch_size=1)
        self.assertTrue(type(out) == list)
        self.assertEqual(3, len(out))
        self.assertEqual(1, out[0][0])
        self.assertEqual({'entities': {}, 'tokens': [], 'text': "The dog is sitting outside the house."}, out[0][1])
        self.assertEqual(2, out[1][0])
        self.assertIsNone(out[1][1])
        self.assertEqual(3, out[2][0])
        self.assertIsNone(out[2][1])

    def test_multiprocessing_pipe_return_dict(self):
        in_data = [
            (1, "The dog is sitting outside the house."),
            (2, "The dog is sitting outside the house."),
            (3, "The dog is sitting outside the house.")
        ]
        out = self.undertest.multiprocessing_pipe(in_data, nproc=2, return_dict=True)
        self.assertTrue(type(out) == dict)
        self.assertEqual(3, len(out))
        self.assertEqual({'entities': {}, 'tokens': [], 'text': "The dog is sitting outside the house."}, out[1])
        self.assertEqual({'entities': {}, 'tokens': [], 'text': "The dog is sitting outside the house."}, out[2])
        self.assertEqual({'entities': {}, 'tokens': [], 'text': "The dog is sitting outside the house."}, out[3])

    def test_train(self):
        self.undertest.cdb.print_stats()
        self.undertest.train(["The dog is not a house", "The house is not a dog"])
        self.undertest.cdb.print_stats()

    def test_get_entities(self):
        text = "The dog is sitting outside the house."
        out = self.undertest.get_entities(text)
        self.assertEqual({}, out["entities"])
        self.assertEqual([], out["tokens"])

    def test_get_entities_from_in_data(self):
        in_data = [(1, "The dog is sitting outside the house."), (2, ""), (3, "The dog is sitting outside the house.")]
        out = self.undertest.get_entities(in_data, n_process=2)
        self.assertEqual(3, len(out))

    def test_train_supervised(self):
        fp, fn, tp, p, r, f1, cui_counts, examples = self.undertest.train_supervised(os.path.join(os.path.dirname(__file__), "resources", "medcat_trainer_export.json"), nepochs=1)
        self.assertEqual({}, fp)
        self.assertEqual({}, fn)
        self.assertEqual({}, tp)
        self.assertEqual({}, p)
        self.assertEqual({}, r)
        self.assertEqual({}, f1)
        self.assertEqual({}, cui_counts)
        self.assertEqual({}, examples)

    def test_no_error_handling_on_none_input(self):
        out = self.undertest.get_entities(None)
        self.assertEqual({}, out["entities"])
        self.assertEqual([], out["tokens"])

    def test_no_error_handling_on_empty_string_input(self):
        out = self.undertest.get_entities("")
        self.assertEqual({}, out["entities"])
        self.assertEqual([], out["tokens"])

    def test_no_raise_on_single_process_with_none(self):
        out = self.undertest.get_entities(["The dog is sitting outside the house.", None, "The dog is sitting outside the house."], n_process=1, batch_size=2)
        self.assertEqual(3, len(out))
        self.assertEqual({}, out[0]["entities"])
        self.assertEqual([], out[0]["tokens"])
        self.assertEqual({}, out[1]["entities"])
        self.assertEqual([], out[1]["tokens"])
        self.assertEqual({}, out[2]["entities"])
        self.assertEqual([], out[2]["tokens"])

    def test_no_raise_on_single_process_with_empty_string(self):
        out = self.undertest.get_entities(["The dog is sitting outside the house.", "", "The dog is sitting outside the house."], n_process=1, batch_size=2)
        self.assertEqual(3, len(out))
        self.assertEqual({}, out[0]["entities"])
        self.assertEqual([], out[0]["tokens"])
        self.assertEqual({}, out[1]["entities"])
        self.assertEqual([], out[1]["tokens"])
        self.assertEqual({}, out[2]["entities"])
        self.assertEqual([], out[2]["tokens"])

    def test_error_handling_multi_processes(self):
        out = self.undertest.get_entities([(1, "The dog is sitting outside the house."),
                                           (2, "The dog is sitting outside the house."),
                                           (3, "The dog is sitting outside the house."),
                                           (4, None),
                                           (5, None)], n_process=2, batch_size=2)
        self.assertEqual(5, len(out))
        self.assertEqual({}, out[0]["entities"])
        self.assertEqual([], out[0]["tokens"])
        self.assertEqual("The dog is sitting outside the house.", out[0]["text"])
        self.assertEqual({}, out[1]["entities"])
        self.assertEqual([], out[1]["tokens"])
        self.assertEqual("The dog is sitting outside the house.", out[1]["text"])
        self.assertEqual({}, out[2]["entities"])
        self.assertEqual([], out[2]["tokens"])
        self.assertEqual("The dog is sitting outside the house.", out[2]["text"])
        self.assertEqual({}, out[3]["entities"])
        self.assertEqual([], out[3]["tokens"])
        self.assertFalse(hasattr(out[2], "text"))
        self.assertEqual({}, out[4]["entities"])
        self.assertEqual([], out[4]["tokens"])
        self.assertFalse(hasattr(out[4], "text"))


if __name__ == '__main__':
    unittest.main()<|MERGE_RESOLUTION|>--- conflicted
+++ resolved
@@ -77,12 +77,7 @@
             (2, "The dog is sitting outside the house."),
             (3, "The dog is sitting outside the house."),
         ]
-<<<<<<< HEAD
         out = self.undertest.multiprocessing_pipe(in_data, nproc=2)
-=======
-
-        out = self.undertest.multiprocessing_pipe(in_data)
->>>>>>> dfc40b2b
         self.assertTrue(type(out) == list)
         self.assertEqual(3, len(out))
         self.assertEqual(1, out[0][0])
