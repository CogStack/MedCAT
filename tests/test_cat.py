--- conflicted
+++ resolved
@@ -74,40 +74,25 @@
     ]
 
     def test_multiprocessing(self):
-<<<<<<< HEAD
-        in_data = self.in_data_mp
-        self._helper_mp(in_data)
-    
-    def _helper_mp(self, in_data):
-        out = self.undertest.multiprocessing_batch_char_size(in_data, nproc=1)
-=======
-        self.assert_mp_works()
-
-    def assert_mp_works(self, **kwargs):
-        in_data = [
-            (1, "The dog is sitting outside the house and second csv."),
-            (2, ""),
-            (3, None)
-        ]
+        self.assert_mp_works(self.in_data_mp)
+
+    def assert_mp_works(self, in_data, **kwargs):
         out = self.undertest.multiprocessing_batch_char_size(in_data, nproc=1, **kwargs)
->>>>>>> 8c107d62
 
         self.assertEqual(3, len(out))
         self.assertEqual(1, len(out[1]['entities']))
         self.assertEqual(0, len(out[2]['entities']))
         self.assertEqual(0, len(out[3]['entities']))
 
-<<<<<<< HEAD
     def test_multiprocessing_with_generator(self):
         # NOTE: generators won't have full use of 
         #       the same progress bar functionality
         #       but we're still hoping they would work in general
         in_generator = (part for part in self.in_data_mp)
-        self._helper_mp(in_generator)
-
-=======
+        self.assert_mp_works(in_generator)
+
     def test_multiprocessing_works_min_memory_size(self):
-        self.assert_mp_works(min_free_memory_size="1GB")
+        self.assert_mp_works(self.in_data_mp, min_free_memory_size="1GB")
 
     def test_mp_fails_incorrect_min_mem(self):
         in_data = [(nr, f"nr:{nr}") for nr in range(4)]
@@ -148,7 +133,6 @@
         with self._assert_logs_in_temp_file(cat_logger):
             self.undertest.multiprocessing_batch_char_size(in_data, nproc=2, batch_size_chars=10,
                                                            min_free_memory=1.0)
->>>>>>> 8c107d62
 
     def test_multiprocessing_pipe(self):
         in_data = [
