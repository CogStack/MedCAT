from medcat.config import Config
from medcat.utils.saving.coding import default_hook, CustomDelegatingEncoder
from medcat.utils import config_utils
from medcat import config as main_config
from medcat import config_meta_cat
from medcat import config_transformers_ner
from medcat import config_rel_cat
import json
import os
<<<<<<< HEAD
from copy import deepcopy
=======
>>>>>>> 03c68817

import unittest

OLD_STYLE_DICT = {'py/object': 'medcat.config.VersionInfo',
                  'py/state': {
                      '__dict__': {
                          'history': ['0c0de303b6dc0020',],
                          'meta_cats': [],
                          'cdb_info': {
                              'Number of concepts': 785910,
                              'Number of names': 2480049,
                              'Number of concepts that received training': 378746,
                              'Number of seen training examples in total': 1863973060,
                              'Average training examples per concept': {
                                  'py/reduce': [{'py/function': 'numpy.core.multiarray.scalar'},]
                                  }
                              },
                          'performance': {'ner': {}, 'meta': {}},
                          'description': 'No description',
                          'id': 'ff4f4e00bc97de58',
                          'last_modified': '26 April 2024',
                          'location': None,
                          'ontology': ['ONTOLOGY1'],
                          'medcat_version': '1.10.2'
                          },
                      '__fields_set__': {
                          'py/set': ['id', 'ontology', 'description', 'history',
                                     'location', 'medcat_version', 'last_modified',
                                     'meta_cats', 'cdb_info', 'performance']
                                     },
                      '__private_attribute_values__': {}
                    }
                 }


NEW_STYLE_DICT = json.loads(json.dumps(Config().asdict(), cls=CustomDelegatingEncoder.def_inst),
                            object_hook=default_hook)


class ConfigUtilsTests(unittest.TestCase):

    def test_identifies_old_style_dict(self):
        self.assertTrue(config_utils.is_old_type_config_dict(OLD_STYLE_DICT))

    def test_identifies_new_style_dict(self):
        self.assertFalse(config_utils.is_old_type_config_dict(NEW_STYLE_DICT))


<<<<<<< HEAD
class ConfigRemapperGeneralTests(unittest.TestCase):
    ORIG_DICT = {'a': {'a1': 1, 'a2': 2}, 'b': {'b1': 3, 'b2': 4, 'b4': 5}}
    ORIG_DICT_MISSING1 = {'a': {'a2': 2}, 'b': {'b1': 3, 'b2': 4, 'b4': 5}}
    EXAMPLE_MAPPINGS = {'c': {'a1_from_a': 'a.a1', 'b2_from_b': 'b.b2', 'b4_from_b': 'b.b4'}}
    EXPECTED_OUT = {'a': {'a2': 2}, 'b': {'b1': 3}, 'c': {'a1_from_a': 1, 'b2_from_b': 4, 'b4_from_b': 5}}
    EXPECTED_NEW = {'c': {'a1_from_a': 1, 'b2_from_b': 4, 'b4_from_b': 5}}

    @property
    def orig_dict(self):
        return deepcopy(self.ORIG_DICT)

    @property
    def orig_dict_missting1(self):
        return deepcopy(self.ORIG_DICT_MISSING1)

    def test_remapping_works(self):
        got = config_utils.remap_nested_dict(self.orig_dict, self.EXAMPLE_MAPPINGS)
        self.assertEqual(got, self.EXPECTED_OUT)

    def test_remapping_into_new_works(self):
        got = config_utils.remap_nested_dict(self.orig_dict, self.EXAMPLE_MAPPINGS, in_place=False)
        self.assertEqual(got, self.EXPECTED_NEW)

    def test_missing_ignored(self):
        # 'a1' not in orig, so now not in got['c']
        got = config_utils.remap_nested_dict(self.orig_dict_missting1, self.EXAMPLE_MAPPINGS)
        c = got['c']
        self.assertNotIn('a1_from_a', c)


class ConfigRemapWithConfigTests(unittest.TestCase):
    CONFIG_JSON_PATH = os.path.join(
        os.path.dirname(__file__), "..", "resources", "pre_change_config.json"
    )
    EXPECTED_SPACY_MODEL = "no_such_spacy_model"

    @classmethod
    def setUpClass(cls) -> None:
        cls.config: main_config.Config = main_config.Config.load(cls.CONFIG_JSON_PATH)

    def test_gets_correct_spacy(self):
        self.assertEqual(self.config.pre_load.spacy_model, self.EXPECTED_SPACY_MODEL)

    def test_does_not_have_spacy_in_old_path(self):
        self.assertFalse(hasattr(self.config.general, "spacy_model"))


class ConfigRemapWithMetaCATConfigTests(unittest.TestCase):
    CONFIG_JSON_PATH = os.path.join(
        os.path.dirname(__file__), "..", "resources", "pre_change_meta_cat_config.json"
    )
    EXPECTED_SEED = -130

    @classmethod
    def setUpClass(cls) -> None:
        cls.config: config_meta_cat.ConfigMetaCAT = config_meta_cat.ConfigMetaCAT.load(cls.CONFIG_JSON_PATH)

    def test_gets_correct_spacy(self):
        self.assertEqual(self.config.pre_load.seed, self.EXPECTED_SEED)

    def test_does_not_have_spacy_in_old_path(self):
        self.assertFalse(hasattr(self.config.general, "seed"))

    def test_converted_old_config_same_as_new_config(self):
        new_config = config_meta_cat.ConfigMetaCAT()
        new_config.pre_load.seed = self.EXPECTED_SEED
        self.assertEqual(self.config, new_config)


class ConfigRemapWithTNERConfigTests(unittest.TestCase):
    CONFIG_JSON_PATH = os.path.join(
        os.path.dirname(__file__), "..", "resources", "pre_change_tner_config.json"
    )
    EXPECTED_SEED = -103

    @classmethod
    def setUpClass(cls) -> None:
        cls.config: config_transformers_ner.ConfigTransformersNER = config_transformers_ner.ConfigTransformersNER.load(cls.CONFIG_JSON_PATH)

    def test_gets_correct_spacy(self):
        self.assertEqual(self.config.pre_load.seed, self.EXPECTED_SEED)

    def test_does_not_have_spacy_in_old_path(self):
        self.assertFalse(hasattr(self.config.general, "seed"))



class ConfigRemapWithRelCATConfigTests(unittest.TestCase):
    CONFIG_JSON_PATH = os.path.join(
        os.path.dirname(__file__), "..", "resources", "pre_change_rel_cat_config.json"
    )
    EXPECTED_SEED = -113

    @classmethod
    def setUpClass(cls) -> None:
        cls.config: config_rel_cat.ConfigRelCAT = config_rel_cat.ConfigRelCAT.load(cls.CONFIG_JSON_PATH)

    def test_gets_correct_spacy(self):
        self.assertEqual(self.config.pre_load.seed, self.EXPECTED_SEED)

    def test_does_not_have_spacy_in_old_path(self):
        self.assertFalse(hasattr(self.config.general, "seed"))
=======
class OldFormatJsonTests(unittest.TestCase):

    def assert_knows_old_format(self, file_path: str):
        with open(file_path) as f:
            d = json.load(f)
        self.assertTrue(config_utils.is_old_type_config_dict(d))


class OldConfigLoadTests(OldFormatJsonTests):
    JSON_PICKLE_FILE_PATH = os.path.join(
        os.path.dirname(__file__), "..", "resources", "jsonpickle_config.json"
    )
    EXPECTED_VERSION_HISTORY = ['0c0de303b6dc0020',]

    def test_knows_is_old_format(self):
        self.assert_knows_old_format(self.JSON_PICKLE_FILE_PATH)

    def test_loads_old_style_correctly(self):
        cnf: main_config.Config = main_config.Config.load(self.JSON_PICKLE_FILE_PATH)
        self.assertEqual(cnf.version.history, self.EXPECTED_VERSION_HISTORY)


class MetaCATConfigTests(OldFormatJsonTests):
    META_CAT_OLD_PATH = os.path.join(
        os.path.dirname(__file__), "..", "resources", "jsonpickle_meta_cat_config.json"
    )
    EXPECTED_TARGET = -100
    TARGET_CLASS = config_meta_cat.ConfigMetaCAT

    @classmethod
    def get_target(cls, cnf):
        return cnf.general.seed

    def test_knows_is_old_format(self):
        self.assert_knows_old_format(self.META_CAT_OLD_PATH)

    def test_can_load_old_format_correctly(self):
        cnf = self.TARGET_CLASS.load(self.META_CAT_OLD_PATH)
        self.assertIsInstance(cnf, self.TARGET_CLASS)
        self.assertEqual(self.get_target(cnf), self.EXPECTED_TARGET)


class TNERCATConfigTests(MetaCATConfigTests):
    META_CAT_OLD_PATH = os.path.join(
        os.path.dirname(__file__), "..", "resources", "jsonpickle_tner_config.json"
    )
    EXPECTED_TARGET = -100
    TARGET_CLASS = config_transformers_ner.ConfigTransformersNER

    @classmethod
    def get_target(cls, cnf):
        return cnf.general.pipe_batch_size_in_chars


class RelCATConfigTests(MetaCATConfigTests):
    META_CAT_OLD_PATH = os.path.join(
        os.path.dirname(__file__), "..", "resources", "jsonpickle_rel_cat_config.json"
    )
    EXPECTED_TARGET = 100_000
    TARGET_CLASS = config_rel_cat.ConfigRelCAT

    @classmethod
    def get_target(cls, cnf):
        return cnf.train.lr
>>>>>>> 03c68817
<|MERGE_RESOLUTION|>--- conflicted
+++ resolved
@@ -7,10 +7,7 @@
 from medcat import config_rel_cat
 import json
 import os
-<<<<<<< HEAD
 from copy import deepcopy
-=======
->>>>>>> 03c68817
 
 import unittest
 
@@ -59,7 +56,6 @@
         self.assertFalse(config_utils.is_old_type_config_dict(NEW_STYLE_DICT))
 
 
-<<<<<<< HEAD
 class ConfigRemapperGeneralTests(unittest.TestCase):
     ORIG_DICT = {'a': {'a1': 1, 'a2': 2}, 'b': {'b1': 3, 'b2': 4, 'b4': 5}}
     ORIG_DICT_MISSING1 = {'a': {'a2': 2}, 'b': {'b1': 3, 'b2': 4, 'b4': 5}}
@@ -162,7 +158,8 @@
 
     def test_does_not_have_spacy_in_old_path(self):
         self.assertFalse(hasattr(self.config.general, "seed"))
-=======
+
+
 class OldFormatJsonTests(unittest.TestCase):
 
     def assert_knows_old_format(self, file_path: str):
@@ -186,7 +183,7 @@
 
 
 class MetaCATConfigTests(OldFormatJsonTests):
-    META_CAT_OLD_PATH = os.path.join(
+    TARGET_PATH = os.path.join(
         os.path.dirname(__file__), "..", "resources", "jsonpickle_meta_cat_config.json"
     )
     EXPECTED_TARGET = -100
@@ -194,19 +191,19 @@
 
     @classmethod
     def get_target(cls, cnf):
-        return cnf.general.seed
+        return cnf.pre_load.seed
 
     def test_knows_is_old_format(self):
-        self.assert_knows_old_format(self.META_CAT_OLD_PATH)
+        self.assert_knows_old_format(self.TARGET_PATH)
 
     def test_can_load_old_format_correctly(self):
-        cnf = self.TARGET_CLASS.load(self.META_CAT_OLD_PATH)
+        cnf = self.TARGET_CLASS.load(self.TARGET_PATH)
         self.assertIsInstance(cnf, self.TARGET_CLASS)
         self.assertEqual(self.get_target(cnf), self.EXPECTED_TARGET)
 
 
 class TNERCATConfigTests(MetaCATConfigTests):
-    META_CAT_OLD_PATH = os.path.join(
+    TARGET_PATH = os.path.join(
         os.path.dirname(__file__), "..", "resources", "jsonpickle_tner_config.json"
     )
     EXPECTED_TARGET = -100
@@ -218,7 +215,7 @@
 
 
 class RelCATConfigTests(MetaCATConfigTests):
-    META_CAT_OLD_PATH = os.path.join(
+    TARGET_PATH = os.path.join(
         os.path.dirname(__file__), "..", "resources", "jsonpickle_rel_cat_config.json"
     )
     EXPECTED_TARGET = 100_000
@@ -226,5 +223,4 @@
 
     @classmethod
     def get_target(cls, cnf):
-        return cnf.train.lr
->>>>>>> 03c68817
+        return cnf.train.lr