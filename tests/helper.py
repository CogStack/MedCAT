import os
import requests
import unittest

import numpy as np

from medcat.vocab import Vocab


class AsyncMock(unittest.mock.MagicMock):
    async def __call__(self, *args, **kwargs):
        return super().__call__(*args, **kwargs)


ERROR_503 = b"""<!DOCTYPE HTML PUBLIC "-//IETF//DTD HTML 2.0//EN">
<html><head>
<title>503 Service Unavailable</title>
</head><body>
<h1>Service Unavailable</h1>
<p>The server is temporarily unable to service your
request due to maintenance downtime or capacity
problems. Please try again later.</p>
</body></html>
"""

SIMPLE_WORDS = """house	34444	 0.3232 0.123213 1.231231
dog	14444	0.76762 0.76767 1.45454"""


def generate_simple_vocab():
    v = Vocab()
    # v.add_words()
    for line in SIMPLE_WORDS.split('\n'):
        parts = line.split("\t")
        word = parts[0]
        cnt = int(parts[1].strip())
        vec = None
        if len(parts) == 3:
            vec = np.array([float(x) for x in parts[2].strip().split(" ")])

        v.add_word(word, cnt, vec, replace=True)
    v.make_unigram_table()
    return v


class VocabDownloader:
    url = 'https://medcat.rosalind.kcl.ac.uk/media/vocab.dat'
    vocab_path = "./tmp_vocab.dat"
    _has_simple = False

    def is_valid(self):
        with open(self.vocab_path, 'rb') as f:
            content = f.read()
        if content == ERROR_503:
            return False
        v = Vocab.load(self.vocab_path)
        if len(v.vocab) == 2:  # simple one
            self._has_simple = True
            return False
        return True

    def check_or_download(self):
        if os.path.exists(self.vocab_path) and self.is_valid():
            return
        tmp = requests.get(self.url)
        if tmp.content == ERROR_503:
            print('Rosalind server unavailable')
            if self._has_simple:
<<<<<<< HEAD
                print('Local simple vocab already presetn')
=======
                print('Local simple vocab already present')
>>>>>>> 4c72cc63
                return
            print('Generating local simple vocab instead')
            v = generate_simple_vocab()
            v.save(self.vocab_path)
            return
        with open(self.vocab_path, 'wb') as f:
            f.write(tmp.content)<|MERGE_RESOLUTION|>--- conflicted
+++ resolved
@@ -66,11 +66,7 @@
         if tmp.content == ERROR_503:
             print('Rosalind server unavailable')
             if self._has_simple:
-<<<<<<< HEAD
-                print('Local simple vocab already presetn')
-=======
                 print('Local simple vocab already present')
->>>>>>> 4c72cc63
                 return
             print('Generating local simple vocab instead')
             v = generate_simple_vocab()
