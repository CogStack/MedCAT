--- conflicted
+++ resolved
@@ -32,13 +32,9 @@
 
 `pip install https://s3-us-west-2.amazonaws.com/ai2-s2-scispacy/releases/v0.3.0/en_core_sci_md-0.3.0.tar.gz`
 
-<<<<<<< HEAD
-3. Download the Vocabulary and CDB from the Models section below
-=======
 `pip install https://s3-us-west-2.amazonaws.com/ai2-s2-scispacy/releases/v0.3.0/en_core_sci_lg-0.3.0.tar.gz`
 
 3. Downlad the Vocabulary and CDB from the Models section bellow
->>>>>>> 3aa9b9b1
 
 4. Quickstart:
 ```python
@@ -106,38 +102,7 @@
 that data is not publicaly available.)
 
 ### SNOMED-CT and UMLS
-If you have access to UMLS or SNOMED-CT and can provide some proof (a screenshot of the [UMLS profile page](https://uts.nlm.nih.gov//uts.html#profile) is perfect, feel free to redact all information you do not want to share), contact us - we are happy to share the pre-built CDB and Vocab for those databases.
-
-Alternatively, you can build the CDBs for scratch from source data. We have used the below steps to build UMLS and SNOMED-CT (UK) for our experiments
-
-#### Building Concept Databases from Scratch
-We provide details to build both UMLS and SNOMED-CT concept databases. In both cases CSV files containing the source
-data with required columns (column descriptions are provided in the [tutorial](https://colab.research.google.com/drive/1nz2zMDQ3QrlTgpW7FfGaXeV1ZAtZeOe2#scrollTo=ptRmHln9k7hG). 
-Given the CSV files the [prepare_cdb.py](https://github.com/CogStack/MedCAT/blob/master/medcat/prepare_cdb.py) script can be used to build a CDB.
- 
-##### Building a UMLS Concept Database
-The UMLS can be downloaded from https://www.nlm.nih.gov/research/umls/index.html in the 
-Rich Release Format (RRF). To make subsetting and filtering easier we import UMLS RRF into a PostgreSQL database 
-(scripts available at [here](https://github.com/w-is-h/umls)).
-
-Once the data is in the database we can use the following SQL script to download the CSV files containing all concepts 
-that will form our CDB.
-
-```
-# Selecting concepts for all the Ontologies that are used
-SELECT DISTINCT umls.mrconso.cui, str, mrconso.sab, mrconso.tty, tui, sty, def 
-FROM umls.mrconso 
-    LEFT OUTER JOIN umls.mrsty ON umls.mrsty.cui = umls.mrconso.cui 
-    LEFT OUTER JOIN umls.mrdef ON umls.mrconso.cui = umls.mrdef.cui
-WHERE lat='ENG'
-```
-
-##### Building a SNOMED-CT Concept Database
-We use the SNOMED-CT data provided by the NHS TRUD service [https://isd.digital.nhs.uk/trud3/user/guest/group/0/pack/26](https://isd.digital.nhs.uk/trud3/user/guest/group/0/pack/26). 
-This release combines the International and UK specific concepts into a set of assets that can be parsed and loaded 
-into a MedCAT CDB. We provide scripts for parsing the various release files and load into a MedCAT CDB instance. 
-We provide further scripts to load accompanying SNOMED-CT Drug extension and clinical coding data 
-(ICD / OPCS terminologies) also from the NHS TRUD service. Scripts are available at: [https://github.com/tomolopolis/SNOMED-CT_Analysis](https://github.com/tomolopolis/SNOMED-CT_Analysis) 
+If you have access to UMLS or SNOMED-CT and can provide some proof (a screenshot of the [UMLS profile page](https://uts.nlm.nih.gov//uts.html#profile) is perfect, feel free to redact all information you do not want to share), contact us - we are happy to share the pre-built CDB and Vocab for those databases. 
 
 
 ## Acknowledgement
