--- conflicted
+++ resolved
@@ -1,9 +1,6 @@
 import spacy
-<<<<<<< HEAD
 import multiprocessing as mp
-=======
 import gc
->>>>>>> 5ea95854
 from spacy.tokens import Token, Doc, Span
 from spacy.language import Language
 from medcat.utils.normalizers import TokenNormalizer
@@ -101,7 +98,6 @@
         #of {category_name: value, ...}
         Span.set_extension('meta_anns', default=None, force=True)
 
-<<<<<<< HEAD
     def batch_process(self, texts: List[str], n_process: Optional[int] = None, batch_size: Optional[int] = None):
         r''' Batch process a list of texts.
 
@@ -117,14 +113,6 @@
         batch_size = batch_size if batch_size is not None else 1000
         return self.nlp.pipe(texts, n_process=n_process, batch_size=batch_size)
 
-    def __call__(self, text: Union[str, List[str]]) -> Union[Doc, List[Doc]]:
-        if isinstance(text, str):
-            return self.nlp(text)
-        elif isinstance(text, list):
-            return self.batch_process(text)
-        else:
-            raise ValueError("The input text should be either a string or a list of strings")
-=======
     def force_remove(self, component_name):
         try:
             self.nlp.remove_pipe(component_name)
@@ -135,6 +123,10 @@
         del self.nlp
         gc.collect()
 
-    def __call__(self, text):
-        return self.nlp(text)
->>>>>>> 5ea95854
+    def __call__(self, text: Union[str, List[str]]) -> Union[Doc, List[Doc]]:
+        if isinstance(text, str):
+            return self.nlp(text)
+        elif isinstance(text, list):
+            return self.batch_process(text)
+        else:
+            raise ValueError("The input text should be either a string or a list of strings")