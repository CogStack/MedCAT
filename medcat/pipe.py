--- conflicted
+++ resolved
@@ -41,8 +41,11 @@
     """
 
     def __init__(self, tokenizer: Tokenizer, config: Config) -> None:
-<<<<<<< HEAD
-=======
+        if config.preprocessing.stopwords is not None:
+            lang = config.general.spacy_model.split('_', 1)[0]
+            print("(stopwords) LANG", lang)
+            cls = spacy.util.get_lang_class(lang)
+            cls.Defaults.stop_words = set(config.preprocessing.stopwords)
         try:
             self._nlp = self._init_nlp(config)
         except Exception as e:
@@ -59,12 +62,6 @@
             # medcat.utils.normalizers.TokenNormalizer.__init__
             config.general.spacy_model = DEFAULT_SPACY_MODEL
             self._nlp = self._init_nlp(config)
->>>>>>> 22e22550
-        if config.preprocessing.stopwords is not None:
-            lang = config.general.spacy_model.split('_', 1)[0]
-            cls = spacy.util.get_lang_class(lang)
-            cls.Defaults.stop_words = set(config.preprocessing.stopwords)
-        self._nlp = spacy.load(config.general.spacy_model, disable=config.general.spacy_disabled_components)
         self._nlp.tokenizer = tokenizer(self._nlp, config)
         # Set max document length
         self._nlp.max_length = config.preprocessing.max_document_length
@@ -265,6 +262,7 @@
 
     def __call__(self, text: Union[str, Iterable[str]]) -> Union[Doc, List[Doc]]:
         if isinstance(text, str):
+            print("Pipe.__call__ w", id(self._nlp))
             return self._nlp(text) if len(text) > 0 else None  # type: ignore
         elif isinstance(text, Iterable):
             docs = []
