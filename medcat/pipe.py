--- conflicted
+++ resolved
@@ -126,7 +126,6 @@
         # Used for sharing pre-processed data/tokens
         Doc.set_extension('share_tokens', default=None, force=True)
 
-<<<<<<< HEAD
     def add_rel_cat(self, rel_cat: RelCAT, name: Optional[str] = None) -> None:
         component_name = spacy.util.get_object_name(rel_cat)
         name = name if name is not None else component_name
@@ -134,7 +133,6 @@
         self._nlp.add_pipe(component_name, name=name, last=True)
         # dictionary containing relations of the form {}
         Doc.set_extension("relations", default=[], force=True)
-=======
 
     def add_addl_ner(self, addl_ner: TransformersNER, name: Optional[str] = None) -> None:
         component_name = spacy.util.get_object_name(addl_ner)
@@ -149,7 +147,6 @@
         Span.set_extension('context_similarity', default=-1, force=True)
         Span.set_extension('detected_name', default=None, force=True)
 
->>>>>>> 60b047f7
 
     def batch_multi_process(self,
                             texts: Iterable[str],
