from __future__ import absolute_import, division, print_function

import json
import logging

import datasets


_CITATION = """\
@misc{kraljevic2020multidomain,
      title={Multi-domain Clinical Natural Language Processing with MedCAT: the Medical Concept Annotation Toolkit},
      author={Zeljko Kraljevic and Thomas Searle and Anthony Shek and Lukasz Roguski and Kawsar Noor and Daniel Bean and Aurelie Mascio and Leilei Zhu and Amos A Folarin and Angus Roberts and Rebecca Bendayan and Mark P Richardson and Robert Stewart and Anoop D Shah and Wai Keong Wong and Zina Ibrahim and James T Teo and Richard JB Dobson},
      year={2020},
      eprint={2010.01165},
      archivePrefix={arXiv},
      primaryClass={cs.CL}
}
"""

_DESCRIPTION = """\
Takes as input a json export from medcattrainer."""


class MedCATAnnotationsConfig(datasets.BuilderConfig):
    """ BuilderConfig for MedCATNER.

        Args:
          **kwargs: keyword arguments forwarded to super.
    """
    pass


class MedCATNER(datasets.GeneratorBasedBuilder):
    """MedCATNER: Output of MedCATtrainer"""

    BUILDER_CONFIGS = [
        MedCATAnnotationsConfig(
            name="json",
            version=datasets.Version("1.0.0", ""),
            description="JSON output from MedCATtrainer",
        ),
    ]


    def _info(self):
        return datasets.DatasetInfo(
            description=_DESCRIPTION,
            features=datasets.Features(
                {
                    "id": datasets.Value("int32"),
                    "text": datasets.Value("string"),
                    "ent_starts": datasets.Sequence(datasets.Value("int32")),
                    "ent_ends": datasets.Sequence(datasets.Value("int32")),
                    "ent_cuis": datasets.Sequence(datasets.Value("string")),

                }
            ),
            # No default supervised_keys (as we have to pass both question
            # and context as input).
            supervised_keys=None,
            citation=_CITATION,
        )

<<<<<<< HEAD
    def _split_generators(self):
=======
    def _split_generators(self, dl_manger):
>>>>>>> 7df3422d
        """Returns SplitGenerators."""
        return [
            datasets.SplitGenerator(
                name=datasets.Split.TRAIN,
                gen_kwargs={
                    "filepaths": self.config.data_files['train'],
                },
            ),
        ]

    def _generate_examples(self, filepaths):
        for filepath in filepaths:
            logging.info("generating examples from = %s", filepath)
            with open(filepath, 'r') as f:
                projects = json.load(f)['projects']
                for project in projects:
                    for ind, doc in enumerate(project['documents']):
                        starts = []
                        ends = []
                        cuis = []
                        for entity in doc['annotations']:
                            if entity.get('correct', True) or \
                               entity.get('manually_created', False) or \
                               entity.get('alternative', False):

                                starts.append(entity['start'])
                                ends.append(entity['end'])
                                cuis.append(entity['cui'])
                        doc_id = doc.get('id', ind)
                        yield "{}".format(doc_id), {
                                'id': int(doc_id),
                                'text': str(doc['text']),
                                'ent_starts': starts,
                                'ent_ends': ends,
                                'ent_cuis': cuis,
                                }<|MERGE_RESOLUTION|>--- conflicted
+++ resolved
@@ -61,11 +61,7 @@
             citation=_CITATION,
         )
 
-<<<<<<< HEAD
-    def _split_generators(self):
-=======
     def _split_generators(self, dl_manger):
->>>>>>> 7df3422d
         """Returns SplitGenerators."""
         return [
             datasets.SplitGenerator(
