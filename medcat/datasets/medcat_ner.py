from __future__ import absolute_import, division, print_function

import json
import logging

import datasets


_CITATION = """\
@misc{kraljevic2020multidomain,
      title={Multi-domain Clinical Natural Language Processing with MedCAT: the Medical Concept Annotation Toolkit},
      author={Zeljko Kraljevic and Thomas Searle and Anthony Shek and Lukasz Roguski and Kawsar Noor and Daniel Bean and Aurelie Mascio and Leilei Zhu and Amos A Folarin and Angus Roberts and Rebecca Bendayan and Mark P Richardson and Robert Stewart and Anoop D Shah and Wai Keong Wong and Zina Ibrahim and James T Teo and Richard JB Dobson},
      year={2020},
      eprint={2010.01165},
      archivePrefix={arXiv},
      primaryClass={cs.CL}
}
"""

_DESCRIPTION = """\
Takes as input a json export from medcattrainer."""


class MedCATAnnotationsConfig(datasets.BuilderConfig):
    """ BuilderConfig for MedCATNER.

        Args:
          **kwargs: keyword arguments forwarded to super.
    """
    pass


class MedCATNER(datasets.GeneratorBasedBuilder):
    """MedCATNER: Output of MedCATtrainer"""

    BUILDER_CONFIGS = [
        MedCATAnnotationsConfig(
            name="json",
            version=datasets.Version("1.0.0", ""),
            description="JSON output from MedCATtrainer",
        ),
    ]


    def _info(self):
        return datasets.DatasetInfo(
            description=_DESCRIPTION,
            features=datasets.Features(
                {
                    "id": datasets.Value("int32"),
                    "text": datasets.Value("string"),
                    "ent_starts": datasets.Sequence(datasets.Value("int32")),
                    "ent_ends": datasets.Sequence(datasets.Value("int32")),
                    "ent_cuis": datasets.Sequence(datasets.Value("string")),

                }
            ),
            # No default supervised_keys (as we have to pass both question
            # and context as input).
            supervised_keys=None,
            citation=_CITATION,
        )

<<<<<<< HEAD
    def _split_generators(self):
=======
    def _split_generators(self, dl_manger):
>>>>>>> a2bb02cd
        """Returns SplitGenerators."""
        return [
            datasets.SplitGenerator(
                name=datasets.Split.TRAIN,
                gen_kwargs={
                    "filepaths": self.config.data_files['train'],
                },
            ),
        ]

    def _generate_examples(self, filepaths):
        for filepath in filepaths:
            logging.info("generating examples from = %s", filepath)
            with open(filepath, 'r') as f:
                projects = json.load(f)['projects']
                for project in projects:
                    for ind, doc in enumerate(project['documents']):
                        starts = []
                        ends = []
                        cuis = []
                        for entity in doc['annotations']:
                            if entity.get('correct', True) or \
                               entity.get('manually_created', False) or \
                               entity.get('alternative', False):

                                starts.append(entity['start'])
                                ends.append(entity['end'])
                                cuis.append(entity['cui'])
                        doc_id = doc.get('id', ind)
                        yield "{}".format(doc_id), {
                                'id': int(doc_id),
                                'text': str(doc['text']),
                                'ent_starts': starts,
                                'ent_ends': ends,
                                'ent_cuis': cuis,
                                }<|MERGE_RESOLUTION|>--- conflicted
+++ resolved
@@ -61,11 +61,7 @@
             citation=_CITATION,
         )
 
-<<<<<<< HEAD
-    def _split_generators(self):
-=======
     def _split_generators(self, dl_manger):
->>>>>>> a2bb02cd
         """Returns SplitGenerators."""
         return [
             datasets.SplitGenerator(
