import pandas
import numpy as np
import datetime
import logging
import re

from medcat.pipe import Pipe
from medcat.cdb import CDB
from medcat.preprocessing.tokenizers import spacy_split_all
from medcat.preprocessing.cleaners import prepare_name
from medcat.preprocessing.taggers import tag_skip_and_punct
from medcat.utils.loggers import add_handlers

PH_REMOVE = re.compile("(\s)\([a-zA-Z]+[^\)\(]*\)($)")


class CDBMaker(object):
    r''' Given a CSV as shown in https://github.com/CogStack/MedCAT/tree/master/examples/<example> it creates a CDB or
    updates an exisitng one.

    Args:
        config (`medcat.config.Config`):
            Global config for MedCAT.
        cdb (`medcat.cdb.CDB`, optional):
            If set the `CDBMaker` will updat the existing `CDB` with new concepts in the CSV.
        name_max_words (`int`, defaults to `20`):
            Names with more words will be skipped during the build of a CDB
    '''
    log = logging.getLogger(__package__)
    log = add_handlers(log)

    def __init__(self, config, cdb=None):
        self.config = config
        # Set log level
        self.log.setLevel(self.config.general['log_level'])

        # To make life a bit easier
        self.cnf_cm = config.cdb_maker

        if cdb is None:
            self.cdb = CDB(config=self.config)
        else:
            self.cdb = cdb

        # Build the required spacy pipeline
        self.nlp = Pipe(tokenizer=spacy_split_all, config=config)
        self.nlp.add_tagger(tagger=tag_skip_and_punct,
                            name='skip_and_punct',
                            additional_fields=['is_punct'])


    def prepare_csvs(self, csv_paths, sep=',', encoding=None, escapechar=None, index_col=False, full_build=False, only_existing_cuis=False, **kwargs):
        r''' Compile one or multiple CSVs into a CDB.

        Args:
            csv_paths (`List[str]`):
                An array of paths to the csv files that should be processed
            full_build (`bool`, defaults to `True`):
                If False only the core portions of the CDB will be built (the ones required for
                the functioning of MedCAT). If True, everything will be added to the CDB - this
                usually includes concept descriptions, various forms of names etc (take care that
                this option produces a much larger CDB).
            sep (`str`, defaults to `,`):
                If necessary a custom separator for the csv files
            encoding (`str`, optional):
                Encoding to be used for reading the CSV file
            escapechar (`str`, optional):
                Escape char for the CSV
            index_col (`bool`, defaults_to `False`):
                Index column for pandas read_csv
            only_existing_cuis (`bool`, defaults to False):
                If True no new CUIs will be added, but only linked names will be extended. Mainly used when
                enriching names of a CDB (e.g. SNOMED with UMLS terms).
        Return:
            `medcat.cdb.CDB` with the new concepts added.

        Note:
            **kwargs:
                Will be passed to pandas for CSV reading
            csv:
                Examples of the CSV used to make the CDB can be found on [GitHub](link)
        '''

        useful_columns = ['cui', 'name', 'ontologies', 'name_status', 'type_ids', 'description']
        name_status_options = {'A', 'P', 'N'}

        for csv_path in csv_paths:
            # Read CSV, everything is converted to strings
            df = pandas.read_csv(csv_path, sep=sep, encoding=encoding, escapechar=escapechar, index_col=index_col, dtype=str, **kwargs)
            df = df.fillna('')

            # Find which columns to use from the CSV
            cols = []
            col2ind = {}
            for col in list(df.columns):
                if str(col).lower().strip() in useful_columns:
                    col2ind[str(col).lower().strip()] = len(cols)
                    cols.append(col)

            self.log.info("Started importing concepts from: {}".format(csv_path))
            _time = None # Used to check speed
            _logging_freq = np.ceil(len(df[cols]) / 100)
            for row_id, row in enumerate(df[cols].values):
                if row_id % _logging_freq == 0:
                    # Print some stats
                    if _time is None:
                        # Add last time if it does not exist
                        _time = datetime.datetime.now()
                    # Get current time
                    ctime = datetime.datetime.now()
                    # Get time difference
                    timediff = ctime - _time
                    self.log.info("Current progress: {:.0f}% at {:.3f}s per {} rows".format(
                        (row_id / len(df)) * 100, timediff.microseconds/10**6 + timediff.seconds, (len(df[cols]) // 100)))
                    # Set previous time to current time
                    _time = ctime

                # This must exist
                cui = row[col2ind['cui']].strip().upper()

                if not only_existing_cuis or (only_existing_cuis and cui in self.cdb.cui2names):
                    if 'ontologies' in col2ind:
                        ontologies = set([ontology.strip() for ontology in row[col2ind['ontologies']].upper().split(self.cnf_cm['multi_separator']) if
                                         len(ontology.strip()) > 0])
                    else:
                        ontologies = set()

                    if 'name_status' in col2ind:
                        name_status = row[col2ind['name_status']].strip().upper()

                        # Must be allowed
                        if name_status not in name_status_options:
                            name_status = 'A'
                    else:
                        # Defaults to A - meaning automatic
                        name_status = 'A'

                    if 'type_ids' in col2ind:
                        type_ids = set([type_id.strip() for type_id in row[col2ind['type_ids']].upper().split(self.cnf_cm['multi_separator']) if
                                        len(type_id.strip()) > 0])
                    else:
                        type_ids = set()

                    # Get the ones that do not need any changing
                    if 'description' in col2ind:
                        description = row[col2ind['description']].strip()
                    else:
                        description = ""

                    # We can have multiple versions of a name
                    names = {} # {'name': {'tokens': [<str>], 'snames': [<str>]}}

                    raw_names = [raw_name.strip() for raw_name in row[col2ind['name']].split(self.cnf_cm['multi_separator']) if
                                 len(raw_name.strip()) > 0]
                    for raw_name in raw_names:
                        raw_name = raw_name.strip()
                        prepare_name(raw_name, self.nlp, names, self.config)

                        if self.config.cdb_maker.get('remove_parenthesis', 0) > 0 and name_status == 'P':
                            # Should we remove the content in parenthesis from primary names and add them also
                            raw_name = PH_REMOVE.sub(" ", raw_name).strip()
                            if len(raw_name) >= self.config.cdb_maker['remove_parenthesis']:
                                prepare_name(raw_name, self.nlp, names, self.config)

                    self.cdb.add_concept(cui=cui, names=names, ontologies=ontologies, name_status=name_status, type_ids=type_ids,
                                         description=description, full_build=full_build)
                    # DEBUG
                    self.log.debug("\n\n**** Added\n CUI: %s\n Names: %s\n Ontologies: %s\n Name status: %s\n Type IDs: %s\n Description: %s\n Is full build: %s",
<<<<<<< HEAD
                                   (cui, names, ontologies, name_status, type_ids, description, full_build))
=======
                                   cui, names, ontologies, name_status, type_ids, description, full_build)
>>>>>>> a2bb02cd

        return self.cdb

    def destroy_pipe(self):
        self.nlp.destroy()<|MERGE_RESOLUTION|>--- conflicted
+++ resolved
@@ -166,11 +166,7 @@
                                          description=description, full_build=full_build)
                     # DEBUG
                     self.log.debug("\n\n**** Added\n CUI: %s\n Names: %s\n Ontologies: %s\n Name status: %s\n Type IDs: %s\n Description: %s\n Is full build: %s",
-<<<<<<< HEAD
-                                   (cui, names, ontologies, name_status, type_ids, description, full_build))
-=======
                                    cui, names, ontologies, name_status, type_ids, description, full_build)
->>>>>>> a2bb02cd
 
         return self.cdb
 
