import os
import json
import logging
import torch
import numpy
from multiprocessing import Lock
from torch import nn, Tensor
from spacy.tokens import Doc, Span
from datetime import datetime
from typing import Iterable, Iterator, Optional, Dict, List, Tuple, cast, Union
from medcat.utils.hasher import Hasher
from medcat.config_meta_cat import ConfigMetaCAT
from medcat.utils.meta_cat.ml_utils import predict, train_model, set_all_seeds, eval_model
from medcat.utils.meta_cat.data_utils import prepare_from_json, encode_category_values, prepare_for_oversampled_data
from medcat.pipeline.pipe_runner import PipeRunner
from medcat.tokenizers.meta_cat_tokenizers import TokenizerWrapperBase
from medcat.utils.meta_cat.data_utils import Doc as FakeDoc
from peft import get_peft_model, LoraConfig, TaskType

# It should be safe to do this always, as all other multiprocessing
# will be finished before data comes to meta_cat
os.environ["TOKENIZERS_PARALLELISM"] = "true"

logger = logging.getLogger(__name__)  # separate logger from the package-level one


class MetaCAT(PipeRunner):
    """The MetaCAT class used for training 'Meta-Annotation' models, i.e. annotations of clinical
    concept annotations. These are also known as properties or attributes of recognise entities
    in similar tools such as MetaMap and cTakes.

    This is a flexible model agnostic class that can learns any meta-annotation task, i.e. any
    multi-class classification task for recognised terms.

    Args:
        tokenizer (TokenizerWrapperBase):
            The Huggingface tokenizer instance. This can be a pre-trained tokenzier instance from
            a BERT-style model, or trained from scratch for the Bi-LSTM (w. attention) model that
            is currently used in most deployments.
        embeddings (Tensor, numpy.ndarray):
            embedding mapping (sub)word input id n-dim (sub)word embedding.
        config (ConfigMetaCAT):
            the configuration for MetaCAT. Param descriptions available in ConfigMetaCAT docs.
    """

    # Custom pipeline component name
    name = 'meta_cat'
    _component_lock = Lock()

    # Override
    def __init__(self,
                 tokenizer: Optional[TokenizerWrapperBase] = None,
                 embeddings: Optional[Union[Tensor, numpy.ndarray]] = None,
                 config: Optional[ConfigMetaCAT] = None) -> None:
        if config is None:
            config = ConfigMetaCAT()
        self.config = config
        set_all_seeds(config.general['seed'])

        if tokenizer is not None:
            # Set it in the config
            config.general['tokenizer_name'] = tokenizer.name
            config.general['vocab_size'] = tokenizer.get_size()
            # We will also set the padding
            config.model['padding_idx'] = tokenizer.get_pad_id()
        self.tokenizer = tokenizer

        self.embeddings = torch.tensor(embeddings, dtype=torch.float32) if embeddings is not None else None
        self.model = self.get_model(embeddings=self.embeddings)

    def get_model(self, embeddings: Optional[Tensor]) -> nn.Module:
        """Get the model

        Args:
            embeddings (Optional[Tensor]):
                The embedding densor

        Raises:
            ValueError: If the meta model is not LSTM or BERT

        Returns:
            nn.Module:
                The module
        """
        config = self.config
        if config.model['model_name'] == 'lstm':
            from medcat.utils.meta_cat.models import LSTM
            model: nn.Module = LSTM(embeddings, config)
            logger.info("LSTM model used for classification")

        elif config.model['model_name'] == 'bert':
            from medcat.utils.meta_cat.models import BertForMetaAnnotation
            model = BertForMetaAnnotation(config)

            if not config.model.model_freeze_layers:
                peft_config = LoraConfig(task_type=TaskType.SEQ_CLS, inference_mode=False, r=8, lora_alpha=16,
                                         target_modules=["query", "value"], lora_dropout=0.2)

                model = get_peft_model(model, peft_config)
                # model.print_trainable_parameters()

            logger.info("BERT model used for classification")

        else:
            raise ValueError("Unknown model name %s" % config.model['model_name'])

        return model

    def get_hash(self) -> str:
        """A partial hash trying to catch differences between models.

        Returns:
            str: The hex hash.
        """
        hasher = Hasher()
        # Set last_train_on if None
        if self.config.train['last_train_on'] is None:
            self.config.train['last_train_on'] = datetime.now().timestamp()

        hasher.update(self.config.get_hash())
        return hasher.hexdigest()

    def train_from_json(self, json_path: Union[str, list], save_dir_path: Optional[str] = None,
                        data_oversampled: Optional[list] = None) -> Dict:
        """Train or continue training a model give a json_path containing a MedCATtrainer export. It will
        continue training if an existing model is loaded or start new training if the model is blank/new.

        Args:
            json_path (Union[str, list]):
                Path/Paths to a MedCATtrainer export containing the meta_annotations we want to train for.
            save_dir_path (Optional[str]):
                In case we have aut_save_model (meaning during the training the best model will be saved)
                we need to set a save path. Defaults to `None`.
            data_oversampled (Optional[list]):
<<<<<<< HEAD
                In case of oversampling being performed, the data will be passed in the parameter
=======
                In case of oversampling being performed, the data will be passed in the parameter allowing the
                model to be trained on original + synthetic data.
>>>>>>> 540224c3

        Returns:
            Dict: The resulting report.
        """

        # Load the medcattrainer export
        if isinstance(json_path, str):
            json_path = [json_path]

        def merge_data_loaded(base, other):
            if not base:
                return other
            elif other is None:
                return base
            else:
                for p in other['projects']:
                    base['projects'].append(p)
            return base

        # Merge data from all different data paths
        data_loaded: Dict = {}
        for path in json_path:
            with open(path, 'r') as f:
                data_loaded = merge_data_loaded(data_loaded, json.load(f))
        return self.train_raw(data_loaded, save_dir_path, data_oversampled=data_oversampled)

    def train_raw(self, data_loaded: Dict, save_dir_path: Optional[str] = None, data_oversampled: Optional[list] = None) -> Dict:
<<<<<<< HEAD
        """Train or continue training a model given raw data. It will
        continue training if an existing model is loaded or start new training if the model is blank/new.
=======
        """
        Train or continue training a model given raw data. It will continue training if an existing model is loaded or start new training if the model is blank/new.
>>>>>>> 540224c3

        The raw data is expected in the following format:

        {

            'projects': [  # list of projects

                {

                    'name': '<project_name>',

                    'documents': [  # list of documents

                        {

                            'name': '<document_name>',

                            'text': '<text_of_document>',

                            'annotations': [  # list of annotations

                                {

                                    'start': -1,  # start index of the annotation

                                    'end': 1,    # end index of the annotation

                                    'cui': 'cui',

                                    'value': '<annotation_value>'
                                },
                                ...
                            ],
                        },
                        ...
                    ]
                },
                ...
            ]
        }

        Args:
            data_loaded (Dict):
                The raw data we want to train for.
            save_dir_path (Optional[str]):
                In case we have aut_save_model (meaning during the training the best model will be saved)
                we need to set a save path. Defaults to `None`.
            data_oversampled (Optional[list]):
<<<<<<< HEAD
                In case of oversampling being performed, the data will be passed in the parameter
=======
                In case of oversampling being performed, the data will be passed in the parameter allowing the
                model to be trained on original + synthetic data.
>>>>>>> 540224c3
                The format of which is expected: [[['text','of','the','document'], [index of medical entity], "label" ],
                ['text','of','the','document'], [index of medical entity], "label" ]]

        Returns:
            Dict: The resulting report.

        Raises:
            Exception: If no save path is specified, or category name not in data.
            AssertionError: If no tokeniser is set
            FileNotFoundError: If phase_number is set to 2 and model.dat file is not found
            KeyError: If phase_number is set to 2 and model.dat file contains mismatched architecture
        """
        g_config = self.config.general
        t_config = self.config.train

        # Create directories if they don't exist
        if t_config['auto_save_model']:
            if save_dir_path is None:
                raise Exception("The `save_dir_path` argument is required if `aut_save_model` is `True` in the config")
            else:
                os.makedirs(save_dir_path, exist_ok=True)

        # Prepare the data
        assert self.tokenizer is not None
        data = prepare_from_json(data_loaded, g_config['cntx_left'], g_config['cntx_right'], self.tokenizer,
                                 cui_filter=t_config['cui_filter'],
                                 replace_center=g_config['replace_center'], prerequisites=t_config['prerequisites'],
                                 lowercase=g_config['lowercase'])

        # Check is the name present
        category_name = g_config['category_name']
        if category_name not in data:
            raise Exception(
                "The category name does not exist in this json file. You've provided '{}', while the possible options are: {}".format(
                    category_name, " | ".join(list(data.keys()))))

        data = data[category_name]
        if data_oversampled:
            data_sampled = prepare_for_oversampled_data(data_oversampled, self.tokenizer)
            data = data + data_sampled

        category_value2id = g_config['category_value2id']
        if not category_value2id:
            # Encode the category values
            data_undersampled, full_data, category_value2id = encode_category_values(data,
                                                                                     category_undersample=self.config.model.category_undersample)
            g_config['category_value2id'] = category_value2id
        else:
            # We already have everything, just get the data
            data_undersampled, full_data, category_value2id = encode_category_values(data,
                                                                                     existing_category_value2id=category_value2id,
                                                                                     category_undersample=self.config.model.category_undersample)
            g_config['category_value2id'] = category_value2id
        # Make sure the config number of classes is the same as the one found in the data
        if len(category_value2id) != self.config.model['nclasses']:
            logger.warning(
                "The number of classes set in the config is not the same as the one found in the data: {} vs {}".format(
                    self.config.model['nclasses'], len(category_value2id)))
            logger.warning("Auto-setting the nclasses value in config and rebuilding the model.")
            self.config.model['nclasses'] = len(category_value2id)

        if self.config.model.phase_number == 2 and save_dir_path is not None:
            model_save_path = os.path.join(save_dir_path, 'model.dat')
            device = torch.device(g_config['device'])
            try:
                self.model.load_state_dict(torch.load(model_save_path, map_location=device))
                logger.info("Model state loaded from dict for 2 phase learning")

            except FileNotFoundError:
                raise FileNotFoundError(f"\nError: Model file not found at path: {model_save_path}\nPlease run phase 1 training and then run phase 2.")

            except KeyError:
                raise KeyError("\nError: Missing key in loaded state dictionary. \nThis might be due to a mismatch between the model architecture and the saved state.")

            except Exception as e:
                raise Exception(f"\nError: Model state cannot be loaded from dict. {e}")

        data = full_data
        if self.config.model.phase_number == 1:
            data = data_undersampled
            if not t_config['auto_save_model']:
                logger.info("For phase 1, model state has to be saved. Saving model...")
                t_config['auto_save_model'] = True

        report = train_model(self.model, data=data, config=self.config, save_dir_path=save_dir_path)

        # If autosave, then load the best model here
        if t_config['auto_save_model']:
            if save_dir_path is None:
                raise Exception("The `save_dir_path` argument is required if `aut_save_model` is `True` in the config")
            else:
                path = os.path.join(save_dir_path, 'model.dat')
                device = torch.device(g_config['device'])
                self.model.load_state_dict(torch.load(path, map_location=device))

                # Save everything now
                self.save(save_dir_path=save_dir_path)

        self.config.train['last_train_on'] = datetime.now().timestamp()
        return report

    def eval(self, json_path: str) -> Dict:
        """Evaluate from json.

        Args:
            json_path (str):
                The json file ath

        Returns:
            Dict:
                The resulting model dict

        Raises:
            AssertionError: If self.tokenizer
            Exception: If the category name does not exist
        """
        g_config = self.config.general
        t_config = self.config.train

        with open(json_path, 'r') as f:
            data_loaded: Dict = json.load(f)

        # Prepare the data
        assert self.tokenizer is not None
        data = prepare_from_json(data_loaded, g_config['cntx_left'], g_config['cntx_right'], self.tokenizer,
                                 cui_filter=t_config['cui_filter'],
                                 replace_center=g_config['replace_center'], prerequisites=t_config['prerequisites'],
                                 lowercase=g_config['lowercase'])

        # Check is the name there
        category_name = g_config['category_name']
        if category_name not in data:
            raise Exception("The category name does not exist in this json file.")

        data = data[category_name]

        # We already have everything, just get the data
        category_value2id = g_config['category_value2id']
        data, _, _ = encode_category_values(data, existing_category_value2id=category_value2id)

        # Run evaluation
        assert self.tokenizer is not None
        result = eval_model(self.model, data, config=self.config, tokenizer=self.tokenizer)

        return result

    def save(self, save_dir_path: str) -> None:
        """Save all components of this class to a file

        Args:
            save_dir_path (str):
                Path to the directory where everything will be saved.

        Raises:
            AssertionError: If self.tokenizer is None
        """
        # Create dirs if they do not exist
        os.makedirs(save_dir_path, exist_ok=True)

        # Save tokenizer
        assert self.tokenizer is not None
        self.tokenizer.save(save_dir_path)
        # Save config

        self.config.save(os.path.join(save_dir_path, 'config.json'))

        # Save the model
        model_save_path = os.path.join(save_dir_path, 'model.dat')
        torch.save(self.model.state_dict(), model_save_path)

        # This is everything we need to save from the class, we do not
        # save the class itself.

    @classmethod
    def load(cls, save_dir_path: str, config_dict: Optional[Dict] = None) -> "MetaCAT":
        """Load a meta_cat object.

        Args:
            save_dir_path (str):
                The directory where all was saved.
            config_dict (Optional[Dict], optional):
                This can be used to overwrite saved parameters for this meta_cat
                instance. Why? It is needed in certain cases where we autodeploy stuff. (Default value = None)

        Returns:
            MetaCAT:
                The MetaCAT instance
        """

        # Load config
        config = cast(ConfigMetaCAT, ConfigMetaCAT.load(os.path.join(save_dir_path, 'config.json')))

        # Overwrite loaded parameters with something new
        if config_dict is not None:
            config.merge_config(config_dict)

        tokenizer: Optional[TokenizerWrapperBase] = None
        # Load tokenizer (TODO: This should be converted into a factory or something)
        if config.general['tokenizer_name'] == 'bbpe':
            from medcat.tokenizers.meta_cat_tokenizers import TokenizerWrapperBPE
            tokenizer = TokenizerWrapperBPE.load(save_dir_path)
        elif config.general['tokenizer_name'] == 'bert-tokenizer':
            from medcat.tokenizers.meta_cat_tokenizers import TokenizerWrapperBERT
            tokenizer = TokenizerWrapperBERT.load(save_dir_path, config.model['model_variant'])

        # Create meta_cat
        meta_cat = cls(tokenizer=tokenizer, embeddings=None, config=config)

        # Load the model
        model_save_path = os.path.join(save_dir_path, 'model.dat')
        device = torch.device(config.general['device'])
        if not torch.cuda.is_available() and device.type == 'cuda':
            logger.warning('Loading a MetaCAT model without GPU availability, stored config used GPU')
            config.general['device'] = 'cpu'
            device = torch.device('cpu')
        meta_cat.model.load_state_dict(torch.load(model_save_path, map_location=device))

        return meta_cat

    def get_ents(self, doc: Doc) -> Iterable[Span]:
        spangroup_name = self.config.general.span_group
        if spangroup_name:
            try:
                return doc.spans[spangroup_name]
            except KeyError:
                raise Exception(
                    f"Configuration error MetaCAT was configured to set meta_anns on {spangroup_name} but this spangroup was not set on the doc.")

        # Should we annotate overlapping entities
        if self.config.general['annotate_overlapping']:
            return doc._.ents

        return doc.ents

    def prepare_document(self, doc: Doc, input_ids: List, offset_mapping: List, lowercase: bool) -> Tuple:
        """Prepares document.

        Args:
            doc (Doc):
                The document
            input_ids (List):
                Input ids
            offset_mapping (List):
                Offset mappings
            lowercase (bool):
                Whether to use lower case replace center

        Returns:
            Dict:
                Entity id to index mapping
            List:
                Samples
        """
        config = self.config
        cntx_left = config.general['cntx_left']
        cntx_right = config.general['cntx_right']
        replace_center = config.general['replace_center']

        ents = self.get_ents(doc)

        samples = []
        last_ind = 0
        ent_id2ind = {}  # Map form entity ID to where is it in the samples array
        for ent in sorted(ents, key=lambda ent: ent.start_char):
            start = ent.start_char
            end = ent.end_char

            # Updated implementation to extract all the tokens for the medical entity (rather than the one)
            ctoken_idx = []
            for ind, pair in enumerate(offset_mapping[last_ind:]):
                # Checking if we've reached at the start of the entity
                if start <= pair[0] or start <= pair[1]:
                    if end <= pair[1]:
                        ctoken_idx.append(ind) # End reached
                        break
                    else:
                        ctoken_idx.append(ind) # Keep going

            # Start where the last ent was found, cannot be before it as we've sorted
            last_ind += ind  # If we did not start from 0 in the for loop

            _start = max(0, ctoken_idx[0] - cntx_left)
            _end = min(len(input_ids), ctoken_idx[-1] + 1 + cntx_right)

            tkns = input_ids[_start:_end]
            cpos = cntx_left + min(0, ind - cntx_left)
            cpos_new = [x - _start for x in ctoken_idx]

            if replace_center is not None:
                if lowercase:
                    replace_center = replace_center.lower()
                # We start from ind
                s_ind = ind
                e_ind = ind
                for _ind, pair in enumerate(offset_mapping[ind:]):
                    if end > pair[0] and end <= pair[1]:
                        e_ind = _ind + ind
                        break
                ln = e_ind - s_ind  # Length of the concept in tokens
                assert self.tokenizer is not None
                tkns = tkns[:cpos] + self.tokenizer(replace_center)['input_ids'] + tkns[cpos + ln + 1:]
            samples.append([tkns, cpos_new])
            ent_id2ind[ent._.id] = len(samples) - 1

        return ent_id2ind, samples

    @staticmethod
    def batch_generator(stream: Iterable[Doc], batch_size_chars: int) -> Iterable[List[Doc]]:
        """Generator for batch of documents.

        Args:
            stream (Iterable[Doc]):
                The document stream
            batch_size_chars (int):
                Number of characters per batch

        Yields:
            List[Doc]: The batch of documents.
        """
        docs = []
        char_count = 0
        for doc in stream:
            char_count += len(doc.text)
            docs.append(doc)
            if char_count < batch_size_chars:
                continue
            yield docs
            docs = []
            char_count = 0

        # If there is anything left return that also
        if len(docs) > 0:
            yield docs

    # Override
    def pipe(self, stream: Iterable[Union[Doc, FakeDoc]], *args, **kwargs) -> Iterator[Doc]:
        """Process many documents at once.

        Args:
            stream (Iterable[Union[Doc, FakeDoc]]):
                List of spacy documents.
            *args: Unused arguments (due to override)
            **kwargs: Unused keyword arguments (due to override)

        Yields:
            Doc: The document.

        Returns:
            Iterator[Doc]: stream is None or empty.
        """
        # Just in case
        if stream is None or not stream:
            # return an empty generator
            return

        config = self.config
        id2category_value = {v: k for k, v in config.general['category_value2id'].items()}
        batch_size_chars = config.general['pipe_batch_size_in_chars']

        if config.general['device'] == 'cpu' or config.general['disable_component_lock']:
            yield from self._set_meta_anns(stream, batch_size_chars, config, id2category_value)  # type: ignore
        else:
            with MetaCAT._component_lock:
                yield from self._set_meta_anns(stream, batch_size_chars, config, id2category_value)  # type: ignore

    def _set_meta_anns(self,
                       stream: Iterable[Union[Doc, FakeDoc]],
                       batch_size_chars: int,
                       config: ConfigMetaCAT,
                       id2category_value: Dict) -> Iterator[Optional[Doc]]:
        for docs in self.batch_generator(stream, batch_size_chars):  # type: ignore
            try:
                if not config.general['save_and_reuse_tokens'] or docs[0]._.share_tokens is None:
                    if config.general['lowercase']:
                        all_text = [doc.text.lower() for doc in docs]
                    else:
                        all_text = [doc.text for doc in docs]
                    assert self.tokenizer is not None
                    all_text_processed = self.tokenizer(all_text)
                    doc_ind2positions = {}
                    data: List = []  # The thing that goes into the model
                    for i, doc in enumerate(docs):
                        ent_id2ind, samples = self.prepare_document(doc, input_ids=all_text_processed[i]['input_ids'],
                                                                    offset_mapping=all_text_processed[i]['offset_mapping'],
                                                                    lowercase=config.general['lowercase'])
                        doc_ind2positions[i] = (len(data), len(data) + len(samples), ent_id2ind) # Needed so we know where is what in the big data array
                        data.extend(samples)
                        if config.general['save_and_reuse_tokens']:
                            doc._.share_tokens = (samples, doc_ind2positions[i])
                else:
                    # This means another model has already processed the data and we can just use it. This is a
                    # dangerous option - as it assumes the other model has the same tokenizer and context size.
                    data = []
                    doc_ind2positions = {}
                    for i, doc in enumerate(docs):
                        data.extend(doc._.share_tokens[0])
                        doc_ind2positions[i] = doc._.share_tokens[1]
                all_predictions, all_confidences = predict(self.model, data, config)
                for i, doc in enumerate(docs):
                    start_ind, end_ind, ent_id2ind = doc_ind2positions[i]

                    predictions = all_predictions[start_ind:end_ind]
                    confidences = all_confidences[start_ind:end_ind]
                    ents = self.get_ents(doc)

                    for ent in ents:
                        ent_ind = ent_id2ind[ent._.id]
                        value = id2category_value[predictions[ent_ind]]
                        confidence = confidences[ent_ind]
                        if ent._.meta_anns is None:
                            ent._.meta_anns = {config.general['category_name']: {'value': value,
                                                                                 'confidence': float(confidence),
                                                                                 'name': config.general['category_name']}}
                        else:
                            ent._.meta_anns[config.general['category_name']] = {'value': value,
                                                                                'confidence': float(confidence),
                                                                                'name': config.general['category_name']}
                yield from docs
            except Exception as e:
                self.get_error_handler()(self.name, self, docs, e)
                yield from [None] * len(docs)

    # Override
    def __call__(self, doc: Doc) -> Doc:
        """Process one document, used in the spacy pipeline for sequential
        document processing.

        Args:
            doc (Doc):
                A spacy document

        Returns:
            Doc: The same spacy document.
        """

        # Just call the pipe method
        doc = next(self.pipe(iter([doc])))

        return doc

    def get_model_card(self, as_dict: bool = False) -> Union[str, dict]:
        """A minimal model card.

        Args:
            as_dict (bool):
                Return the model card as a dictionary instead of a str. (Default value = False)

        Returns:
            Union[str, dict]:
                An indented JSON object.
                OR A JSON object in dict form.
        """
        card = {
            'Category Name': self.config.general['category_name'],
            'Description': self.config.general['description'],
            'Classes': self.config.general['category_value2id'],
            'Model': self.config.model['model_name']
        }
        if as_dict:
            return card
        else:
            return json.dumps(card, indent=2, sort_keys=False)

    def __repr__(self):
        """Prints the model_card for this MetaCAT instance.

        Returns:
            the 'Model Card' for this MetaCAT instance. This includes NER+L config and any MetaCATs
        """
        return self.get_model_card(as_dict=False)<|MERGE_RESOLUTION|>--- conflicted
+++ resolved
@@ -132,12 +132,8 @@
                 In case we have aut_save_model (meaning during the training the best model will be saved)
                 we need to set a save path. Defaults to `None`.
             data_oversampled (Optional[list]):
-<<<<<<< HEAD
-                In case of oversampling being performed, the data will be passed in the parameter
-=======
                 In case of oversampling being performed, the data will be passed in the parameter allowing the
                 model to be trained on original + synthetic data.
->>>>>>> 540224c3
 
         Returns:
             Dict: The resulting report.
@@ -165,13 +161,8 @@
         return self.train_raw(data_loaded, save_dir_path, data_oversampled=data_oversampled)
 
     def train_raw(self, data_loaded: Dict, save_dir_path: Optional[str] = None, data_oversampled: Optional[list] = None) -> Dict:
-<<<<<<< HEAD
-        """Train or continue training a model given raw data. It will
-        continue training if an existing model is loaded or start new training if the model is blank/new.
-=======
         """
         Train or continue training a model given raw data. It will continue training if an existing model is loaded or start new training if the model is blank/new.
->>>>>>> 540224c3
 
         The raw data is expected in the following format:
 
@@ -220,12 +211,8 @@
                 In case we have aut_save_model (meaning during the training the best model will be saved)
                 we need to set a save path. Defaults to `None`.
             data_oversampled (Optional[list]):
-<<<<<<< HEAD
-                In case of oversampling being performed, the data will be passed in the parameter
-=======
                 In case of oversampling being performed, the data will be passed in the parameter allowing the
                 model to be trained on original + synthetic data.
->>>>>>> 540224c3
                 The format of which is expected: [[['text','of','the','document'], [index of medical entity], "label" ],
                 ['text','of','the','document'], [index of medical entity], "label" ]]
 
