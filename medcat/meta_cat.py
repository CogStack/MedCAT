import os
import json
import pickle
import numpy as np
import torch
from scipy.special import softmax

from medcat.utils.ml_utils import train_network, eval_network
from medcat.utils.data_utils import prepare_from_json, encode_category_values, tkns_to_ids, set_all_seeds
from medcat.preprocessing.tokenizers import TokenizerWrapperBPE

class MetaCAT(object):
    r''' TODO: Add documentation
    '''
    def __init__(self, tokenizer=None, embeddings=None, cntx_left=20, cntx_right=20,
                 save_dir='./meta_cat/', pad_id=30000, device='cpu'):
        self.tokenizer = tokenizer
        if embeddings is not None:
            self.embeddings = torch.tensor(embeddings, dtype=torch.float32)
        else:
            self.embeddings = None
        self.cntx_left = cntx_left
        self.cntx_right = cntx_right
        self.save_dir = save_dir
        self.pad_id = pad_id
        self.device = torch.device(device)


        self.category_name = None
        self.category_values = {}
        self.i_category_values = {}

        self.model = None

        # TODO: A shitty solution, make right at some point
        if not self.save_dir.endswith("/"):
            self.save_dir = self.save_dir + "/"


    def train(self, json_path, category_name=None, model_name='lstm', lr=0.01, test_size=0.1,
              batch_size=100, nepochs=20, class_weights=None, cv=0,
              ignore_cpos=False, model_config={}, cui_filter=None, fine_tune=False,
              auto_save_model=True, score_average='weighted', replace_center=None, seed=11,
              prerequisite={}):
        r''' TODO: Docs
        '''
        set_all_seeds(seed)
        data = json.load(open(json_path, 'r'))

        # Create directories if they don't exist
        if not os.path.exists(self.save_dir):
            os.makedirs(self.save_dir)

        # Prepare the data
        data = prepare_from_json(data, self.cntx_left, self.cntx_right, self.tokenizer, cui_filter=cui_filter,
                replace_center=replace_center, cntx_in_chars=True, prerequisite=prerequisite)

        if category_name is not None:
            self.category_name = category_name

        # Check is the name there
        if self.category_name not in data:
            raise Exception("The category name does not exist in this json file. You've provided '{}', while the possible options are: {}".format(
                self.category_name, " | ".join(list(data.keys()))))

        data = data[self.category_name]

        if not fine_tune:
            # Encode the category values
            data, self.category_values = encode_category_values(data)
            self.i_category_values = {v: k for k, v in self.category_values.items()}
        else:
            # We already have everything, just get the data
            data, _ = encode_category_values(data, vals=self.category_values)

        # Convert data tkns to ids
        #data = tkns_to_ids(data, self.tokenizer)

        if not fine_tune:
            if model_name == 'lstm':
                from medcat.utils.models import LSTM
                nclasses = len(self.category_values)
                bid = model_config.get("bid", True)
                num_layers = model_config.get("num_layers", 2)
                input_size = model_config.get("input_size", 300)
                hidden_size = model_config.get("hidden_size", 300)
                dropout = model_config.get("dropout", 0.5)

                self.model = LSTM(self.embeddings, self.pad_id, nclasses=nclasses, bid=bid, num_layers=num_layers,
                             input_size=input_size, hidden_size=hidden_size, dropout=dropout)

        if cv == 0:
            (f1, p, r, cls_report) = train_network(self.model, data, max_seq_len=(self.cntx_left+self.cntx_right+1), lr=lr, test_size=test_size,
                    pad_id=self.pad_id, batch_size=batch_size, nepochs=nepochs, device=self.device,
                    class_weights=class_weights, ignore_cpos=ignore_cpos, save_dir=self.save_dir,
                    auto_save_model=auto_save_model, score_average=score_average)
        elif cv > 0:
            # Mainly for testing, not really used in a normal workflow
            f1s = []
            ps = []
            rs = []
            cls_reports = []
            for i in range(cv):
                # Reset the model
                if fine_tune:
                    self.load_model(model=model_name)
                else:
                    if model_name == 'lstm':
                        from medcat.utils.models import LSTM
                        nclasses = len(self.category_values)
                        self.model = LSTM(self.embeddings, self.pad_id, nclasses=nclasses)

                (_f1, _p, _r, _cls_report) = train_network(self.model, data, max_seq_len=(self.cntx_left+self.cntx_right+1), lr=lr, test_size=test_size,
                        pad_id=self.pad_id, batch_size=batch_size, nepochs=nepochs, device=self.device,
                        class_weights=class_weights, ignore_cpos=ignore_cpos, save_dir=self.save_dir, score_average=score_average)
                f1s.append(_f1)
                ps.append(_p)
                rs.append(_r)
                cls_reports.append(_cls_report)
            f1 = np.average(f1s)
            p = np.average(ps)
            r = np.average(rs)

            # Average cls reports
            cls_report = {}
            _cls_report = cls_reports[0]
            for label in _cls_report.keys():
                cls_report[label] = {}
                if type(_cls_report[label]) == dict:
                    for score in _cls_report[label].keys():
                        cls_report[label][score] = sum([r[label][score] for r in cls_reports]) / len(cls_reports)


        print("Best/Average scores: F1: {}, P: {}, R: {}".format(f1, p, r))

        return {'f1':f1, 'p':p, 'r':r, 'cls_report': cls_report}


    def eval(self, json_path, batch_size=100, lowercase=True, ignore_cpos=False, cui_filter=None, score_average='weighted',
            replace_center=None):
        data = json.load(open(json_path, 'r'))

        # Prepare the data
        data = prepare_from_json(data, self.cntx_left, self.cntx_right, self.tokenizer, lowercase=lowercase, cui_filter=cui_filter,
                replace_center=replace_center)

        # Check is the name there
        if self.category_name not in data:
            raise Exception("The category name does not exist in this json file.")

        data = data[self.category_name]

        # We already have everything, just get the data
        data, _ = encode_category_values(data, vals=self.category_values)

        # Convert data tkns to ids
        data = tkns_to_ids(data, self.tokenizer)

        # Run evaluation
        result = eval_network(self.model, data, max_seq_len=(self.cntx_left+self.cntx_right+1), pad_id=self.pad_id,
                batch_size=batch_size, device=self.device, ignore_cpos=ignore_cpos, score_average=score_average)

        return result


    def predicit_one(self, text, start, end):
        """ A test function, not useful in any other case
        """
        text = text.lower()

        doc_text = self.tokenizer(text)
        ind = 0
        for ind, pair in enumerate(doc_text['offset_mapping']):
            if start >= pair[0] and start <= pair[1]:
                break
        _start = max(0, ind - self.cntx_left)
        _end = min(len(doc_text['tokens']), ind + 1 + self.cntx_right)
        tkns = doc_text['input_ids'][_start:_end]
        cpos = self.cntx_left + min(0, ind-self.cntx_left)

        x = torch.tensor([tkns], dtype=torch.long).to(self.device)
        cpos = torch.tensor([cpos], dtype=torch.long).to(self.device)

        self.model.eval()
        outputs_test = self.model(x, cpos)

        inv_map = {v: k for k, v in self.category_values.items()}
        return inv_map[int(np.argmax(outputs_test.detach().to('cpu').numpy()[0]))]


    def save(self, full_save=False):
        if full_save:
            # Save tokenizer and embeddings, slightly redundant
            if hasattr(self.tokenizer, 'save_model'):
                # Support the new save in tokenizer 0.8.2+ from huggingface
                self.tokenizer.save_model(self.save_dir, name='bbpe')
            elif hasattr(self.tokenizer, 'save'):
                # The tokenizer wrapper saving  
                self.tokenizer.save(self.save_dir, name='bbpe')
            # Save embeddings
            np.save(open(self.save_dir + "embeddings.npy", 'wb'), np.array(self.embeddings))

        # The lstm model is saved during training, don't do it here
        #save the config.
        self.save_config()


    def save_config(self):
        # TODO: Add other parameters, e.g replace_center, ignore_cpos etc.
        path = self.save_dir + "vars.dat"
        to_save = {'category_name': self.category_name,
                   'category_values': self.category_values,
                   'i_category_values': self.i_category_values,
                   'pad_id': self.pad_id,
                   'cntx_left': self.cntx_left,
                   'cntx_right': self.cntx_right}
        with open(path, 'wb') as f:
            pickle.dump(to_save, f)


    def load_config(self):
        """ Loads variables of this object
        """
        path = self.save_dir + "vars.dat"
        with open(path, 'rb') as f:
            to_load = pickle.load(f)

        self.category_name = to_load['category_name']
        self.category_values = to_load['category_values']
        self.i_category_values = to_load['i_category_values']
        self.cntx_left = to_load['cntx_left']
        self.cntx_right = to_load['cntx_right']
        self.pad_id = to_load.get('pad_id', 0)


    def load_model(self, model='lstm'):
        # Load MODEL
        if model == 'lstm':
            from medcat.utils.models import LSTM
            nclasses = len(self.category_values)
            self.model = LSTM(self.embeddings, self.pad_id,
                              nclasses=nclasses)
            path = self.save_dir + "lstm.dat"

        self.model.load_state_dict(torch.load(path, map_location=self.device))


    def load(self, model='lstm', tokenizer_name='bbpe'):
        """ Loads model and config for this meta annotation
        """
        # Load tokenizer if it is None
        if self.tokenizer is None:
            self.tokenizer = TokenizerWrapperBPE.load(self.save_dir, name=tokenizer_name)
        # Load embeddings if None
        if self.embeddings is None:
            embeddings = np.load(open(self.save_dir  + "embeddings.npy", 'rb'), allow_pickle=False)
            self.embeddings = torch.tensor(embeddings, dtype=torch.float32)

        # Load configuration
        self.load_config()

        # Load MODEL
        self.load_model(model=model)
        self.model.to(self.device)

    def __call__(self, doc, lowercase=True):
        """ Spacy pipe method """
        data = []
        id2row = {}
        text = doc.text
        if lowercase:
            text = text.lower()
        doc_text = self.tokenizer(text)
        x = []
        cpos = []

        # Only loop through non overlapping entities
        for ent in doc.ents:
            start = ent.start_char
            end = ent.end_char
            ind = 0
            for ind, pair in enumerate(doc_text['offset_mapping']):
                if start >= pair[0] and start <= pair[1]:
                    break
            _start = max(0, ind - self.cntx_left)
            _end = min(len(doc_text['tokens']), ind + 1 + self.cntx_right)
            _ids = doc_text['input_ids'][_start:_end]
            _cpos = self.cntx_left + min(0, ind-self.cntx_left)

            id2row[ent._.id] = len(x)
            x.append(_ids)
            cpos.append(_cpos)

        max_seq_len = (self.cntx_left+self.cntx_right+1)
        x = np.array([(sample + [self.pad_id] * max(0, max_seq_len - len(sample)))[0:max_seq_len]
                      for sample in x])

        x = torch.tensor(x, dtype=torch.long).to(self.device)
        cpos = torch.tensor(cpos, dtype=torch.long).to(self.device)

        # Nearly impossible that we need batches, so I'll ignore it
        if len(x) >  0:
            self.model.eval()
            outputs = self.model(x, cpos).detach().to('cpu').numpy()
<<<<<<< HEAD
=======
            confidences = softmax(outputs, axis=1)
>>>>>>> e05a817d
            outputs = np.argmax(outputs, axis=1)

            for ent in doc.ents:
                val = self.i_category_values[outputs[id2row[ent._.id]]]
                confidence = confidences[id2row[ent._.id], outputs[id2row[ent._.id]]]
                if ent._.meta_anns is None:
                    ent._.meta_anns = {self.category_name: {'value': val,
                                                            'confidence': confidence,
                                                            'name': self.category_name}}
                else:
                    ent._.meta_anns[self.category_name] = {'value': val,
                                                           'confidence': confidence,
                                                           'name': self.category_name}

        return doc<|MERGE_RESOLUTION|>--- conflicted
+++ resolved
@@ -261,7 +261,6 @@
 
         # Load MODEL
         self.load_model(model=model)
-        self.model.to(self.device)
 
     def __call__(self, doc, lowercase=True):
         """ Spacy pipe method """
@@ -302,10 +301,7 @@
         if len(x) >  0:
             self.model.eval()
             outputs = self.model(x, cpos).detach().to('cpu').numpy()
-<<<<<<< HEAD
-=======
             confidences = softmax(outputs, axis=1)
->>>>>>> e05a817d
             outputs = np.argmax(outputs, axis=1)
 
             for ent in doc.ents:
