import os
import json
import logging
import torch
from multiprocessing import Lock
from spacy.tokens import Doc
from typing import Iterable, Generator
from medcat.config_meta_cat import ConfigMetaCAT
from medcat.utils.meta_cat.ml_utils import predict, train_model, set_all_seeds, eval_model
from medcat.utils.meta_cat.data_utils import prepare_from_json, encode_category_values
from medcat.utils.loggers import add_handlers
from medcat.pipeline.pipe_runner import PipeRunner

# It should be safe to do this always, as all other multiprocessing
#will be finished before data comes to meta_cat
os.environ["TOKENIZERS_PARALLELISM"] = "true"


class MetaCAT(PipeRunner):
    r''' TODO: Add documentation
    '''

    # Custom pipeline component name
    name = 'meta_cat'
    _component_lock = Lock()

    log = logging.getLogger(__package__)
    # Add file and console handlers
    log = add_handlers(log)

    def __init__(self, tokenizer=None, embeddings=None, config=None):
        if config is None:
            config = ConfigMetaCAT()
        self.config = config
        set_all_seeds(config.general['seed'])

        if tokenizer is not None:
            # Set it in the config
            config.general['tokenizer_name'] = tokenizer.name
            config.general['vocab_size'] = tokenizer.get_size()
            # We will also set the padding
            config.model['padding_idx'] = tokenizer.get_pad_id()
        self.tokenizer = tokenizer
<<<<<<< HEAD
        if embeddings is not None:
            self.embeddings = torch.tensor(embeddings, dtype=torch.float32)
        else:
            self.embeddings = None
        self.cntx_left = cntx_left
        self.cntx_right = cntx_right
        self.save_dir = save_dir
        self.pad_id = pad_id
        self.device = torch.device(device)

        self.category_name = None
        self.category_values = {}
        self.i_category_values = {}
        self.model_config = {}

        self.model = None

    def train(self, json_path, category_name=None, model_name='lstm', lr=0.01, test_size=0.1,
              batch_size=100, nepochs=20, class_weights=None, cv=0,
              ignore_cpos=False, model_config={}, cui_filter=None, fine_tune=False,
              auto_save_model=True, score_average='weighted', replace_center=None, seed=11,
              prerequisite={}):
        r''' TODO: Docs
=======

        self.embeddings = torch.tensor(embeddings, dtype=torch.float32) if embeddings is not None else None
        self.model = self.get_model(embeddings=self.embeddings)

    def get_model(self, embeddings):
        config = self.config
        model = None
        if config.model['model_name'] == 'lstm':
            from medcat.utils.meta_cat.models import LSTM
            model = LSTM(embeddings, config)

        return model

    def train(self, json_path, save_dir_path=None):
        r''' Train or continue training a model give a json_path containing a MedCATtrainer export. It will
        continue training if an existing model is loaded or start new training if the model is blank/new.

        Args:
            json_path (`str`):
                Path to a MedCATtrainer export containing the meta_annotations we want to train for.
            save_dir_path (`str`, optional, defaults to `None`):
                In case we have aut_save_model (meaning during the training the best model will be saved)
                we need to set a save path.
>>>>>>> 070c3f27
        '''
        g_config = self.config.general
        t_config = self.config.train

        # Load the medcattrainer export
        with open(json_path, 'r') as f:
            data = json.load(f)

        # Create directories if they don't exist
        if t_config['auto_save_model']:
            if save_dir_path is None:
                raise Exception("The `save_dir_path` argument is required if `aut_save_model` is `True` in the config")
            else:
                os.makedirs(save_dir_path, exist_ok=True)

        # Prepare the data
        data = prepare_from_json(data, g_config['cntx_left'], g_config['cntx_right'], self.tokenizer, cui_filter=t_config['cui_filter'],
                replace_center=g_config['replace_center'], prerequisites=t_config['prerequisites'],
                lowercase=g_config['lowercase'])

        # Check is the name there
        category_name = g_config['category_name']
        if category_name not in data:
            raise Exception("The category name does not exist in this json file. You've provided '{}', while the possible options are: {}".format(
                category_name, " | ".join(list(data.keys()))))

        data = data[category_name]

        category_value2id = g_config['category_value2id']
        if not category_value2id:
            # Encode the category values
            data, category_value2id = encode_category_values(data)
            g_config['category_value2id'] = category_value2id
        else:
            # We already have everything, just get the data
            data, _ = encode_category_values(data, existing_category_value2id=category_value2id)

        # Make sure the config number of classes is the same as the one found in the data
        if len(category_value2id) != self.config.model['nclasses']:
            self.log.warning("The number of classes set in the config is not the same as the one found in the data: {} vs {}".format(
                             self.config.model['nclasses'], len(category_value2id)))
            self.log.warning("Auto-setting the nclasses value in config and rebuilding the model.")
            self.config.model['nclasses'] = len(category_value2id)
            self.model = self.get_model(embeddings=self.embeddings)

        report = train_model(self.model, data=data, config=self.config, save_dir_path=save_dir_path)

        # If autosave, then load the best model here
        if t_config['auto_save_model']:
            path = os.path.join(save_dir_path, 'model.dat')
            device = torch.device(g_config['device'])
            self.model.load_state_dict(torch.load(path, map_location=device))

            # Save everything now
            self.save(save_dir_path=save_dir_path)

        return report

    def eval(self, json_path):
        g_config = self.config.general
        t_config = self.config.train

        with open(json_path, 'r') as f:
            data = json.load(f)

        # Prepare the data
        data = prepare_from_json(data, g_config['cntx_left'], g_config['cntx_right'], self.tokenizer, cui_filter=t_config['cui_filter'],
                replace_center=g_config['replace_center'], prerequisites=t_config['prerequisites'],
                lowercase=g_config['lowercase'])

        # Check is the name there
        category_name = g_config['category_name']
        if category_name not in data:
            raise Exception("The category name does not exist in this json file.")

        data = data[category_name]

        # We already have everything, just get the data
        category_value2id = g_config['category_value2id']
        data, _ = encode_category_values(data, existing_category_value2id=category_value2id)

        # Run evaluation
        result = eval_model(self.model, data, config=self.config, tokenizer=self.tokenizer)

        return result

    def save(self, save_dir_path):
        r''' Save all components of this class to a file

        Args:
            save_dir_path(`str`):
                Path to the directory where everything will be saved.
        '''
        # Create dirs if they do not exist
        os.makedirs(save_dir_path, exist_ok=True)

        # Save tokenizer
        self.tokenizer.save(save_dir_path)

        # Save config
        self.config.save(os.path.join(save_dir_path, 'config.json'))

        # Save the model
        model_save_path = os.path.join(save_dir_path, 'model.dat')
        torch.save(self.model.state_dict(), model_save_path)

        # This is everything we need to save from the class, we do not
        #save the class itself.

    @classmethod
    def load(cls, save_dir_path, config_dict=None):
        r''' Load a meta_cat object.

        Args:
            save_dir_path (`str`):
                The directory where all was saved.
            config_dict (`dict`):
                This can be used to overwrite saved parameters for this meta_cat
                instance. Why? It is needed in certain cases where we autodeploy stuff.

        Returns:
            meta_cat (`medcat.MetaCAT`):
                You don't say
        '''

        # Load config
        config = ConfigMetaCAT.load(os.path.join(save_dir_path, 'config.json'))

        # Overwrite loaded paramters with something new
        if config_dict is not None:
            config.merge_config(config_dict)

        # Load tokenizer (TODO: This should be converted into a factory or something)
        if config.general['tokenizer_name'] == 'bbpe':
            from medcat.tokenizers.meta_cat_tokenizers import TokenizerWrapperBPE
            tokenizer = TokenizerWrapperBPE.load(save_dir_path)
        elif config.general['tokenizer_name'] == 'bert-tokenizer':
            from medcat.tokenizers.meta_cat_tokenizers import TokenizerWrapperBERT
            tokenizer = TokenizerWrapperBERT.load(save_dir_path)

        # Create meta_cat
        meta_cat = cls(tokenizer=tokenizer, embeddings=None, config=config)

        # Load the model
        model_save_path = os.path.join(save_dir_path, 'model.dat')
        device = torch.device(config.general['device'])
        meta_cat.model.load_state_dict(torch.load(model_save_path, map_location=device))

        return meta_cat

    def prepare_document(self, doc, input_ids, offset_mapping, lowercase):
        r'''

        Args:
            doc - spacy
            input_ids
            offset_mapping
        '''
        config = self.config
        cntx_left = config.general['cntx_left']
        cntx_right = config.general['cntx_right']
        replace_center = config.general['replace_center']

        # Should we annotate overlapping entities
        if config.general['annotate_overlapping']:
            ents = doc._.ents
        else:
            ents = doc.ents

        samples = []
        last_ind = 0
        ent_id2ind = {} # Map form entitiy ID to where is it in the samples array
        for ent in sorted(ents, key=lambda ent: ent.start_char):
            start = ent.start_char
            end = ent.end_char

            ind = 0
            # Start where the last ent was found, cannot be before it as we've sorted
            for ind, pair in enumerate(offset_mapping[last_ind:]):
                if start >= pair[0] and start < pair[1]:
                    break
            ind = last_ind + ind # If we did not start from 0 in the for loop
            last_ind = ind

            _start = max(0, ind - cntx_left)
            _end = min(len(input_ids), ind + 1 + cntx_right)
            tkns = input_ids[_start:_end]
            cpos = cntx_left + min(0, ind-cntx_left)

            if replace_center is not None:
                if lowercase:
                    replace_center = replace_center.lower()
                # We start from ind
                s_ind = ind
                e_ind = ind
                for _ind, pair in enumerate(offset_mapping[ind:]):
                    if end > pair[0] and end <= pair[1]:
                        e_ind = _ind + ind
                        break
                ln = e_ind - s_ind # Length of the concept in tokens
                tkns = tkns[:cpos] + self.tokenizer(replace_center)['input_ids'] + tkns[cpos+ln+1:]

            samples.append([tkns, cpos])
            ent_id2ind[ent._.id] = len(samples) - 1

        return ent_id2ind, samples

    @staticmethod
    def batch_generator(stream, batch_size_chars):
        docs = []
        char_count = 0
        for doc in stream:
            char_count += len(doc.text)
            docs.append(doc)
            if char_count < batch_size_chars:
                continue
            yield docs
            docs = []
            char_count = 0

        # If there is anything left return that also
        if len(docs) > 0:
            yield docs

    # Override
    def pipe(self, stream: Iterable[Doc], *args, **kwargs) -> Generator[Doc, None, None]:
        r''' Process many documents at once.

        Args:
            stream (Iterable[spacy.tokens.Doc]):
                List of spacy documents.
        '''
        # Just in case
        if stream is None or not stream:
            return stream

        config = self.config
        id2category_value = {v: k for k, v in config.general['category_value2id'].items()}
        batch_size_chars = config.general['pipe_batch_size_in_chars']

        if config.general['device'] == 'cpu' or config.general['disable_component_lock']:
            yield from self._set_meta_anns(stream, batch_size_chars, config, id2category_value)
        else:
            with MetaCAT._component_lock:
                yield from self._set_meta_anns(stream, batch_size_chars, config, id2category_value)

    def _set_meta_anns(self, stream, batch_size_chars, config, id2category_value):
        for docs in self.batch_generator(stream, batch_size_chars):
            try:
                if not config.general['save_and_reuse_tokens'] or docs[0]._.share_tokens is None:
                    if config.general['lowercase']:
                        all_text = [doc.text.lower() for doc in docs]
                    else:
                        all_text = [doc.text for doc in docs]

                    all_text_processed = self.tokenizer(all_text)
                    doc_ind2positions = {}
                    data = [] # The thing that goes into the model
                    for i, doc in enumerate(docs):
                        ent_id2ind, samples = self.prepare_document(doc, input_ids=all_text_processed[i]['input_ids'],
                                                                    offset_mapping=all_text_processed[i]['offset_mapping'],
                                                                    lowercase=config.general['lowercase'])
                        doc_ind2positions[i] = (len(data), len(data) + len(samples), ent_id2ind) # Needed so we know where is what in the big data array
                        data.extend(samples)
                        if config.general['save_and_reuse_tokens']:
                            doc._.share_tokens = (samples, doc_ind2positions[i])
                else:
                    # This means another model has already processed the data and we can just use it. This is a
                    #dangerous option - as it assumes the other model has the same tokenizer and context size.
                    data = []
                    doc_ind2positions = {}
                    for i, doc in enumerate(docs):
                        data.extend(doc._.share_tokens[0])
                        doc_ind2positions[i] = doc._.share_tokens[1]

                all_predictions, all_confidences = predict(self.model, data, config)
                for i, doc in enumerate(docs):
                    start_ind, end_ind, ent_id2ind = doc_ind2positions[i]

                    predictions = all_predictions[start_ind:end_ind]
                    confidences = all_confidences[start_ind:end_ind]
                    if config.general['annotate_overlapping']:
                        ents = doc._.ents
                    else:
                        ents = doc.ents

                    for ent in ents:
                        ent_ind = ent_id2ind[ent._.id]
                        value = id2category_value[predictions[ent_ind]]
                        confidence = confidences[ent_ind]
                        if ent._.meta_anns is None:
                            ent._.meta_anns = {config.general['category_name']: {'value': value,
                                                                                 'confidence': float(confidence),
                                                                                 'name': config.general['category_name']}}
                        else:
                            ent._.meta_anns[config.general['category_name']] = {'value': value,
                                                                                'confidence': float(confidence),
                                                                                'name': config.general['category_name']}
                yield from docs
            except Exception as e:
                self.get_error_handler()(self.name, self, docs, e)
                yield from [None] * len(docs)

    def __call__(self, doc):
        ''' Process one document, used in the spacy pipeline for sequential
        document processing.

        Args:
            doc (spacy.tokens.Doc):
                A spacy document
        '''

        # Just call the pipe method
        doc = next(self.pipe(iter([doc])))

        return doc<|MERGE_RESOLUTION|>--- conflicted
+++ resolved
@@ -41,31 +41,6 @@
             # We will also set the padding
             config.model['padding_idx'] = tokenizer.get_pad_id()
         self.tokenizer = tokenizer
-<<<<<<< HEAD
-        if embeddings is not None:
-            self.embeddings = torch.tensor(embeddings, dtype=torch.float32)
-        else:
-            self.embeddings = None
-        self.cntx_left = cntx_left
-        self.cntx_right = cntx_right
-        self.save_dir = save_dir
-        self.pad_id = pad_id
-        self.device = torch.device(device)
-
-        self.category_name = None
-        self.category_values = {}
-        self.i_category_values = {}
-        self.model_config = {}
-
-        self.model = None
-
-    def train(self, json_path, category_name=None, model_name='lstm', lr=0.01, test_size=0.1,
-              batch_size=100, nepochs=20, class_weights=None, cv=0,
-              ignore_cpos=False, model_config={}, cui_filter=None, fine_tune=False,
-              auto_save_model=True, score_average='weighted', replace_center=None, seed=11,
-              prerequisite={}):
-        r''' TODO: Docs
-=======
 
         self.embeddings = torch.tensor(embeddings, dtype=torch.float32) if embeddings is not None else None
         self.model = self.get_model(embeddings=self.embeddings)
@@ -89,7 +64,6 @@
             save_dir_path (`str`, optional, defaults to `None`):
                 In case we have aut_save_model (meaning during the training the best model will be saved)
                 we need to set a save path.
->>>>>>> 070c3f27
         '''
         g_config = self.config.general
         t_config = self.config.train
