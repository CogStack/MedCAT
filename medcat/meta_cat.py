--- conflicted
+++ resolved
@@ -260,7 +260,6 @@
 
         # Load MODEL
         self.load_model(model=model)
-        self.model.to(self.device)
 
     def __call__(self, doc, lowercase=True):
         """ Spacy pipe method """
@@ -301,10 +300,7 @@
         if len(x) >  0:
             self.model.eval()
             outputs = self.model(x, cpos).detach().to('cpu').numpy()
-<<<<<<< HEAD
-=======
             confidences = softmax(outputs, axis=1)
->>>>>>> a9918fdf
             outputs = np.argmax(outputs, axis=1)
 
             for ent in doc.ents:
