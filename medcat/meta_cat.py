--- conflicted
+++ resolved
@@ -178,7 +178,7 @@
             meta_cat (`medcat.MetaCAT`):
                 You don't say
         '''
-<<<<<<< HEAD
+
         # Load config
         config = ConfigMetaCAT.load(os.path.join(save_dir_path, 'config.json'))
 
@@ -357,91 +357,5 @@
 
         # Just call the pipe method
         doc = next(self.pipe(iter([doc])))
-=======
-        mc = cls(save_dir=save_dir)
-        mc.device = device
-        mc._load(model=model, **kwargs)
-
-        return mc
-
-
-    def _load(self, model='lstm', **kwargs):
-        """ Loads model and config for this meta annotation
-        """
-        # Load configuration
-        self.load_config()
-
-        tokenizer_name = self.model_config.get('tokenizer_name', 'bbpe')
-        # Load tokenizer if it is None
-        if self.tokenizer is None:
-            if 'bbpe' in tokenizer_name:
-                self.tokenizer = TokenizerWrapperBPE.load(self.save_dir, name=tokenizer_name, **kwargs)
-            elif 'bert' in tokenizer_name:
-                self.tokenizer = TokenizerWrapperBERT.load(self.save_dir, name=tokenizer_name, **kwargs)
-            else:
-                raise Exception("Tokenizer not supported")
-        # Load embeddings if None
-        if self.embeddings is None:
-            embeddings = np.load(os.path.join(self.save_dir, 'embeddings.npy'), allow_pickle=False)
-            self.embeddings = torch.tensor(embeddings, dtype=torch.float32)
-
-        # Load MODEL
-        self.load_model(model=model)
-
-    def __call__(self, doc, lowercase=True):
-        with MetaCAT._global_lock:
-            """ Spacy pipe method """
-            data = []
-            id2row = {}
-            text = doc.text
-            if lowercase:
-                text = text.lower()
-            doc_text = self.tokenizer(text)
-            x = []
-            cpos = []
-
-            # Only loop through non overlapping entities
-            for ent in doc.ents:
-                start = ent.start_char
-                end = ent.end_char
-                ind = 0
-                for ind, pair in enumerate(doc_text['offset_mapping']):
-                    if start >= pair[0] and start <= pair[1]:
-                        break
-                _start = max(0, ind - self.cntx_left)
-                _end = min(len(doc_text['tokens']), ind + 1 + self.cntx_right)
-                _ids = doc_text['input_ids'][_start:_end]
-                _cpos = self.cntx_left + min(0, ind-self.cntx_left)
-
-                id2row[ent._.id] = len(x)
-                x.append(_ids)
-                cpos.append(_cpos)
-
-            max_seq_len = (self.cntx_left+self.cntx_right+1)
-            x = np.array([(sample + [self.pad_id] * max(0, max_seq_len - len(sample)))[0:max_seq_len]
-                          for sample in x])
-
-            x = torch.tensor(x, dtype=torch.long).to(self.device)
-            cpos = torch.tensor(cpos, dtype=torch.long).to(self.device)
-
-            # Nearly impossible that we need batches, so I'll ignore it
-            if len(x) >  0:
-                self.model.eval()
-                outputs = self.model(x, cpos).detach().to('cpu').numpy()
-                confidences = softmax(outputs, axis=1)
-                outputs = np.argmax(outputs, axis=1)
-
-                for ent in doc.ents:
-                    val = self.i_category_values[outputs[id2row[ent._.id]]]
-                    confidence = confidences[id2row[ent._.id], outputs[id2row[ent._.id]]]
-                    if ent._.meta_anns is None:
-                        ent._.meta_anns = {self.category_name: {'value': val,
-                                                                'confidence': confidence,
-                                                                'name': self.category_name}}
-                    else:
-                        ent._.meta_anns[self.category_name] = {'value': val,
-                                                               'confidence': confidence,
-                                                               'name': self.category_name}
->>>>>>> 8b85fb0c
 
         return doc