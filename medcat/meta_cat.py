from dataclasses import asdict
import os
import json
import logging
import torch
import numpy
from multiprocessing import Lock
from torch import nn, Tensor
from spacy.tokens import Doc
from medcat.cli.modeltagdata import ModelTagData
from medcat.cli.system_utils import load_file_from_model_storage
from medcat.cli.modelstats import MetaCATStats
from medcat.cli.system_utils import get_downloaded_local_model_folder
from typing import Iterable, Iterator, Optional, Dict, List, Tuple, cast, Union
from medcat.config_meta_cat import ConfigMetaCAT
from medcat.utils.meta_cat.ml_utils import predict, train_model, set_all_seeds, eval_model
from medcat.utils.meta_cat.data_utils import prepare_from_json, encode_category_values
from medcat.utils.loggers import add_handlers
from medcat.pipeline.pipe_runner import PipeRunner
from medcat.tokenizers.meta_cat_tokenizers import TokenizerWrapperBase
from medcat.utils.meta_cat.data_utils import Doc as FakeDoc

# It should be safe to do this always, as all other multiprocessing
#will be finished before data comes to meta_cat
os.environ["TOKENIZERS_PARALLELISM"] = "true"


class MetaCAT(PipeRunner):
    r''' TODO: Add documentation
    '''

    # Custom pipeline component name
    name = 'meta_cat'
    _component_lock = Lock()

    log = logging.getLogger(__package__)
    # Add file and console handlers
    log = add_handlers(log)

    def __init__(self,
                 tokenizer: Optional[TokenizerWrapperBase] = None,
                 embeddings: Optional[Union[Tensor, numpy.ndarray]] = None,
                 config: Optional[ConfigMetaCAT] = None) -> None:
        if config is None:
            config = ConfigMetaCAT()
        self.config = config
        set_all_seeds(config.general['seed'])

        if tokenizer is not None:
            # Set it in the config
            config.general['tokenizer_name'] = tokenizer.name
            config.general['vocab_size'] = tokenizer.get_size()
            # We will also set the padding
            config.model['padding_idx'] = tokenizer.get_pad_id()
        self.tokenizer = tokenizer

        self.embeddings = torch.tensor(embeddings, dtype=torch.float32) if embeddings is not None else None
        self.model = self.get_model(embeddings=self.embeddings)
        self.meta_cat_stats = MetaCATStats()
        self.vc_model_tag_data = ModelTagData()

    def get_model(self, embeddings: Tensor) -> nn.Module:
        config = self.config
        if config.model['model_name'] == 'lstm':
            from medcat.utils.meta_cat.models import LSTM
            model = LSTM(embeddings, config)
        else:
            raise ValueError("Unknown model name %s" % config.model['model_name'])

        return model

    def train(self, json_path: str, save_dir_path: Optional[str] = None) -> Dict:
        r''' Train or continue training a model give a json_path containing a MedCATtrainer export. It will
        continue training if an existing model is loaded or start new training if the model is blank/new.
        Args:
            json_path (`str`):
                Path to a MedCATtrainer export containing the meta_annotations we want to train for.
            save_dir_path (`str`, optional, defaults to `None`):
                In case we have aut_save_model (meaning during the training the best model will be saved)
                we need to set a save path.
        '''
        g_config = self.config.general
        t_config = self.config.train

        # Load the medcattrainer export
        with open(json_path, 'r') as f:
            data = json.load(f)

        # Create directories if they don't exist
        if t_config['auto_save_model']:
            if save_dir_path is None:
                raise Exception("The `save_dir_path` argument is required if `aut_save_model` is `True` in the config")
            else:
                os.makedirs(save_dir_path, exist_ok=True)

        # Prepare the data
        data = prepare_from_json(data, g_config['cntx_left'], g_config['cntx_right'], self.tokenizer, cui_filter=t_config['cui_filter'],
                replace_center=g_config['replace_center'], prerequisites=t_config['prerequisites'],
                lowercase=g_config['lowercase'])

        # Check is the name there
        category_name = g_config['category_name']
        if category_name not in data:
            raise Exception("The category name does not exist in this json file. You've provided '{}', while the possible options are: {}".format(
                category_name, " | ".join(list(data.keys()))))

        data = data[category_name]

        category_value2id = g_config['category_value2id']
        if not category_value2id:
            # Encode the category values
            data, category_value2id = encode_category_values(data)
            g_config['category_value2id'] = category_value2id
        else:
            # We already have everything, just get the data
            data, _ = encode_category_values(data, existing_category_value2id=category_value2id)

        # Make sure the config number of classes is the same as the one found in the data
        if len(category_value2id) != self.config.model['nclasses']:
            self.log.warning("The number of classes set in the config is not the same as the one found in the data: {} vs {}".format(
                             self.config.model['nclasses'], len(category_value2id)))
            self.log.warning("Auto-setting the nclasses value in config and rebuilding the model.")
            self.config.model['nclasses'] = len(category_value2id)
            self.model = self.get_model(embeddings=self.embeddings)

        report = train_model(self.model, data=data, config=self.config, save_dir_path=save_dir_path)

        # If autosave, then load the best model here
        if t_config['auto_save_model']:
            if save_dir_path is None:
                raise Exception("The `save_dir_path` argument is required if `aut_save_model` is `True` in the config")
            else:
                path = os.path.join(save_dir_path, 'model.dat')
                device = torch.device(g_config['device'])
                self.model.load_state_dict(torch.load(path, map_location=device))

            # Save everything now
            self.save(save_dir_path=save_dir_path)
        
        self.meta_cat_stats = MetaCATStats(f1=report['f1'], nepochs=report['epoch'], class_report=report['report'])

        return report

    def eval(self, json_path: str) -> Dict:
        g_config = self.config.general
        t_config = self.config.train

        with open(json_path, 'r') as f:
            data = json.load(f)

        # Prepare the data
        data = prepare_from_json(data, g_config['cntx_left'], g_config['cntx_right'], self.tokenizer, cui_filter=t_config['cui_filter'],
                replace_center=g_config['replace_center'], prerequisites=t_config['prerequisites'],
                lowercase=g_config['lowercase'])

        # Check is the name there
        category_name = g_config['category_name']
        if category_name not in data:
            raise Exception("The category name does not exist in this json file.")

        data = data[category_name]

        # We already have everything, just get the data
        category_value2id = g_config['category_value2id']
        data, _ = encode_category_values(data, existing_category_value2id=category_value2id)

        # Run evaluation
        result = eval_model(self.model, data, config=self.config, tokenizer=self.tokenizer)

        return result

    def save(self, save_dir_path: str, model_tag_data : ModelTagData=None) -> None:
        r''' Save all components of this class to a file
        Args:
            save_dir_path(`str`):
                Path to the directory where everything will be saved.
        '''
        # Create dirs if they do not exist
        os.makedirs(save_dir_path, exist_ok=True)

        # Save tokenizer
        self.tokenizer.save(save_dir_path)

        # Save config
        self.config.save(os.path.join(save_dir_path, 'config.json'))

        # Save the model
        model_save_path = os.path.join(save_dir_path, 'model.dat')
        torch.save(self.model.state_dict(), model_save_path)

        with open(os.path.join(save_dir_path, "meta_stats.json"), "w+") as f:
            json.dump(asdict(self.meta_cat_stats), fp=f)

        if model_tag_data:
            with open(os.path.join(save_dir_path, "vc_model_tag_data.json"), "w+") as f:
                json.dump(asdict(model_tag_data), fp=f)

        # This is everything we need to save from the class, we do not
        #save the class itself.

    @classmethod
    def load(cls, save_dir_path: str, config_dict: Optional[Dict] = None) -> "MetaCAT":
        r''' Load a meta_cat object.
        Args:
            save_dir_path (`str`):
                The directory where all was saved.
            config_dict (`dict`):
                This can be used to overwrite saved parameters for this meta_cat
                instance. Why? It is needed in certain cases where we autodeploy stuff.
        Returns:
            meta_cat (`medcat.MetaCAT`):
                You don't say
        '''
   
        # Load config
        config = cast(ConfigMetaCAT, ConfigMetaCAT.load(os.path.join(save_dir_path, 'config.json')))

        # Overwrite loaded paramters with something new
        if config_dict is not None:
            config.merge_config(config_dict)

        # Load tokenizer (TODO: This should be converted into a factory or something)
        if config.general['tokenizer_name'] == 'bbpe':
            from medcat.tokenizers.meta_cat_tokenizers import TokenizerWrapperBPE
            tokenizer = TokenizerWrapperBPE.load(save_dir_path)
        elif config.general['tokenizer_name'] == 'bert-tokenizer':
            from medcat.tokenizers.meta_cat_tokenizers import TokenizerWrapperBERT
            tokenizer = TokenizerWrapperBERT.load(save_dir_path)
            
       # Create meta_cat
        meta_cat = cls(tokenizer=tokenizer, embeddings=None, config=config)

        # Load the model
        model_save_path = os.path.join(save_dir_path, 'model.dat')
        device = torch.device(config.general['device'])
<<<<<<< HEAD
        
=======
        if not torch.cuda.is_available() and device.type == 'cuda':
            MetaCAT.log.warning('Loading a MetaCAT model without GPU availability, stored config used GPU')
            config.general['device'] = 'cpu'
            device = torch.device('cpu')
>>>>>>> 57cc432d
        meta_cat.model.load_state_dict(torch.load(model_save_path, map_location=device))
    
        meta_stats = load_file_from_model_storage(model_folder_path=save_dir_path, file_name="meta_stats.json", bypass_model_path=True)
        vc_model_tag_data = load_file_from_model_storage(model_folder_path=save_dir_path, file_name="vc_model_tag_data.json", bypass_model_path=True)

        if meta_stats != False:
            meta_cat.meta_cat_stats = MetaCATStats(*meta_stats.values())
        if vc_model_tag_data != False:
            meta_cat.vc_model_tag_data = ModelTagData(*vc_model_tag_data.values())

        return meta_cat

    def prepare_document(self, doc: Doc, input_ids: List, offset_mapping: List, lowercase: bool) -> Tuple:
        r'''
        Args:
            doc - spacy
            input_ids
            offset_mapping
        '''
        config = self.config
        cntx_left = config.general['cntx_left']
        cntx_right = config.general['cntx_right']
        replace_center = config.general['replace_center']

        # Should we annotate overlapping entities
        if config.general['annotate_overlapping']:
            ents = doc._.ents
        else:
            ents = doc.ents

        samples = []
        last_ind = 0
        ent_id2ind = {} # Map form entitiy ID to where is it in the samples array
        for ent in sorted(ents, key=lambda ent: ent.start_char):
            start = ent.start_char
            end = ent.end_char

            ind = 0
            # Start where the last ent was found, cannot be before it as we've sorted
            for ind, pair in enumerate(offset_mapping[last_ind:]):
                if start >= pair[0] and start < pair[1]:
                    break
            ind = last_ind + ind # If we did not start from 0 in the for loop
            last_ind = ind

            _start = max(0, ind - cntx_left)
            _end = min(len(input_ids), ind + 1 + cntx_right)
            tkns = input_ids[_start:_end]
            cpos = cntx_left + min(0, ind-cntx_left)

            if replace_center is not None:
                if lowercase:
                    replace_center = replace_center.lower()
                # We start from ind
                s_ind = ind
                e_ind = ind
                for _ind, pair in enumerate(offset_mapping[ind:]):
                    if end > pair[0] and end <= pair[1]:
                        e_ind = _ind + ind
                        break
                ln = e_ind - s_ind # Length of the concept in tokens
                tkns = tkns[:cpos] + self.tokenizer(replace_center)['input_ids'] + tkns[cpos+ln+1:]

            samples.append([tkns, cpos])
            ent_id2ind[ent._.id] = len(samples) - 1

        return ent_id2ind, samples

    @staticmethod
    def batch_generator(stream: Iterable[Doc], batch_size_chars: int) -> Iterable[List[Doc]]:
        docs = []
        char_count = 0
        for doc in stream:
            char_count += len(doc.text)
            docs.append(doc)
            if char_count < batch_size_chars:
                continue
            yield docs
            docs = []
            char_count = 0

        # If there is anything left return that also
        if len(docs) > 0:
            yield docs

    def pipe(self, stream: Iterable[Union[Doc, FakeDoc]], *args, **kwargs) -> Iterator[Doc]:
        r''' Process many documents at once.
        Args:
            stream (Iterable[spacy.tokens.Doc]):
                List of spacy documents.
        '''
        # Just in case
        if stream is None or not stream:
            return stream

        config = self.config
        id2category_value = {v: k for k, v in config.general['category_value2id'].items()}
        batch_size_chars = config.general['pipe_batch_size_in_chars']

        if config.general['device'] == 'cpu' or config.general['disable_component_lock']:
            yield from self._set_meta_anns(stream, batch_size_chars, config, id2category_value)
        else:
            with MetaCAT._component_lock:
                yield from self._set_meta_anns(stream, batch_size_chars, config, id2category_value)

    def _set_meta_anns(self,
                       stream: Iterable[Union[Doc, FakeDoc]],
                       batch_size_chars: int,
                       config: ConfigMetaCAT,
                       id2category_value: Dict) -> Iterator[Optional[Doc]]:
        for docs in self.batch_generator(stream, batch_size_chars):
            try:
                if not config.general['save_and_reuse_tokens'] or docs[0]._.share_tokens is None:
                    if config.general['lowercase']:
                        all_text = [doc.text.lower() for doc in docs]
                    else:
                        all_text = [doc.text for doc in docs]

                    all_text_processed = self.tokenizer(all_text)
                    doc_ind2positions = {}
                    data: List = [] # The thing that goes into the model
                    for i, doc in enumerate(docs):
                        ent_id2ind, samples = self.prepare_document(doc, input_ids=all_text_processed[i]['input_ids'],
                                                                    offset_mapping=all_text_processed[i]['offset_mapping'],
                                                                    lowercase=config.general['lowercase'])
                        doc_ind2positions[i] = (len(data), len(data) + len(samples), ent_id2ind) # Needed so we know where is what in the big data array
                        data.extend(samples)
                        if config.general['save_and_reuse_tokens']:
                            doc._.share_tokens = (samples, doc_ind2positions[i])
                else:
                    # This means another model has already processed the data and we can just use it. This is a
                    #dangerous option - as it assumes the other model has the same tokenizer and context size.
                    data = []
                    doc_ind2positions = {}
                    for i, doc in enumerate(docs):
                        data.extend(doc._.share_tokens[0])
                        doc_ind2positions[i] = doc._.share_tokens[1]

                all_predictions, all_confidences = predict(self.model, data, config)
                for i, doc in enumerate(docs):
                    start_ind, end_ind, ent_id2ind = doc_ind2positions[i]

                    predictions = all_predictions[start_ind:end_ind]
                    confidences = all_confidences[start_ind:end_ind]
                    if config.general['annotate_overlapping']:
                        ents = doc._.ents
                    else:
                        ents = doc.ents

                    for ent in ents:
                        ent_ind = ent_id2ind[ent._.id]
                        value = id2category_value[predictions[ent_ind]]
                        confidence = confidences[ent_ind]
                        if ent._.meta_anns is None:
                            ent._.meta_anns = {config.general['category_name']: {'value': value,
                                                                                 'confidence': float(confidence),
                                                                                 'name': config.general['category_name']}}
                        else:
                            ent._.meta_anns[config.general['category_name']] = {'value': value,
                                                                                'confidence': float(confidence),
                                                                                'name': config.general['category_name']}
                yield from docs
            except Exception as e:
                self.get_error_handler()(self.name, self, docs, e)
                yield from [None] * len(docs)

    def __call__(self, doc: Doc) -> Doc:
        ''' Process one document, used in the spacy pipeline for sequential
        document processing.
        Args:
            doc (spacy.tokens.Doc):
                A spacy document
        '''

        # Just call the pipe method
        doc = next(self.pipe(iter([doc])))

        return doc<|MERGE_RESOLUTION|>--- conflicted
+++ resolved
@@ -10,7 +10,6 @@
 from medcat.cli.modeltagdata import ModelTagData
 from medcat.cli.system_utils import load_file_from_model_storage
 from medcat.cli.modelstats import MetaCATStats
-from medcat.cli.system_utils import get_downloaded_local_model_folder
 from typing import Iterable, Iterator, Optional, Dict, List, Tuple, cast, Union
 from medcat.config_meta_cat import ConfigMetaCAT
 from medcat.utils.meta_cat.ml_utils import predict, train_model, set_all_seeds, eval_model
@@ -233,14 +232,12 @@
         # Load the model
         model_save_path = os.path.join(save_dir_path, 'model.dat')
         device = torch.device(config.general['device'])
-<<<<<<< HEAD
-        
-=======
+
         if not torch.cuda.is_available() and device.type == 'cuda':
             MetaCAT.log.warning('Loading a MetaCAT model without GPU availability, stored config used GPU')
             config.general['device'] = 'cpu'
             device = torch.device('cpu')
->>>>>>> 57cc432d
+
         meta_cat.model.load_state_dict(torch.load(model_save_path, map_location=device))
     
         meta_stats = load_file_from_model_storage(model_folder_path=save_dir_path, file_name="meta_stats.json", bypass_model_path=True)
