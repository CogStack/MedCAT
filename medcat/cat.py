import os
import glob
import shutil
import pickle
import traceback
import json
import logging
import math
import time
import psutil
from time import sleep
from multiprocess import Process, Manager, cpu_count
from multiprocess.queues import Queue
from multiprocess.synchronize import Lock
from typing import Union, List, Tuple, Optional, Dict, Iterable, Set
from itertools import islice, chain, repeat
from datetime import date
from tqdm.autonotebook import tqdm, trange
from spacy.tokens import Span, Doc, Token
from spacy.language import Language

from medcat import __version__
from medcat.preprocessing.tokenizers import spacy_split_all
from medcat.pipe import Pipe
from medcat.preprocessing.taggers import tag_skip_and_punct
from medcat.cdb import CDB
from medcat.utils.matutils import intersect_nonempty_set
from medcat.utils.data_utils import make_mc_train_test, get_false_positives
from medcat.utils.normalizers import BasicSpellChecker
from medcat.utils.checkpoint import Checkpoint, CheckpointConfig, CheckpointManager
from medcat.utils.helpers import tkns_from_doc, get_important_config_parameters, has_new_spacy
from medcat.utils.hasher import Hasher
from medcat.ner.vocab_based_ner import NER
from medcat.linking.context_based_linker import Linker
from medcat.utils.filters import get_project_filters
from medcat.preprocessing.cleaners import prepare_name
from medcat.meta_cat import MetaCAT
from medcat.rel_cat import RelCAT
from medcat.utils.meta_cat.data_utils import json_to_fake_spacy
from medcat.config import Config, LinkingFilters
from medcat.vocab import Vocab
from medcat.utils.decorators import deprecated
from medcat.ner.transformers_ner import TransformersNER
from medcat.utils.saving.serializer import SPECIALITY_NAMES, ONE2MANY


logger = logging.getLogger(__name__) # separate logger from the package-level one


HAS_NEW_SPACY = has_new_spacy()


class CAT(object):
    """The main MedCAT class used to annotate documents, it is built on top of spaCy
    and works as a spaCy pipline. Creates an instance of a spaCy pipline that can
    be used as a spacy nlp model.

    Args:
        cdb (medcat.cdb.CDB):
            The concept database that will be used for NER+L
        config (medcat.config.Config):
            Global configuration for medcat
        vocab (medcat.vocab.Vocab, optional):
            Vocabulary used for vector embeddings and spelling. Default: None
        meta_cats (list of medcat.meta_cat.MetaCAT, optional):
            A list of models that will be applied sequentially on each
            detected annotation.

    Attributes (limited):
        cdb (medcat.cdb.CDB):
            Concept database used with this CAT instance, please do not assign
            this value directly.
        config (medcat.config.Config):
            The global configuration for medcat. Usually cdb.config will be used for this
            field. WILL BE REMOVED - TEMPORARY PLACEHOLDER
        vocab (medcat.utils.vocab.Vocab):
            The vocabulary object used with this instance, please do not assign
            this value directly.

    Examples:

        >>> cat = CAT(cdb, vocab)
        >>> spacy_doc = cat("Put some text here")
        >>> print(spacy_doc.ents) # Detected entities
    """
    DEFAULT_MODEL_PACK_NAME = "medcat_model_pack"

    def __init__(self,
                 cdb: CDB,
                 vocab: Union[Vocab, None] = None,
                 config: Optional[Config] = None,
                 meta_cats: List[MetaCAT] = [],
                 rel_cats: List[RelCAT] = [],
                 addl_ner: Union[TransformersNER, List[TransformersNER]] = []) -> None:
        self.cdb = cdb
        self.vocab = vocab
        if config is None:
            # Take config from the cdb
            self.config = cdb.config
        else:
            # Take the new config and assign it to the CDB also
            self.config = config
            self.cdb.config = config
        self._meta_cats = meta_cats
        self._rel_cats = rel_cats
        self._addl_ner = addl_ner if isinstance(addl_ner, list) else [addl_ner]
        self._create_pipeline(self.config)

    def _create_pipeline(self, config: Config):
        # Set log level
        logger.setLevel(config.general.log_level)

        # Build the pipeline
        self.pipe = Pipe(tokenizer=spacy_split_all, config=config)
        self.pipe.add_tagger(tagger=tag_skip_and_punct,
                             name='skip_and_punct',
                             additional_fields=['is_punct'])

        if self.vocab is not None:
            spell_checker = BasicSpellChecker(cdb_vocab=self.cdb.vocab, config=config, data_vocab=self.vocab)
            self.pipe.add_token_normalizer(spell_checker=spell_checker, config=config)

            # Add NER
            self.ner = NER(self.cdb, config)
            self.pipe.add_ner(self.ner)

            # Add LINKER
            self.linker = Linker(self.cdb, self.vocab, config)
            self.pipe.add_linker(self.linker)

        # Add addl_ner if they exist
        for ner in self._addl_ner:
            self.pipe.add_addl_ner(ner, ner.config.general.name)

        # Add meta_annotation classes if they exist
        for meta_cat in self._meta_cats:
            self.pipe.add_meta_cat(meta_cat, meta_cat.config.general.category_name)

        for rel_cat in self._rel_cats:
            self.pipe.add_rel_cat(rel_cat, "_".join(list(rel_cat.config.general["labels2idx"].keys())))

        for rel_cat in self._rel_cats:
            self.pipe.add_rel_cat(rel_cat, "_".join(list(rel_cat.config.general["labels2idx"].keys())))

        # Set max document length
        self.pipe.spacy_nlp.max_length = config.preprocessing.max_document_length

    @deprecated(message="Replaced with cat.pipe.spacy_nlp.")
    def get_spacy_nlp(self) -> Language:
        """Returns the spacy pipeline with MedCAT"""
        return self.pipe.spacy_nlp

    def get_hash(self, force_recalc: bool = False) -> str:
        """Will not be a deep hash but will try to catch all the changing parts during training.

        Able to force recalculation of hash. This is relevant for CDB
        the hash for which is otherwise only recalculated if it has changed.

        Args:
            force_recalc (bool, optional): Whether to force recalculation. Defaults to False.

        Returns:
            str: The resulting hash
        """
        hasher = Hasher()
        hasher.update(self.cdb.get_hash(force_recalc))

        hasher.update(self.config.get_hash())

        for mc in self._meta_cats:
            hasher.update(mc.get_hash())

        for trf in self._addl_ner:
            hasher.update(trf.get_hash())

        return hasher.hexdigest()

    def get_model_card(self, as_dict: bool = False):
        """A minimal model card for MedCAT model packs.

        Args:
            as_dict (bool):
                Whether to return the model card as a dictionary instead of a str (Default value False).

        Returns:
            str:
                The string representation of the JSON object.
            OR
            dict:
                The dict JSON object.
        """
        card = {
                'Model ID': self.config.version.id,
                'Last Modified On': self.config.version.last_modified,
                'History (from least to most recent)': self.config.version.history,
                'Description': self.config.version.description,
                'Source Ontology': self.config.version.ontology,
                'Location': self.config.version.location,
                'MetaCAT models': self.config.version.meta_cats,
                'Basic CDB Stats': self.config.version.cdb_info,
                'Performance': self.config.version.performance,
                'Important Parameters (Partial view, all available in cat.config)': get_important_config_parameters(self.config),
                'MedCAT Version': self.config.version.medcat_version
                }

        if as_dict:
            return card
        else:
            return json.dumps(card, indent=2, sort_keys=False)

    def _versioning(self, force_rehash: bool = False):
        # Check version info and do not allow without it
        if self.config.version.description == 'No description':
            logger.warning("Please consider populating the version information [description, performance, location, ontology] in cat.config.version")

        # Fill the stuff automatically that is needed for versioning
        m = self.get_hash(force_recalc=force_rehash)
        version = self.config.version
        if version.id is None or m != version.id:
            if version.id is not None:
                version.history.append(version['id'])
            version.id = m
            version.last_modified = date.today().strftime("%d %B %Y")
            version.cdb_info = self.cdb.make_stats()
            version.meta_cats = [meta_cat.get_model_card(as_dict=True) for meta_cat in self._meta_cats]
            version.medcat_version = __version__
            logger.warning("Please consider updating [description, performance, location, ontology] in cat.config.version")

    def create_model_pack(self, save_dir_path: str, model_pack_name: str = DEFAULT_MODEL_PACK_NAME, force_rehash: bool = False,
            cdb_format: str = 'dill') -> str:
        """Will crete a .zip file containing all the models in the current running instance
        of MedCAT. This is not the most efficient way, for sure, but good enough for now.

        Args:
            save_dir_path (str):
                An id will be appended to this name
            model_pack_name (str, optional):
                The model pack name. Defaults to DEFAULT_MODEL_PACK_NAME.
            force_rehash (bool, optional):
                Force recalculation of hash. Defaults to `False`.
            cdb_format (str):
                The format of the saved CDB in the model pack.
                The available formats are:
                - dill
                - json
                Defaults to 'dill'

        Returns:
            str:
                Model pack name
        """
        # Spacy model always should be just the name, but during loading it can be reset to path
        self.config.general.spacy_model = os.path.basename(self.config.general.spacy_model)
        # Versioning
        self._versioning(force_rehash)
        model_pack_name += "_{}".format(self.config.version.id)

        logger.warning("This will save all models into a zip file, can take some time and require quite a bit of disk space.")
        _save_dir_path = save_dir_path
        save_dir_path = os.path.join(save_dir_path, model_pack_name)

        # Check format
        if cdb_format.lower() == 'json':
            json_path = save_dir_path # in the same folder!
        else:
            json_path = None # use dill formating
        logger.info('Saving model pack with CDB in %s format', cdb_format)

        # expand user path to make this work with '~'
        os.makedirs(os.path.expanduser(save_dir_path), exist_ok=True)

        # Save the used spacy model
        spacy_path = os.path.join(save_dir_path, self.config.general.spacy_model)
        if str(self.pipe.spacy_nlp._path) != spacy_path:
            # First remove if something is there
            shutil.rmtree(spacy_path, ignore_errors=True)
            shutil.copytree(str(self.pipe.spacy_nlp._path), spacy_path)

        # Save the CDB
        cdb_path = os.path.join(save_dir_path, "cdb.dat")
        self.cdb.save(cdb_path, json_path)

        # Save the config
        config_path = os.path.join(save_dir_path, "config.json")
        self.cdb.config.save(config_path)

        # Save the Vocab
        vocab_path = os.path.join(save_dir_path, "vocab.dat")
        if self.vocab is not None:
            # We will allow creation of modelpacks without vocabs
            self.vocab.save(vocab_path)

        # Save addl_ner
        for comp in self.pipe.spacy_nlp.components:
            if isinstance(comp[1], TransformersNER):
                trf_path = os.path.join(save_dir_path, "trf_" + comp[1].config.general.name)
                comp[1].save(trf_path)

        # Save all meta_cats
        for comp in self.pipe.spacy_nlp.components:
            if isinstance(comp[1], MetaCAT):
                name = comp[0]
                meta_path = os.path.join(save_dir_path, "meta_" + name)
                comp[1].save(meta_path)
            if isinstance(comp[1], RelCAT):
                name = comp[0]
                rel_path = os.path.join(save_dir_path, "rel_" + name)
                comp[1].save(rel_path)

        # Add a model card also, why not
        model_card_path = os.path.join(save_dir_path, "model_card.json")
        with open(model_card_path, 'w') as f:
            json.dump(self.get_model_card(as_dict=True), f, indent=2)

        # Zip everything
        shutil.make_archive(os.path.join(_save_dir_path, model_pack_name), 'zip', root_dir=save_dir_path)

        # Log model card and return new name
        logger.info(self.get_model_card()) # Print the model card
        return model_pack_name

    @classmethod
    def attempt_unpack(cls, zip_path: str) -> str:
        """Attempt unpack the zip to a folder and get the model pack path.

        If the folder already exists, no unpacking is done.

        Args:
<<<<<<< HEAD
            zip_path (str): The ZIP path
=======
            zip_path:
                path to model pack zip.
            meta_cat_config_dict:
                A config dict that will overwrite existing configs in meta_cat.
                e.g. meta_cat_config_dict = {'general': {'device': 'cpu'}}
        """
        from medcat.cdb import CDB
        from medcat.vocab import Vocab
        from medcat.meta_cat import MetaCAT
        from medcat.rel_cat import RelCAT
>>>>>>> a78ff86f

        Returns:
            str: The model pack path
        """
        base_dir = os.path.dirname(zip_path)
        filename = os.path.basename(zip_path)

        foldername = filename.replace(".zip", '')

        model_pack_path = os.path.join(base_dir, foldername)
        if os.path.exists(model_pack_path):
            logger.info("Found an existing unziped model pack at: {}, the provided zip will not be touched.".format(model_pack_path))
        else:
            logger.info("Unziping the model pack and loading models.")
            shutil.unpack_archive(zip_path, extract_dir=model_pack_path)
        return model_pack_path

    @classmethod
    def load_model_pack(cls,
                        zip_path: str,
                        meta_cat_config_dict: Optional[Dict] = None,
                        load_meta_models: bool = True,
                        load_addl_ner: bool = True,
                        load_rel_models: bool = True) -> "CAT":
        """Load everything within the 'model pack', i.e. the CDB, config, vocab and any MetaCAT models
        (if present)

        Args:
            zip_path (str):
                The path to model pack zip.
            meta_cat_config_dict (Optional[Dict]):
                A config dict that will overwrite existing configs in meta_cat.
                e.g. meta_cat_config_dict = {'general': {'device': 'cpu'}}.
                Defaults to None.
            load_meta_models (bool):
                Whether to load MetaCAT models if present (Default value True).
            load_addl_ner (bool):
                Whether to load additional NER models if present (Default value True).
        """
        from medcat.cdb import CDB
        from medcat.vocab import Vocab
        from medcat.meta_cat import MetaCAT
        from medcat.rel_cat import RelCAT

        model_pack_path = cls.attempt_unpack(zip_path)

        # Load the CDB
        cdb_path = os.path.join(model_pack_path, "cdb.dat")
        nr_of_jsons_expected = len(SPECIALITY_NAMES) - len(ONE2MANY)
        has_jsons = len(glob.glob(os.path.join(model_pack_path, '*.json'))) >= nr_of_jsons_expected
        json_path = model_pack_path if has_jsons else None
        logger.info('Loading model pack with %s', 'JSON format' if json_path else 'dill format')
        cdb = CDB.load(cdb_path, json_path)

        # load config
        config_path = os.path.join(model_pack_path, "config.json")
        cdb.load_config(config_path)

        # TODO load addl_ner

        # Modify the config to contain full path to spacy model
        cdb.config.general.spacy_model = os.path.join(model_pack_path, os.path.basename(cdb.config.general.spacy_model))

        # Load Vocab
        vocab_path = os.path.join(model_pack_path, "vocab.dat")
        if os.path.exists(vocab_path):
            vocab = Vocab.load(vocab_path)
        else:
            vocab = None

        # Find meta models in the model_pack
        trf_paths = [os.path.join(model_pack_path, path) for path in os.listdir(model_pack_path) if path.startswith('trf_')] if load_addl_ner else []
        addl_ner = []
        for trf_path in trf_paths:
            trf = TransformersNER.load(save_dir_path=trf_path)
            trf.cdb = cdb # Set the cat.cdb to be the CDB of the TRF model
            addl_ner.append(trf)

        # Find meta models in the model_pack
        meta_paths = [os.path.join(model_pack_path, path) for path in os.listdir(model_pack_path) if path.startswith('meta_')] if load_meta_models else []
        meta_cats = []
        for meta_path in meta_paths:
            meta_cats.append(MetaCAT.load(save_dir_path=meta_path,
                                          config_dict=meta_cat_config_dict))

<<<<<<< HEAD
        # Find Rel models in model_pack
        rel_paths = [os.path.join(model_pack_path, path) for path in os.listdir(model_pack_path) if path.startswith('rel_')] if load_rel_models else []
=======
        # same is done for rel models
        rel_paths = [os.path.join(model_pack_path, path) for path in os.listdir(model_pack_path) if path.startswith('rel_')]
>>>>>>> a78ff86f
        rel_cats = []
        for rel_path in rel_paths:
            rel_cats.append(RelCAT.load(load_path=rel_path))

<<<<<<< HEAD
        cat = cls(cdb=cdb, config=cdb.config, vocab=vocab, meta_cats=meta_cats, addl_ner=addl_ner,)
        logger.info(cat.get_model_card())  # Print the model card

=======
        cat = cls(cdb=cdb, config=cdb.config, vocab=vocab, meta_cats=meta_cats)
        cat = cls(cdb=cdb, config=cdb.config, vocab=vocab, meta_cats=meta_cats, addl_ner=addl_ner)
        cls.log.info(cat.get_model_card())  # Print the model card
>>>>>>> a78ff86f
        return cat

    def __call__(self, text: Optional[str], do_train: bool = False) -> Optional[Doc]:
        """Push the text through the pipeline.

        Args:
            text (Optional[str]):
                The text to be annotated, if the text length is longer than
                self.config.preprocessing['max_document_length'] it will be trimmed to that length.
            do_train (bool):
                This causes so many screwups when not there, so I'll force training
                to False. To run training it is much better to use the self.train() function
                but for some special cases I'm leaving it here also.
                Defaults to `False`.
        Returns:
            Optional[Doc]:
                A single spacy document or multiple spacy documents with the extracted entities
        """
        # Should we train - do not use this for training, unless you know what you are doing. Use the
        #self.train() function
        self.config.linking.train = do_train

        if text is None:
            logger.error("The input text should be either a string or a sequence of strings but got %s", type(text))
            return None
        else:
            text = self._get_trimmed_text(str(text))
            return self.pipe(text)  # type: ignore

    def __repr__(self):
        """Prints the model_card for this CAT instance.
        Returns:
            the 'Model Card' for this CAT instance. This includes NER+L config and any MetaCATs
        """
        return self.get_model_card(as_dict=False)

    def _print_stats(self,
                     data: Dict,
                     epoch: int = 0,
                     use_project_filters: bool = False,
                     use_overlaps: bool = False,
                     use_cui_doc_limit: bool = False,
                     use_groups: bool = False,
                     extra_cui_filter: Optional[Set] = None) -> Tuple:
        """TODO: Refactor and make nice
        Print metrics on a dataset (F1, P, R), it will also print the concepts that have the most FP,FN,TP.

        Args:
            data (list of dict):
                The json object that we get from MedCATtrainer on export.
            epoch (int):
                Used during training, so we know what epoch is it.
            use_project_filters (boolean):
                Each project in MedCATtrainer can have filters, do we want to respect those filters
                when calculating metrics.
            use_overlaps (boolean):
                Allow overlapping entities, nearly always False as it is very difficult to annotate overlapping entites.
            use_cui_doc_limit (boolean):
                If True the metrics for a CUI will be only calculated if that CUI appears in a document, in other words
                if the document was annotated for that CUI. Useful in very specific situations when during the annotation
                process the set of CUIs changed.
            use_groups (boolean):
                If True concepts that have groups will be combined and stats will be reported on groups.
            extra_cui_filter(Optional[Set]):
                This filter will be intersected with all other filters, or if all others are not set then only this one will be used.

        Returns:
            fps (dict):
                False positives for each CUI.
            fns (dict):
                False negatives for each CUI.
            tps (dict):
                True positives for each CUI.
            cui_prec (dict):
                Precision for each CUI.
            cui_rec (dict):
                Recall for each CUI.
            cui_f1 (dict):
                F1 for each CUI.
            cui_counts (dict):
                Number of occurrence for each CUI.
            examples (dict):
                Examples for each of the fp, fn, tp. Format will be examples['fp']['cui'][<list_of_examples>].
        """
        tp = 0
        fp = 0
        fn = 0
        fps: Dict = {}
        fns: Dict = {}
        tps: Dict = {}
        cui_prec: Dict = {}
        cui_rec: Dict = {}
        cui_f1: Dict = {}
        cui_counts: Dict = {}
        examples: Dict = {'fp': {}, 'fn': {}, 'tp': {}}

        fp_docs: Set = set()
        fn_docs: Set = set()

        orig_filters = self.config.linking.filters.copy_of()
        local_filters = self.config.linking.filters
        for pind, project in tqdm(enumerate(data['projects']), desc="Stats project", total=len(data['projects']), leave=False):
            local_filters.cuis = set()

            # Add extra filter if set
            self._set_project_filters(local_filters, project, extra_cui_filter, use_project_filters)

            for dind, doc in tqdm(
                enumerate(project["documents"]),
                desc="Stats document",
                total=len(project["documents"]),
                leave=False,
            ):
                anns = self._get_doc_annotations(doc)

                # Apply document level filtering, in this case project_filter is ignored while the extra_cui_filter is respected still
                if use_cui_doc_limit:
                    _cuis = set([ann['cui'] for ann in anns])
                    if _cuis:
                        local_filters.cuis = intersect_nonempty_set(_cuis, extra_cui_filter)
                    else:
                        local_filters.cuis = {'empty'}

                spacy_doc: Doc = self(doc['text'])  # type: ignore

                if use_overlaps:
                    p_anns = spacy_doc._.ents
                else:
                    p_anns = spacy_doc.ents

                anns_norm = []
                anns_norm_neg = []
                anns_examples = []
                anns_norm_cui = []
                for ann in anns:
                    cui = ann['cui']
                    if local_filters.check_filters(cui):
                        if use_groups:
                            cui = self.cdb.addl_info['cui2group'].get(cui, cui)

                        if ann.get('validated', True) and (not ann.get('killed', False) and not ann.get('deleted', False)):
                            anns_norm.append((ann['start'], cui))
                            anns_examples.append({"text": doc['text'][max(0, ann['start']-60):ann['end']+60],
                                                  "cui": cui,
                                                  "start": ann['start'],
                                                  "end": ann['end'],
                                                  "source value": ann['value'],
                                                  "acc": 1,
                                                  "project name": project.get('name'),
                                                  "document name": doc.get('name'),
                                                  "project id": project.get('id'),
                                                  "document id": doc.get('id')})
                        elif ann.get('validated', True) and (ann.get('killed', False) or ann.get('deleted', False)):
                            anns_norm_neg.append((ann['start'], cui))

                        if ann.get("validated", True):
                            # This is used to test was someone annotating for this CUI in this document
                            anns_norm_cui.append(cui)
                            cui_counts[cui] = cui_counts.get(cui, 0) + 1

                p_anns_norm = []
                p_anns_examples = []
                for ann in p_anns:
                    cui = ann._.cui
                    if use_groups:
                        cui = self.cdb.addl_info['cui2group'].get(cui, cui)

                    p_anns_norm.append((ann.start_char, cui))
                    p_anns_examples.append({"text": doc['text'][max(0, ann.start_char-60):ann.end_char+60],
                                            "cui": cui,
                                            "start": ann.start_char,
                                            "end": ann.end_char,
                                            "source value": ann.text,
                                            "acc": float(ann._.context_similarity),
                                            "project name": project.get('name'),
                                            "document name": doc.get('name'),
                                            "project id": project.get('id'),
                                            "document id": doc.get('id')})
                for iann, ann in enumerate(p_anns_norm):
                    cui = ann[1]
                    if ann in anns_norm:
                        tp += 1
                        tps[cui] = tps.get(cui, 0) + 1

                        example = p_anns_examples[iann]
                        examples['tp'][cui] = examples['tp'].get(cui, []) + [example]
                    else:
                        fp += 1
                        fps[cui] = fps.get(cui, 0) + 1
                        fp_docs.add(doc.get('name', 'unk'))

                        # Add example for this FP prediction
                        example = p_anns_examples[iann]
                        if ann in anns_norm_neg:
                            # Means that it really was annotated as negative
                            example['real_fp'] = True

                        examples['fp'][cui] = examples['fp'].get(cui, []) + [example]

                for iann, ann in enumerate(anns_norm):
                    if ann not in p_anns_norm:
                        cui = ann[1]
                        fn += 1
                        fn_docs.add(doc.get('name', 'unk'))

                        fns[cui] = fns.get(cui, 0) + 1
                        examples['fn'][cui] = examples['fn'].get(cui, []) + [anns_examples[iann]]

        try:
            prec = tp / (tp + fp)
            rec = tp / (tp + fn)
            f1 = 2*(prec*rec) / (prec + rec)
            print("Epoch: {}, Prec: {}, Rec: {}, F1: {}\n".format(epoch, prec, rec, f1))
            print("Docs with false positives: {}\n".format("; ".join([str(x) for x in list(fp_docs)[0:10]])))
            print("Docs with false negatives: {}\n".format("; ".join([str(x) for x in list(fn_docs)[0:10]])))

            # Sort fns & prec
            fps = {k: v for k, v in sorted(fps.items(), key=lambda item: item[1], reverse=True)}
            fns = {k: v for k, v in sorted(fns.items(), key=lambda item: item[1], reverse=True)}
            tps = {k: v for k, v in sorted(tps.items(), key=lambda item: item[1], reverse=True)}


            # F1 per concept
            for cui in tps.keys():
                prec = tps[cui] / (tps.get(cui, 0) + fps.get(cui, 0))
                rec = tps[cui] / (tps.get(cui, 0) + fns.get(cui, 0))
                f1 = 2*(prec*rec) / (prec + rec)
                cui_prec[cui] = prec
                cui_rec[cui] = rec
                cui_f1[cui] = f1


            # Get top 10
            pr_fps = [(self.cdb.cui2preferred_name.get(cui,
                list(self.cdb.cui2names.get(cui, [cui]))[0]), cui, fps[cui]) for cui in list(fps.keys())[0:10]]
            pr_fns = [(self.cdb.cui2preferred_name.get(cui,
                list(self.cdb.cui2names.get(cui, [cui]))[0]), cui, fns[cui]) for cui in list(fns.keys())[0:10]]
            pr_tps = [(self.cdb.cui2preferred_name.get(cui,
                list(self.cdb.cui2names.get(cui, [cui]))[0]), cui, tps[cui]) for cui in list(tps.keys())[0:10]]


            print("\n\nFalse Positives\n")
            for one in pr_fps:
                print("{:70} - {:20} - {:10}".format(str(one[0])[0:69], str(one[1])[0:19], one[2]))
            print("\n\nFalse Negatives\n")
            for one in pr_fns:
                print("{:70} - {:20} - {:10}".format(str(one[0])[0:69], str(one[1])[0:19], one[2]))
            print("\n\nTrue Positives\n")
            for one in pr_tps:
                print("{:70} - {:20} - {:10}".format(str(one[0])[0:69], str(one[1])[0:19], one[2]))
            print("*"*110 + "\n")

        except Exception:
            traceback.print_exc()

        self.config.linking.filters = orig_filters

        return fps, fns, tps, cui_prec, cui_rec, cui_f1, cui_counts, examples

    def _set_project_filters(self, local_filters: LinkingFilters, project: dict,
             extra_cui_filter: Optional[Set], use_project_filters: bool):
        """Set the project filters to a LinkingFilters object based on
        the specified project.

        Args:
            local_filters (LinkingFilters): The linking filters instance
            project (dict): The project
            extra_cui_filter (Optional[Set]): Extra CUIs (if specified)
            use_project_filters (bool): Whether to use per-project filters
        """
        if isinstance(extra_cui_filter, set):
            local_filters.cuis = extra_cui_filter

        if use_project_filters:
            project_filter = get_project_filters(cuis=project.get('cuis', None),
                                                    type_ids=project.get('tuis', None),
                                                    cdb=self.cdb,
                                                    project=project)
            # Intersect project filter with existing if it has something
            if project_filter:
                local_filters.cuis = intersect_nonempty_set(project_filter, local_filters.cuis)

    def _init_ckpts(self, is_resumed, checkpoint):
        if self.config.general.checkpoint.steps is not None or checkpoint is not None:
            checkpoint_config = CheckpointConfig(**self.config.general.checkpoint.dict())
            checkpoint_manager = CheckpointManager('cat_train', checkpoint_config)
            if is_resumed:
                # TODO: probably remove is_resumed mark and always resume if a checkpoint is provided,
                #but I'll leave it for now
                checkpoint = checkpoint or checkpoint_manager.get_latest_checkpoint()
                logger.info(f"Resume training on the most recent checkpoint at {checkpoint.dir_path}...")
                self.cdb = checkpoint.restore_latest_cdb()
                self.cdb.config.merge_config(self.config.asdict())
                self.config = self.cdb.config
                self._create_pipeline(self.config)
            else:
                checkpoint = checkpoint or checkpoint_manager.create_checkpoint()
                logger.info(f"Start new training and checkpoints will be saved at {checkpoint.dir_path}...")

        return checkpoint

    def train(self,
              data_iterator: Iterable,
              nepochs: int = 1,
              fine_tune: bool = True,
              progress_print: int = 1000,
              checkpoint: Optional[Checkpoint] = None,
              is_resumed: bool = False) -> None:
        """Runs training on the data, note that the maximum length of a line
        or document is 1M characters. Anything longer will be trimmed.

        Args:
            data_iterator (Iterable):
                Simple iterator over sentences/documents, e.g. a open file
                or an array or anything that we can use in a for loop.
            nepochs (int):
                Number of epochs for which to run the training.
            fine_tune (bool):
                If False old training will be removed.
            progress_print (int):
                Print progress after N lines.
            checkpoint (Optional[medcat.utils.checkpoint.CheckpointUT]):
                The MedCAT checkpoint object
            is_resumed (bool):
                If True resume the previous training; If False, start a fresh new training.
        """
        if not fine_tune:
            logger.info("Removing old training data!")
            self.cdb.reset_training()
        checkpoint = self._init_ckpts(is_resumed, checkpoint)

        # cache train state
        _prev_train = self.config.linking.train

        latest_trained_step = checkpoint.count if checkpoint is not None else 0
        epochal_data_iterator = chain.from_iterable(repeat(data_iterator, nepochs))
        for line in islice(epochal_data_iterator, latest_trained_step, None):
            if line is not None and line:
                # Convert to string
                line = str(line).strip()

                try:
                    _ = self(line, do_train=True)
                except Exception as e:
                    logger.warning("LINE: '%s...' \t WAS SKIPPED", line[0:100])
                    logger.warning("BECAUSE OF: %s", str(e))
            else:
                logger.warning("EMPTY LINE WAS DETECTED AND SKIPPED")

            latest_trained_step += 1
            if latest_trained_step % progress_print == 0:
                logger.info("DONE: %s", str(latest_trained_step))
            if checkpoint is not None and checkpoint.steps is not None and latest_trained_step % checkpoint.steps == 0:
                checkpoint.save(cdb=self.cdb, count=latest_trained_step)

        self.config.linking.train = _prev_train

    def add_cui_to_group(self, cui: str, group_name: str) -> None:
        """Adds a CUI to a group, will appear in cdb.addl_info['cui2group']

        Args:
            cui (str):
                The concept to be added.
            group_name (str):
                The group to whcih the concept will be added.

        Examples:

            >>> cat.add_cui_to_group("S-17", 'pain')
        """

        # Add group_name
        self.cdb.addl_info['cui2group'][cui] = group_name

    def unlink_concept_name(self, cui: str, name: str, preprocessed_name: bool = False) -> None:
        """Unlink a concept name from the CUI (or all CUIs if full_unlink), removes the link from
        the Concept Database (CDB). As a consequence medcat will never again link the `name`
        to this CUI - meaning the name will not be detected as a concept in the future.

        Args:
            cui (str):
                The CUI from which the `name` will be removed.
            name (str):
                The span of text to be removed from the linking dictionary.
        Examples:

            >>> # To never again link C0020538 to HTN
            >>> cat.unlink_concept_name('C0020538', 'htn', False)
        """

        cuis = [cui]
        if preprocessed_name:
            names = {name: 'nothing'}
        else:
            names = prepare_name(name, self.pipe.spacy_nlp, {}, self.config)

        # If full unlink find all CUIs
        if self.config.general.get('full_unlink', False):
            for n in names:
                cuis.extend(self.cdb.name2cuis.get(n, []))

        # Remove name from all CUIs
        for c in cuis:
            self.cdb.remove_names(cui=c, names=names)

    def add_and_train_concept(self,
                              cui: str,
                              name: str,
                              spacy_doc: Optional[Doc] = None,
                              spacy_entity: Optional[Union[List[Token], Span]] = None,
                              ontologies: Set = set(),
                              name_status: str = 'A',
                              type_ids: Set = set(),
                              description: str = '',
                              full_build: bool = True,
                              negative: bool = False,
                              devalue_others: bool = False,
                              do_add_concept: bool = True) -> None:
        r"""Add a name to an existing concept, or add a new concept, or do not do anything if the name or concept already exists. Perform
        training if spacy_entity and spacy_doc are set.

        Args:
            cui (str):
                CUI of the concept.
            name (str):
                Name to be linked to the concept (in the case of MedCATtrainer this is simply the
                selected value in text, no preprocessing or anything needed).
            spacy_doc (spacy.tokens.Doc):
                Spacy representation of the document that was manually annotated.
            spacy_entity (Optional[Union[List[Token], Span]]):
                Given the spacy document, this is the annotated span of text - list of annotated tokens that are marked with this CUI.
            negative (bool):
                Is this a negative or positive example.
            devalue_others:
                If set, cuis to which this name is assigned and are not `cui` will receive negative training given
                that negative=False.

            \*\*other:
                Refer to medcat.cat.cdb.CDB.add_concept
        """
        names = prepare_name(name, self.pipe.spacy_nlp, {}, self.config)
        if not names and cui not in self.cdb.cui2preferred_name and name_status == 'P':
            logger.warning("No names were able to be prepared in CAT.add_and_train_concept "
                           "method. As such no preferred name will be able to be specifeid. "
                           "The CUI: '%s' and raw name: '%s'", cui, name)
        # Only if not negative, otherwise do not add the new name if in fact it should not be detected
        if do_add_concept and not negative:
            self.cdb._add_concept(cui=cui, names=names, ontologies=ontologies, name_status=name_status, type_ids=type_ids, description=description,
                                 full_build=full_build)

        if spacy_entity is not None and spacy_doc is not None:
            # Train Linking
            self.linker.context_model.train(cui=cui, entity=spacy_entity, doc=spacy_doc, negative=negative, names=names)  # type: ignore

            if not negative and devalue_others:
                # Find all cuis
                cuis = set()
                for n in names:
                    cuis.update(self.cdb.name2cuis.get(n, []))
                # Remove the cui for which we just added positive training
                if cui in cuis:
                    cuis.remove(cui)
                # Add negative training for all other CUIs that link to these names
                for _cui in cuis:
                    self.linker.context_model.train(cui=_cui, entity=spacy_entity, doc=spacy_doc, negative=True)  # type: ignore

    @deprecated(message="Use train_supervised_from_json to train based on data "
                "loaded from a json file")
    def train_supervised(self,
                         data_path: str,
                         reset_cui_count: bool = False,
                         nepochs: int = 1,
                         print_stats: int = 0,
                         use_filters: bool = False,
                         terminate_last: bool = False,
                         use_overlaps: bool = False,
                         use_cui_doc_limit: bool = False,
                         test_size: int = 0,
                         devalue_others: bool = False,
                         use_groups: bool = False,
                         never_terminate: bool = False,
                         train_from_false_positives: bool = False,
                         extra_cui_filter: Optional[Set] = None,
                         retain_extra_cui_filter: bool = False,
                         checkpoint: Optional[Checkpoint] = None,
                         retain_filters: bool = False,
                         is_resumed: bool = False) -> Tuple:
        """Train supervised by reading data from a json file.

        Refer to `train_supervvised_from_json` and/or `train_supervised_raw`
        for further details.
        """
        return self.train_supervised_from_json(data_path, reset_cui_count, nepochs,
                                               print_stats, use_filters, terminate_last,
                                               use_overlaps, use_cui_doc_limit, test_size,
                                               devalue_others, use_groups, never_terminate,
                                               train_from_false_positives, extra_cui_filter,
                                               retain_extra_cui_filter, checkpoint,
                                               retain_filters, is_resumed)

    def train_supervised_from_json(self,
                                   data_path: str,
                                   reset_cui_count: bool = False,
                                   nepochs: int = 1,
                                   print_stats: int = 0,
                                   use_filters: bool = False,
                                   terminate_last: bool = False,
                                   use_overlaps: bool = False,
                                   use_cui_doc_limit: bool = False,
                                   test_size: int = 0,
                                   devalue_others: bool = False,
                                   use_groups: bool = False,
                                   never_terminate: bool = False,
                                   train_from_false_positives: bool = False,
                                   extra_cui_filter: Optional[Set] = None,
                                   retain_extra_cui_filter: bool = False,
                                   checkpoint: Optional[Checkpoint] = None,
                                   retain_filters: bool = False,
                                   is_resumed: bool = False) -> Tuple:
        """
        Run supervised training on a dataset from MedCATtrainer in JSON format.

        Refer to `train_supervised_raw` for more details.
        """
        with open(data_path) as f:
            data = json.load(f)
        return self.train_supervised_raw(data, reset_cui_count, nepochs,
                                         print_stats, use_filters, terminate_last,
                                         use_overlaps, use_cui_doc_limit, test_size,
                                         devalue_others, use_groups, never_terminate,
                                         train_from_false_positives, extra_cui_filter,
                                         retain_extra_cui_filter, checkpoint,
                                         retain_filters, is_resumed)

    def train_supervised_raw(self,
                             data: Dict[str, List[Dict[str, dict]]],
                             reset_cui_count: bool = False,
                             nepochs: int = 1,
                             print_stats: int = 0,
                             use_filters: bool = False,
                             terminate_last: bool = False,
                             use_overlaps: bool = False,
                             use_cui_doc_limit: bool = False,
                             test_size: int = 0,
                             devalue_others: bool = False,
                             use_groups: bool = False,
                             never_terminate: bool = False,
                             train_from_false_positives: bool = False,
                             extra_cui_filter: Optional[Set] = None,
                             retain_extra_cui_filter: bool = False,
                             checkpoint: Optional[Checkpoint] = None,
                             retain_filters: bool = False,
                             is_resumed: bool = False) -> Tuple:
        """Train supervised based on the raw data provided.

        The raw data is expected in the following format:
        {'projects':
            [ # list of projects
                { # project 1
                    'name': '<some name>',
                    # list of documents
                    'documents': [{'name': '<some name>',  # document 1
                                    'text': '<text of the document>',
                                    # list of annotations
                                    'annotations': [{'start': -1,  # annotation 1
                                                    'end': 1,
                                                    'cui': 'cui',
                                                    'value': '<text value>'}, ...],
                                    }, ...]
                }, ...
            ]
        }

        Please take care that this is more a simulated online training then supervised.

        When filtering, the filters within the CAT model are used first,
        then the ones from MedCATtrainer (MCT) export filters,
        and finally the extra_cui_filter (if set).
        That is to say, the expectation is:
        extra_cui_filter ⊆ MCT filter ⊆ Model/config filter.

        Args:
            data (Dict[str, List[Dict[str, dict]]]):
                The raw data, e.g from MedCATtrainer on export.
            reset_cui_count (boolean):
                Used for training with weight_decay (annealing). Each concept has a count that is there
                from the beginning of the CDB, that count is used for annealing. Resetting the count will
                significantly increase the training impact. This will reset the count only for concepts
                that exist in the the training data.
            nepochs (int):
                Number of epochs for which to run the training.
            print_stats (int):
                If > 0 it will print stats every print_stats epochs.
            use_filters (boolean):
                Each project in medcattrainer can have filters, do we want to respect those filters
                when calculating metrics.
            terminate_last (boolean):
                If true, concept termination will be done after all training.
            use_overlaps (boolean):
                Allow overlapping entities, nearly always False as it is very difficult to annotate overlapping entities.
            use_cui_doc_limit (boolean):
                If True the metrics for a CUI will be only calculated if that CUI appears in a document, in other words
                if the document was annotated for that CUI. Useful in very specific situations when during the annotation
                process the set of CUIs changed.
            test_size (float):
                If > 0 the data set will be split into train test based on this ration. Should be between 0 and 1.
                Usually 0.1 is fine.
            devalue_others(bool):
                Check add_name for more details.
            use_groups (boolean):
                If True concepts that have groups will be combined and stats will be reported on groups.
            never_terminate (boolean):
                If True no termination will be applied
            train_from_false_positives (boolean):
                If True it will use false positive examples detected by medcat and train from them as negative examples.
            extra_cui_filter(Optional[Set]):
                This filter will be intersected with all other filters, or if all others are not set then only this one will be used.
            retain_extra_cui_filter(bool):
                Whether to retain the extra filters instead of the MedCATtrainer export filters.
                This will only have an effect if/when retain_filters is set to True. Defaults to False.
            checkpoint (Optional[Optional[medcat.utils.checkpoint.CheckpointST]):
                The MedCAT CheckpointST object
            retain_filters (bool):
                If True, retain the filters in the MedCATtrainer export within this CAT instance. In other words, the
                filters defined in the input file will henseforth be saved within config.linking.filters .
                This only makes sense if there is only one project in the input data. If that is not the case,
                a ValueError is raised. The merging is done in the first epoch.
            is_resumed (bool):
                If True resume the previous training; If False, start a fresh new training.
        Returns:
            fp (dict):
                False positives for each CUI.
            fn (dict):
                False negatives for each CUI.
            tp (dict):
                True positives for each CUI.
            p (dict):
                Precision for each CUI.
            r (dict):
                Recall for each CUI.
            f1 (dict):
                F1 for each CUI.
            cui_counts (dict):
                Number of occurrence for each CUI.
            examples (dict):
                FP/FN examples of sentences for each CUI.
        """
        checkpoint = self._init_ckpts(is_resumed, checkpoint)

        # the config.linking.filters stuff is used directly in
        # medcat.linking.context_based_linker and medcat.linking.vector_context_model
        # as such, they need to be kept up to date with per-project filters
        # However, the original state needs to be kept track of
        # so that it can be restored after training
        orig_filters = self.config.linking.filters.copy_of()
        local_filters = self.config.linking.filters

        fp = fn = tp = p = r = f1 = examples = {}

        cui_counts = {}

        if retain_filters:
            # TODO - allow specifying number of project to retain?
            if len(data['projects']) > 1:
                raise ValueError('Cannot retain multiple (potentially) different filters from multiple projects')
            # will merge with local when loading in project

        if test_size == 0:
            logger.info("Running without a test set, or train==test")
            test_set = data
            train_set = data
        else:
            train_set, test_set, _, _ = make_mc_train_test(data, self.cdb, test_size=test_size)

        if print_stats > 0:
            fp, fn, tp, p, r, f1, cui_counts, examples = self._print_stats(test_set,
                                                                           use_project_filters=use_filters,
                                                                           use_cui_doc_limit=use_cui_doc_limit,
                                                                           use_overlaps=use_overlaps,
                                                                           use_groups=use_groups,
                                                                           extra_cui_filter=extra_cui_filter)
        if reset_cui_count:
            # Get all CUIs
            cuis = []
            for project in train_set['projects']:
                for doc in project['documents']:
                    doc_annotations = self._get_doc_annotations(doc)
                    for ann in doc_annotations:
                        cuis.append(ann['cui'])
            for cui in set(cuis):
                if cui in self.cdb.cui2count_train:
                    self.cdb.cui2count_train[cui] = 100

        # Remove entities that were terminated
        if not never_terminate:
            for project in train_set['projects']:
                for doc in project['documents']:
                    doc_annotations = self._get_doc_annotations(doc)
                    for ann in doc_annotations:
                        if ann.get('killed', False):
                            self.unlink_concept_name(ann['cui'], ann['value'])

        latest_trained_step = checkpoint.count if checkpoint is not None else 0
        current_epoch, current_project, current_document = self._get_training_start(train_set, latest_trained_step)

        for epoch in trange(current_epoch, nepochs, initial=current_epoch, total=nepochs, desc='Epoch', leave=False):
            # Print acc before training
            for idx_project in trange(current_project, len(train_set['projects']), initial=current_project, total=len(train_set['projects']), desc='Project', leave=False):
                project = train_set['projects'][idx_project]

                # if retain filters, but not the extra_cui_filters (and they exist),
                # then we need to do project filters alone, then retain, and only
                # then add the extra CUI filters
                if retain_filters and extra_cui_filter and not retain_extra_cui_filter:
                    # adding project filters without extra_cui_filters
                    self._set_project_filters(local_filters, project, set(), use_filters)
                    orig_filters.merge_with(local_filters)
                    # adding extra_cui_filters, but NOT project filters
                    self._set_project_filters(local_filters, project, extra_cui_filter, False)
                    # refrain from doing it again for subsequent epochs
                    retain_filters = False
                else:
                    # Set filters in case we are using the train_from_fp
                    self._set_project_filters(local_filters, project, extra_cui_filter, use_filters)

                for idx_doc in trange(current_document, len(project['documents']), initial=current_document, total=len(project['documents']), desc='Document', leave=False):
                    doc = project['documents'][idx_doc]
                    spacy_doc: Doc = self(doc['text'])  # type: ignore

                    # Compatibility with old output where annotations are a list
                    doc_annotations = self._get_doc_annotations(doc)
                    for ann in doc_annotations:
                        if not ann.get('killed', False):
                            cui = ann['cui']
                            start = ann['start']
                            end = ann['end']
                            spacy_entity = tkns_from_doc(spacy_doc=spacy_doc, start=start, end=end)
                            deleted = ann.get('deleted', False)
                            if local_filters.check_filters(cui):
                                self.add_and_train_concept(cui=cui,
                                                        name=ann['value'],
                                                        spacy_doc=spacy_doc,
                                                        spacy_entity=spacy_entity,
                                                        negative=deleted,
                                                        devalue_others=devalue_others)
                    if train_from_false_positives:
                        fps: List[Span] = get_false_positives(doc, spacy_doc)

                        for fp in fps:  # type: ignore
                            fp_: Span = fp  # type: ignore
                            self.add_and_train_concept(cui=fp_._.cui,
                                                       name=fp_.text,
                                                       spacy_doc=spacy_doc,
                                                       spacy_entity=fp_,
                                                       negative=True,
                                                       do_add_concept=False)

                    latest_trained_step += 1
                    if checkpoint is not None and checkpoint.steps is not None and latest_trained_step % checkpoint.steps == 0:
                        checkpoint.save(self.cdb, latest_trained_step)
                # if retaining MCT filters AND (if they exist) extra_cui_filters
                if retain_filters:
                    orig_filters.merge_with(local_filters)
                    # refrain from doing it again for subsequent epochs
                    retain_filters = False

            if terminate_last and not never_terminate:
                # Remove entities that were terminated, but after all training is done
                for project in train_set['projects']:
                    for doc in project['documents']:
                        doc_annotations = self._get_doc_annotations(doc)
                        for ann in doc_annotations:
                            if ann.get('killed', False):
                                self.unlink_concept_name(ann['cui'], ann['value'])

            if print_stats > 0 and (epoch + 1) % print_stats == 0:
                fp, fn, tp, p, r, f1, cui_counts, examples = self._print_stats(test_set,
                                                                               epoch=epoch + 1,
                                                                               use_project_filters=use_filters,
                                                                               use_cui_doc_limit=use_cui_doc_limit,
                                                                               use_overlaps=use_overlaps,
                                                                               use_groups=use_groups,
                                                                               extra_cui_filter=extra_cui_filter)

        # reset the state of filters
        self.config.linking.filters = orig_filters

        return fp, fn, tp, p, r, f1, cui_counts, examples

    def get_entities(self,
                     text: str,
                     only_cui: bool = False,
                     addl_info: List[str] = ['cui2icd10', 'cui2ontologies', 'cui2snomed']) -> Dict:
        doc = self(text)
        out = self._doc_to_out(doc, only_cui, addl_info)  # type: ignore
        return out

    def get_entities_multi_texts(self,
                     texts: Union[Iterable[str], Iterable[Tuple]],
                     only_cui: bool = False,
                     addl_info: List[str] = ['cui2icd10', 'cui2ontologies', 'cui2snomed'],
                     n_process: Optional[int] = None,
                     batch_size: Optional[int] = None) -> List[Dict]:
        """Get entities

        Args:
            texts (Union[Iterable[str], Iterable[Tuple]]): Text to be annotated
            only_cui (bool, optional): Whether to only return CUIs. Defaults to False.
            addl_info (List[str], optional): Additional info. Defaults to ['cui2icd10', 'cui2ontologies', 'cui2snomed'].
            n_process (Optional[int], optional): Number of processes. Defaults to None.
            batch_size (Optional[int], optional): The size of a batch. Defaults to None.

        Returns:
            List[Dict]: List of entity documents.
        """
        out: List[Dict] = []

        if n_process is None:
            texts_ = self._generate_trimmed_texts(texts)
            for text in texts_:
                out.append(self._doc_to_out(self(text), only_cui, addl_info))  # type: ignore
        else:
            self.pipe.set_error_handler(self._pipe_error_handler)
            try:
                texts_ = self._get_trimmed_texts(texts)
                docs = self.pipe.batch_multi_process(texts_, n_process, batch_size)

                for doc in tqdm(docs, total=len(texts_)):
                    doc = None if doc.text.strip() == '' else doc
                    out.append(self._doc_to_out(doc, only_cui, addl_info, out_with_text=True))

                # Currently spaCy cannot mark which pieces of texts failed within the pipe so be this workaround,
                # which also assumes texts are different from each others.
                if len(out) < len(texts_):
                    logger.warning("Found at least one failed batch and set output for enclosed texts to empty")
                    for i, text in enumerate(texts_):
                        if i == len(out):
                            out.append(self._doc_to_out(None, only_cui, addl_info))  # type: ignore
                        elif out[i].get('text', '') != text:
                            out.insert(i, self._doc_to_out(None, only_cui, addl_info))  # type: ignore

<<<<<<< HEAD
                cnf_annotation_output = self.config.annotation_output
                if not cnf_annotation_output.include_text_in_output:
=======
                cnf_annotation_output = getattr(self.config, 'annotation_output', {})
                if not (cnf_annotation_output.get('include_text_in_output', False)):
>>>>>>> a78ff86f
                    for o in out:
                        if o is not None:
                            o.pop('text', None)
            finally:
                self.pipe.reset_error_handler()

        return out

    def get_json(self, text: str, only_cui: bool = False, addl_info=['cui2icd10', 'cui2ontologies']) -> str:
        """Get output in json format

        Args:
            text (str): Text to be annotated
            only_cui (bool, optional): Whether to only get CUIs. Defaults to False.
            addl_info (list, optional): Additional info. Defaults to ['cui2icd10', 'cui2ontologies'].

        Returns:
            str: Json with fields {'entities': <>, 'text': text}.
        """
        ents = self.get_entities(text, only_cui, addl_info=addl_info)['entities']
        out = {'annotations': ents, 'text': text}

        return json.dumps(out)

    @staticmethod
    def _get_training_start(train_set, latest_trained_step):
        total_steps_per_epoch = sum([1 for project in train_set['projects'] for _ in project['documents']])
        if total_steps_per_epoch == 0:
            raise ValueError("MedCATtrainer export contains no documents")
        current_epoch, last_step_in_epoch = divmod(latest_trained_step, total_steps_per_epoch)
        document_count = 0
        current_project = 0
        current_document = 0
        for idx_project, project in enumerate(train_set['projects']):
            for idx_doc, _ in enumerate(project['documents']):
                document_count += 1
                if document_count == last_step_in_epoch:
                    current_project = idx_project
                    current_document = idx_doc
                    break
            if current_project > 0:
                break
            current_document = 0
        return current_epoch, current_project, current_document

    def _separate_nn_components(self):
        # Loop though the models and check are there GPU devices
        nn_components = []
        for component in self.pipe.spacy_nlp.components:
            if isinstance(component[1], MetaCAT) or isinstance(component[1], TransformersNER):
                self.pipe.spacy_nlp.disable_pipe(component[0])
                nn_components.append(component)

        return nn_components

    def _run_nn_components(self, docs: Dict, nn_components: List, id2text: Dict) -> None:
        """This will add meta_anns in-place to the docs dict."""
        logger.debug("Running GPU components separately")

        # First convert the docs into the fake spacy doc format
        spacy_docs = json_to_fake_spacy(docs, id2text=id2text)
        # Disable component locks also
        for name, component in nn_components:
            component.config.general['disable_component_lock'] = True

        # For meta_cat compoments 
        for name, component in [c for c in nn_components if isinstance(c[1], MetaCAT)]:
            spacy_docs = component.pipe(spacy_docs)
        for spacy_doc in spacy_docs:
            for ent in spacy_doc.ents:
                docs[spacy_doc.id]['entities'][ent._.id]['meta_anns'].update(ent._.meta_anns)

    def _batch_generator(self, data: Iterable, batch_size_chars: int, skip_ids: Set = set()):
        docs = []
        char_count = 0
        for doc in data:
            if doc[0] not in skip_ids:
                char_count += len(str(doc[1]))
                docs.append(doc)
                if char_count < batch_size_chars:
                    continue
                yield docs
                docs = []
                char_count = 0

        if len(docs) > 0:
            yield docs

    def _save_docs_to_file(self, docs: Iterable, annotated_ids: List[str], save_dir_path: str, annotated_ids_path: Optional[str], part_counter: int = 0) -> int:
        path = os.path.join(save_dir_path, 'part_{}.pickle'.format(part_counter))
        pickle.dump(docs, open(path, "wb"))
        logger.info("Saved part: %s, to: %s", part_counter, path)
        part_counter = part_counter + 1 # Increase for save, as it should be what is the next part
        if annotated_ids_path is not None:
            pickle.dump((annotated_ids, part_counter), open(annotated_ids_path, 'wb'))
        return part_counter

    @deprecated(message="Use `multiprocessing_batch_char_size` instead")
    def multiprocessing(self,
                        data: Union[List[Tuple], Iterable[Tuple]],
                        nproc: int = 2,
                        batch_size_chars: int = 5000 * 1000,
                        only_cui: bool = False,
                        addl_info: List[str] = ['cui2icd10', 'cui2ontologies', 'cui2snomed'],
                        separate_nn_components: bool = True,
                        out_split_size_chars: Optional[int] = None,
                        save_dir_path: str = os.path.abspath(os.getcwd()),
                        min_free_memory=0.1) -> Dict:
        return self.multiprocessing_batch_char_size(data=data, nproc=nproc,
                                                    batch_size_chars=batch_size_chars,
                                                    only_cui=only_cui, addl_info=addl_info,
                                                    separate_nn_components=separate_nn_components,
                                                    out_split_size_chars=out_split_size_chars,
                                                    save_dir_path=save_dir_path,
                                                    min_free_memory=min_free_memory)

    def multiprocessing_batch_char_size(self,
                                        data: Union[List[Tuple], Iterable[Tuple]],
                                        nproc: int = 2,
                                        batch_size_chars: int = 5000 * 1000,
                                        only_cui: bool = False,
                                        addl_info: List[str] = [],
                                        separate_nn_components: bool = True,
                                        out_split_size_chars: Optional[int] = None,
                                        save_dir_path: str = os.path.abspath(os.getcwd()),
                                        min_free_memory=0.1) -> Dict:
        r"""Run multiprocessing for inference, if out_save_path and out_split_size_chars is used this will also continue annotating
        documents if something is saved in that directory.

        This method batches the data based on the number of characters as specified by user.

        PS: This method is unlikely to work on a Windows machine.

        Args:
            data:
                Iterator or array with format: [(id, text), (id, text), ...]
            nproc (int):
                Number of processors. Defaults to 8.
            batch_size_chars (int):
                Size of a batch in number of characters, this should be around: NPROC * average_document_length * 200.
                Defaults to 1000000.
            separate_nn_components (bool):
                If set the medcat pipe will be broken up into NN and not-NN components and
                they will be run sequentially. This is useful as the NN components
                have batching and like to process many docs at once, while the rest of the pipeline
                runs the documents one by one. Defaults to True.
            out_split_size_chars (Optional[int]):
                If set once more than out_split_size_chars are annotated
                they will be saved to a file (save_dir_path) and the memory cleared. Recommended
                value is 20*batch_size_chars.
            save_dir_path(str):
                Where to save the annotated documents if splitting. Defaults to the current working directory.
            min_free_memory(float):
                If set a process will not start unless there is at least this much RAM memory left,
                should be a range between [0, 1] meaning how much of the memory has to be free. Helps when annotating
                very large datasets because spacy is not the best with memory management and multiprocessing.
                Defaults to 0.1.

        Returns:
            Dict:
                {id: doc_json, id2: doc_json2, ...}, in case out_split_size_chars is used
                the last batch will be returned while that and all previous batches will be
                written to disk (out_save_dir).
        """
        for comp in self.pipe.spacy_nlp.components:
            if isinstance(comp[1], TransformersNER):
                raise Exception("Please do not use multiprocessing when running a transformer model for NER, run sequentially.")

        # Set max document length
        self.pipe.spacy_nlp.max_length = self.config.preprocessing.max_document_length

        if self._meta_cats and not separate_nn_components:
            # Hack for torch using multithreading, which is not good if not 
            #separate_nn_components, need for CPU runs only
            import torch
            torch.set_num_threads(1)

        nn_components = []
        if separate_nn_components:
            nn_components = self._separate_nn_components()

        if save_dir_path is not None:
            os.makedirs(save_dir_path, exist_ok=True)

        # "5" looks like a magic number here so better with comment about why the choice was made.
        internal_batch_size_chars = batch_size_chars // (5 * nproc)

        annotated_ids_path = os.path.join(save_dir_path, 'annotated_ids.pickle') if save_dir_path is not None else None
        if annotated_ids_path is not None and os.path.exists(annotated_ids_path):
            annotated_ids, part_counter = pickle.load(open(annotated_ids_path, 'rb'))
        else:
            annotated_ids = []
            part_counter = 0

        docs = {}
        _start_time = time.time()
        _batch_counter = 0 # Used for splitting the output, counts batches inbetween saves
        for batch in self._batch_generator(data, batch_size_chars, skip_ids=set(annotated_ids)):
            logger.info("Annotated until now: %s docs; Current BS: %s docs; Elapsed time: %.2f minutes",
                          len(annotated_ids),
                          len(batch),
                          (time.time() - _start_time)/60)
            try:
                _docs = self._multiprocessing_batch(data=batch,
                                                    nproc=nproc,
                                                    only_cui=only_cui,
                                                    batch_size_chars=internal_batch_size_chars,
                                                    addl_info=addl_info,
                                                    nn_components=nn_components,
                                                    min_free_memory=min_free_memory)
                docs.update(_docs)
                annotated_ids.extend(_docs.keys())
                _batch_counter += 1
                del _docs
                if out_split_size_chars is not None and (_batch_counter * batch_size_chars) > out_split_size_chars:
                    # Save to file and reset the docs 
                    part_counter = self._save_docs_to_file(docs=docs,
                                                           annotated_ids=annotated_ids,
                                                           save_dir_path=save_dir_path,
                                                           annotated_ids_path=annotated_ids_path,
                                                           part_counter=part_counter)
                    del docs
                    docs = {}
                    _batch_counter = 0
            except Exception as e:
                logger.warning("Failed an outer batch in the multiprocessing script")
                logger.warning(e, exc_info=True, stack_info=True)

        # Save the last batch
        if out_split_size_chars is not None and len(docs) > 0:
            # Save to file and reset the docs 
            self._save_docs_to_file(docs=docs,
                                    annotated_ids=annotated_ids,
                                    save_dir_path=save_dir_path,
                                    annotated_ids_path=annotated_ids_path,
                                    part_counter=part_counter)

        # Enable the GPU Components again
        if separate_nn_components:
            for name, _ in nn_components:
                # No need to do anything else as it was already in the pipe
                self.pipe.spacy_nlp.enable_pipe(name)

        return docs

    def _multiprocessing_batch(self,
                               data: Union[List[Tuple], Iterable[Tuple]],
                               nproc: int = 8,
                               batch_size_chars: int = 1000000,
                               only_cui: bool = False,
                               addl_info: List[str] = [],
                               nn_components: List = [],
                               min_free_memory: int = 0) -> Dict:
        """Run multiprocessing on one batch.

        Args:
            data:
                Iterator or array with format: [(id, text), (id, text), ...].
            nproc (int):
                Number of processors. Defaults to 8.
            batch_size_chars (int):
                Size of a batch in number of characters. Fefaults to 1 000 000.

        Returns:
            Dict:
                {id: doc_json, id2: doc_json2, ...}
        """
        # Create the input output for MP
        with Manager() as manager:
            out_list = manager.list()
            lock = manager.Lock()
            in_q = manager.Queue(maxsize=10*nproc)

            id2text = {}
            for batch in self._batch_generator(data, batch_size_chars):
                if nn_components:
                    # We need this for the json_to_fake_spacy
                    id2text.update({k: v for k, v in batch})
                in_q.put(batch)

            # Final data point for workers
            for _ in range(nproc):
                in_q.put(None)
            sleep(2)

            # Create processes
            procs = []
            for i in range(nproc):
                p = Process(target=self._mp_cons,
                            kwargs={'in_q': in_q,
                                    'out_list': out_list,
                                    'pid': i,
                                    'only_cui': only_cui,
                                    'addl_info': addl_info,
                                    'min_free_memory': min_free_memory,
                                    'lock': lock})
                p.start()
                procs.append(p)

            # Join processes
            for p in procs:
                p.join()

            docs = {}
            # Converts a tuple into a dict
            docs.update({k: v for k, v in out_list})

        # If we have separate GPU components now we pipe that
        if nn_components:
            try:
                self._run_nn_components(docs, nn_components, id2text=id2text)
            except Exception as e:
                logger.warning(e, exc_info=True, stack_info=True)

        return docs

    @deprecated(message="Use `multiprocessing_batch_docs_size` instead")
    def multiprocessing_pipe(self, in_data: Union[List[Tuple], Iterable[Tuple]],
                             nproc: Optional[int] = None,
                             batch_size: Optional[int] = None,
                             only_cui: bool = False,
                             addl_info: List[str] = [],
                             return_dict: bool = True,
                             batch_factor: int = 2) -> Union[List[Tuple], Dict]:
        return self.multiprocessing_batch_docs_size(in_data=in_data, nproc=nproc,
                                                     batch_size=batch_size,
                                                     only_cui=only_cui,
                                                     addl_info=addl_info,
                                                     return_dict=return_dict,
                                                     batch_factor=batch_factor)

    def multiprocessing_batch_docs_size(self,
                             in_data: Union[List[Tuple], Iterable[Tuple]],
                             nproc: Optional[int] = None,
                             batch_size: Optional[int] = None,
                             only_cui: bool = False,
                             addl_info: List[str] = ['cui2icd10', 'cui2ontologies', 'cui2snomed'],
                             return_dict: bool = True,
                             batch_factor: int = 2) -> Union[List[Tuple], Dict]:
        """Run multiprocessing NOT FOR TRAINING.

        This method batches the data based on the number of documents as specified by the user.

        PS:
        This method supports Windows.

        Args:
            in_data (Union[List[Tuple], Iterable[Tuple]]): List with format: [(id, text), (id, text), ...]
            nproc (Optional[int], optional): The number of processors. Defaults to None.
            batch_size (Optional[int], optional): The number of texts to buffer. Defaults to None.
            only_cui (bool, optional): Whether to get only CUIs. Defaults to False.
            addl_info (List[str], optional): Additional info. Defaults to [].
            return_dict (bool, optional): Flag for returning either a dict or a list of tuples. Defaults to True.
            batch_factor (int, optional): Batch factor. Defaults to 2.

        Raises:
            ValueError:
                When number of processes is 0.

        Returns:
            Union[List[Tuple], Dict]:
                {id: doc_json, id: doc_json, ...} or if return_dict is False, a list of tuples: [(id, doc_json), (id, doc_json), ...]
        """
        out: Union[Dict, List[Tuple]]

        if nproc == 0:
            raise ValueError("nproc cannot be set to zero")

        in_data = list(in_data) if isinstance(in_data, Iterable) else in_data
        n_process = nproc if nproc is not None else min(max(cpu_count() - 1, 1), math.ceil(len(in_data) / batch_factor))
        batch_size = batch_size if batch_size is not None else math.ceil(len(in_data) / (batch_factor * abs(n_process)))

        start_method = None
        try:
            if self._meta_cats:
                import torch
                if torch.multiprocessing.get_start_method() != "spawn":
                    start_method = torch.multiprocessing.get_start_method()
                    torch.multiprocessing.set_start_method("spawn", force=True)

            entities = self.get_entities_multi_texts(texts=in_data, only_cui=only_cui, addl_info=addl_info,
                                                     n_process=n_process, batch_size=batch_size)
        finally:
            if start_method is not None:
                import torch
                torch.multiprocessing.set_start_method(start_method, force=True)

        if return_dict:
            out = {}
            for idx, data in enumerate(in_data):
                out[data[0]] = entities[idx]
        else:
            out = []
            for idx, data in enumerate(in_data):
                out.append((data[0], entities[idx]))

        return out

    def _mp_cons(self, in_q: Queue, out_list: List, min_free_memory: int, lock: Lock, pid: int = 0, only_cui: bool = False, addl_info: List = []) -> None:
        out: List = []

        while True:
            if not in_q.empty():
                if psutil.virtual_memory().available / psutil.virtual_memory().total < min_free_memory:
                    with lock:
                        out_list.extend(out)
                    # Stop a process if there is not enough memory left
                    break

                data = in_q.get()
                if data is None:
                    with lock:
                        out_list.extend(out)
                    break

                for i_text, text in data:
                    try:
                        # Annotate document
                        doc = self.get_entities(text=text, only_cui=only_cui, addl_info=addl_info)
                        out.append((i_text, doc))
                    except Exception as e:
                        logger.warning("PID: %s failed one document in _mp_cons, running will continue normally. \n" +
                                         "Document length in chars: %s, and ID: %s", pid, len(str(text)), i_text)
                        logger.warning(str(e))
        sleep(2)

    def _add_nested_ent(self, doc: Doc, _ents: List[Span], _ent: Union[Dict, Span]) -> None:
        # if the entities are serialised (PipeRunner.serialize_entities)
        # then the entities are dicts
        # otherwise they're Span objects
        meta_anns = None
        if isinstance(_ent, dict):
            start = _ent['start']
            end =_ent['end']
            label = _ent['label']
            cui = _ent['cui']
            detected_name = _ent['detected_name']
            context_similarity = _ent['context_similarity']
            id = _ent['id']
            if 'meta_anns' in _ent:
                meta_anns = _ent['meta_anns']
        else:
            start = _ent.start
            end = _ent.end
            label = _ent.label
            cui = _ent._.cui
            detected_name = _ent._.detected_name
            context_similarity = _ent._.context_similarity
            if _ent._.has('meta_anns'):
                meta_anns = _ent._.meta_anns
            if HAS_NEW_SPACY:
                id = _ent.id
            else:
                id = _ent.ent_id
        entity = Span(doc, start, end, label=label)
        entity._.cui = cui
        entity._.detected_name = detected_name
        entity._.context_similarity = context_similarity
        entity._.id = id
        if meta_anns is not None:
            entity._.meta_anns = meta_anns
        _ents.append(entity)

    def _doc_to_out(self,
                    doc: Doc,
                    only_cui: bool,
                    addl_info: List[str],
                    out_with_text: bool = False) -> Dict:
        out: Dict = {'entities': {}, 'tokens': []}
        cnf_annotation_output = self.config.annotation_output
        if doc is not None:
            out_ent: Dict = {}
            if self.config.general.show_nested_entities:
                _ents: List[Span] = []
                for _ent in doc._.ents:
                    self._add_nested_ent(doc, _ents, _ent)
            else:
                _ents = doc.ents  # type: ignore

            if cnf_annotation_output.lowercase_context:
                doc_tokens = [tkn.text_with_ws.lower() for tkn in list(doc)]
            else:
                doc_tokens = [tkn.text_with_ws for tkn in list(doc)]

            if cnf_annotation_output.doc_extended_info:
                # Add tokens if extended info
                out['tokens'] = doc_tokens

            context_left = cnf_annotation_output.context_left
            context_right = cnf_annotation_output.context_right
            doc_extended_info = cnf_annotation_output.doc_extended_info

            for _, ent in enumerate(_ents):
                cui = str(ent._.cui)
                if not only_cui:
                    out_ent['pretty_name'] = self.cdb.get_name(cui)
                    out_ent['cui'] = cui
                    out_ent['type_ids'] = list(self.cdb.cui2type_ids.get(cui, ''))
                    out_ent['types'] = [self.cdb.addl_info['type_id2name'].get(tui, '') for tui in out_ent['type_ids']]
                    out_ent['source_value'] = ent.text
                    out_ent['detected_name'] = str(ent._.detected_name)
                    out_ent['acc'] = float(ent._.context_similarity)
                    out_ent['context_similarity'] = float(ent._.context_similarity)
                    out_ent['start'] = ent.start_char
                    out_ent['end'] = ent.end_char
                    for addl in addl_info:
                        tmp = self.cdb.addl_info.get(addl, {}).get(cui, [])
                        out_ent[addl.split("2")[-1]] = list(tmp) if type(tmp) == set else tmp
                    out_ent['id'] = ent._.id
                    out_ent['meta_anns'] = {}

                    if doc_extended_info:
                        out_ent['start_tkn'] = ent.start
                        out_ent['end_tkn'] = ent.end

                    if context_left > 0 and context_right > 0:
                        out_ent['context_left'] = doc_tokens[max(ent.start - context_left, 0):ent.start]
                        out_ent['context_right'] = doc_tokens[ent.end:min(ent.end + context_right, len(doc_tokens))]
                        out_ent['context_center'] = doc_tokens[ent.start:ent.end]

                    if hasattr(ent._, 'meta_anns') and ent._.meta_anns:
                        out_ent['meta_anns'] = ent._.meta_anns

                    out['entities'][out_ent['id']] = dict(out_ent)
                else:
                    out['entities'][ent._.id] = cui

            if cnf_annotation_output.include_text_in_output or out_with_text:
                out['text'] = doc.text
        return out

    def _get_trimmed_text(self, text: Optional[str]) -> str:
        return text[0:self.config.preprocessing.max_document_length] if text is not None and len(text) > 0 else ""

    def _generate_trimmed_texts(self, texts: Union[Iterable[str], Iterable[Tuple]]) -> Iterable[str]:
        text_: str
        for text in texts:
            text_ = text[1] if isinstance(text, tuple) else text
            yield self._get_trimmed_text(text_)

    def _get_trimmed_texts(self, texts: Union[Iterable[str], Iterable[Tuple]]) -> List[str]:
        trimmed: List = []
        text_: str
        for text in texts:
            text_ = text[1] if isinstance(text, tuple) else text
            trimmed.append(self._get_trimmed_text(text_))
        return trimmed

    @staticmethod
    def _pipe_error_handler(proc_name: str, proc: "Pipe", docs: List[Doc], e: Exception) -> None:
        logger.warning("Exception raised when applying component %s to a batch of docs.", proc_name)
        logger.warning(e, exc_info=True, stack_info=True)
        if docs is not None:
            logger.warning("Docs contained in the batch:")
            for doc in docs:
                if hasattr(doc, "text"):
                    logger.warning("%s...", doc.text[:50])

    @staticmethod
    def _get_doc_annotations(doc: Doc):
        if type(doc['annotations']) == list:  # type: ignore
            return doc['annotations']  # type: ignore
        if type(doc['annotations']) == dict:  # type: ignore
            return doc['annotations'].values()  # type: ignore
        return None

    def destroy_pipe(self):
        self.pipe.destroy()<|MERGE_RESOLUTION|>--- conflicted
+++ resolved
@@ -139,9 +139,6 @@
         for rel_cat in self._rel_cats:
             self.pipe.add_rel_cat(rel_cat, "_".join(list(rel_cat.config.general["labels2idx"].keys())))
 
-        for rel_cat in self._rel_cats:
-            self.pipe.add_rel_cat(rel_cat, "_".join(list(rel_cat.config.general["labels2idx"].keys())))
-
         # Set max document length
         self.pipe.spacy_nlp.max_length = config.preprocessing.max_document_length
 
@@ -326,20 +323,7 @@
         If the folder already exists, no unpacking is done.
 
         Args:
-<<<<<<< HEAD
             zip_path (str): The ZIP path
-=======
-            zip_path:
-                path to model pack zip.
-            meta_cat_config_dict:
-                A config dict that will overwrite existing configs in meta_cat.
-                e.g. meta_cat_config_dict = {'general': {'device': 'cpu'}}
-        """
-        from medcat.cdb import CDB
-        from medcat.vocab import Vocab
-        from medcat.meta_cat import MetaCAT
-        from medcat.rel_cat import RelCAT
->>>>>>> a78ff86f
 
         Returns:
             str: The model pack path
@@ -425,26 +409,15 @@
             meta_cats.append(MetaCAT.load(save_dir_path=meta_path,
                                           config_dict=meta_cat_config_dict))
 
-<<<<<<< HEAD
         # Find Rel models in model_pack
         rel_paths = [os.path.join(model_pack_path, path) for path in os.listdir(model_pack_path) if path.startswith('rel_')] if load_rel_models else []
-=======
-        # same is done for rel models
-        rel_paths = [os.path.join(model_pack_path, path) for path in os.listdir(model_pack_path) if path.startswith('rel_')]
->>>>>>> a78ff86f
         rel_cats = []
         for rel_path in rel_paths:
             rel_cats.append(RelCAT.load(load_path=rel_path))
 
-<<<<<<< HEAD
-        cat = cls(cdb=cdb, config=cdb.config, vocab=vocab, meta_cats=meta_cats, addl_ner=addl_ner,)
+        cat = cls(cdb=cdb, config=cdb.config, vocab=vocab, meta_cats=meta_cats, addl_ner=addl_ner, rel_cats=rel_cats)
         logger.info(cat.get_model_card())  # Print the model card
 
-=======
-        cat = cls(cdb=cdb, config=cdb.config, vocab=vocab, meta_cats=meta_cats)
-        cat = cls(cdb=cdb, config=cdb.config, vocab=vocab, meta_cats=meta_cats, addl_ner=addl_ner)
-        cls.log.info(cat.get_model_card())  # Print the model card
->>>>>>> a78ff86f
         return cat
 
     def __call__(self, text: Optional[str], do_train: bool = False) -> Optional[Doc]:
@@ -1286,13 +1259,8 @@
                         elif out[i].get('text', '') != text:
                             out.insert(i, self._doc_to_out(None, only_cui, addl_info))  # type: ignore
 
-<<<<<<< HEAD
-                cnf_annotation_output = self.config.annotation_output
-                if not cnf_annotation_output.include_text_in_output:
-=======
                 cnf_annotation_output = getattr(self.config, 'annotation_output', {})
                 if not (cnf_annotation_output.get('include_text_in_output', False)):
->>>>>>> a78ff86f
                     for o in out:
                         if o is not None:
                             o.pop('text', None)
