--- conflicted
+++ resolved
@@ -6,13 +6,8 @@
 import logging
 import math
 import types
-<<<<<<< HEAD
-from copy import deepcopy
-from multiprocessing import Process, Manager, Queue, cpu_count
-=======
 import time
 import psutil
->>>>>>> 7df3422d
 from time import sleep
 from copy import deepcopy
 from multiprocess import Process, Manager, cpu_count
@@ -842,11 +837,7 @@
     def _save_docs_to_file(self, docs, annotated_ids, save_dir_path, annotated_ids_path, part_counter=0):
         path = os.path.join(save_dir_path, 'part_{}.pickle'.format(part_counter))
         pickle.dump(docs, open(path, "wb"))
-<<<<<<< HEAD
-        self.log.info("Saved part: %s, to: %s", (part_counter, path))
-=======
         self.log.info("Saved part: %s, to: %s", part_counter, path)
->>>>>>> 7df3422d
         part_counter = part_counter + 1 # Increase for save, as it should be what is the next part
         pickle.dump((annotated_ids, part_counter), open(annotated_ids_path, 'wb'))
         return part_counter
@@ -892,14 +883,10 @@
             the last batch will be returned while that and all previous batches will be
             written to disk (out_save_dir).
         '''
-<<<<<<< HEAD
-        if self._meta_annotations and not separate_nn_components:
-=======
         # Set max document length
         self.pipe.nlp.max_length = self.config.preprocessing.get('max_document_length')
 
         if self._meta_cats and not separate_nn_components:
->>>>>>> 7df3422d
             # Hack for torch using multithreading, which is not good if not 
             #separate_nn_components, need for CPU runs only
             import torch
@@ -925,14 +912,10 @@
         _start_time = time.time()
         _batch_counter = 0 # Used for splitting the output, counts batches inbetween saves
         for batch in self._batch_generator(data, batch_size_chars, skip_ids=set(annotated_ids)):
-<<<<<<< HEAD
-            self.log.info("Annotated until now: %s docs; Current BS: %s docs", (len(annotated_ids), len(batch)))
-=======
             self.log.info("Annotated until now: %s docs; Current BS: %s docs; Elapsed time: %.2f minutes",
                           len(annotated_ids),
                           len(batch),
                           (time.time() - _start_time)/60)
->>>>>>> 7df3422d
             try:
                 _docs = self._multiprocessing_batch(data=batch,
                                                     nproc=nproc,
@@ -998,49 +981,6 @@
             A dictionary: {id: doc_json, id2: doc_json2, ...}
         '''
         # Create the input output for MP
-<<<<<<< HEAD
-        in_q = Queue(maxsize=4*nproc)
-        manager = Manager()
-        out_dict = manager.dict()
-        out_dict['processed'] = []
-
-        # Create processes
-        procs = []
-        for i in range(nproc):
-            p = Process(target=self._mp_cons,
-                        kwargs={'in_q': in_q,
-                                'out_dict': out_dict,
-                                'pid': i,
-                                'only_cui': only_cui,
-                                'addl_info': addl_info})
-            p.start()
-            procs.append(p)
-
-        id2text = {}
-        for batch in self._batch_generator(data, batch_size_chars):
-            if nn_components:
-                # We need this for the json_to_fake_spacy
-                id2text.update({k:v for k,v in batch})
-            in_q.put(batch)
-
-        # Final data point for workers
-        for _ in range(nproc):
-            in_q.put(None)
-        # Join processes
-        for p in procs:
-            p.join()
-
-        docs = {}
-        for key in out_dict.keys():
-            if 'pid' in key:
-                # Covnerts a touple into a dict
-                docs.update({k:v for k,v in out_dict[key]})
-
-        # Cleanup - to prevent memory leaks, maybe
-        out_dict.clear()
-        del out_dict
-        in_q.close()
-=======
         with Manager() as manager:
             out_list = manager.list()
             lock = manager.Lock()
@@ -1079,7 +1019,6 @@
             docs = {}
             # Covnerts a touple into a dict
             docs.update({k:v for k,v in out_list})
->>>>>>> 7df3422d
 
         # If we have separate GPU components now we pipe that
         if nn_components:
@@ -1135,11 +1074,7 @@
 
         return out
 
-<<<<<<< HEAD
-    def _mp_cons(self, in_q, out_dict, pid=0, only_cui=False, addl_info=[]):
-=======
     def _mp_cons(self, in_q, out_list, min_free_memory, lock, pid=0, only_cui=False, addl_info=[]):
->>>>>>> 7df3422d
         out = []
 
         while True:
