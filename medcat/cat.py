import sys
import os
import shutil
import pickle
import traceback
import json
import logging
import math
import time
import psutil
from time import sleep
from copy import deepcopy
from multiprocess import Process, Manager, cpu_count
from multiprocess.queues import Queue
from multiprocess.synchronize import Lock
from typing import Union, List, Tuple, Optional, Dict, Iterable, Set, cast
from tqdm.autonotebook import tqdm
from spacy.tokens import Span, Doc, Token
from spacy.language import Language

from medcat.utils.matutils import intersect_nonempty_set
from medcat.preprocessing.tokenizers import spacy_split_all
from medcat.pipe import Pipe
from medcat.preprocessing.taggers import tag_skip_and_punct
from medcat.utils.loggers import add_handlers
<<<<<<< HEAD
from medcat.utils.data_utils import get_meta_project_list, make_mc_train_test, get_false_positives
=======
from medcat.cdb import CDB
from medcat.utils.data_utils import make_mc_train_test, get_false_positives
>>>>>>> 8f28b767
from medcat.utils.normalizers import BasicSpellChecker
from medcat.ner.vocab_based_ner import NER
from medcat.linking.context_based_linker import Linker
from medcat.utils.filters import get_project_filters, check_filters
from medcat.preprocessing.cleaners import prepare_name
from medcat.utils.helpers import tkns_from_doc
from medcat.meta_cat import MetaCAT
from medcat.utils.meta_cat.data_utils import json_to_fake_spacy
<<<<<<< HEAD
from medcat.cli.system_utils import get_downloaded_local_model_folder, load_file_from_model_storage
from medcat.cli.modelstats import TrainerStats
from dataclasses import asdict
=======
from medcat.config import Config
from medcat.vocab import Vocab
>>>>>>> 8f28b767


class CAT(object):
    r'''
    The main MedCAT class used to annotate documents, it is built on top of spaCy
    and works as a spaCy pipline. Creates an instance of a spaCy pipline that can
    be used as a spacy nlp model.

    Args:
        cdb (medcat.cdb.CDB):
            The concept database that will be used for NER+L
        config (medcat.config.Config):
            Global configuration for medcat
        vocab (medcat.vocab.Vocab, optional):
            Vocabulary used for vector embeddings and spelling. Default: None
        meta_cats (list of medcat.meta_cat.MetaCAT, optional):
            A list of models that will be applied sequentially on each
            detected annotation.

    Attributes (limited):
        cdb (medcat.cdb.CDB):
            Concept database used with this CAT instance, please do not assign
            this value directly.
        config (medcat.config.Config):
            The global configuration for medcat. Usually cdb.config will be used for this
            field.
        vocab (medcat.utils.vocab.Vocab):
            The vocabulary object used with this instance, please do not assign
            this value directly.
        config - WILL BE REMOVED - TEMPORARY PLACEHOLDER

    Examples:
        >>>cat = CAT(cdb, vocab)
        >>>spacy_doc = cat("Put some text here")
        >>>print(spacy_doc.ents) # Detected entites
    '''
    log = logging.getLogger(__package__)
    # Add file and console handlers
    log = add_handlers(log)
    DEFAULT_MODEL_PACK_NAME = "medcat_model_pack"

<<<<<<< HEAD
    def __init__(self, cdb, config, vocab, meta_cats=[], trainer_data=None):
=======
    def __init__(self,
                 cdb: CDB,
                 config: Optional[Config] = None,
                 vocab: Optional[Vocab] = None,
                 meta_cats: List[MetaCAT] = []) -> None:
>>>>>>> 8f28b767
        self.cdb = cdb
        self.vocab = vocab
        if config is None:
            # Take config from the cdb
            self.config = cdb.config
        else:
            # Take the new config and assign it to the CDB also
            self.config = config
            self.cdb.config = config

        # Set log level
        self.log.setLevel(self.config.general['log_level'])

        # Build the pipeline
        self.pipe = Pipe(tokenizer=spacy_split_all, config=self.config)
        self.pipe.add_tagger(tagger=tag_skip_and_punct,
                             name='skip_and_punct',
                             additional_fields=['is_punct'])

        spell_checker = BasicSpellChecker(cdb_vocab=self.cdb.vocab, config=self.config, data_vocab=vocab)
        self.pipe.add_token_normalizer(spell_checker=spell_checker, config=self.config)

        # Add NER
        self.ner = NER(self.cdb, self.config)
        self.pipe.add_ner(self.ner)

        # Add LINKER
        self.linker = Linker(self.cdb, vocab, self.config)
        self.pipe.add_linker(self.linker)

        self._meta_cats = meta_cats
        # Add meta_annotaiton classes if they exist
        for meta_cat in meta_cats:
            self.pipe.add_meta_cat(meta_cat, meta_cat.config.general['category_name'])

        # Set max document length
        self.pipe.nlp.max_length = self.config.preprocessing.get('max_document_length')

<<<<<<< HEAD
        # MedCAT Export data
        self.trainer_data = trainer_data


    def get_spacy_nlp(self):
=======
    def get_spacy_nlp(self) -> Language:
>>>>>>> 8f28b767
        ''' Returns the spacy pipeline with MedCAT
        '''
        return self.pipe.nlp

<<<<<<< HEAD

    def create_model_pack(self, save_dir_path, model_pack_name='medcat_model_pack'):
        r''' Will create a .zip file containing all the models in the current running instance
=======
    def create_model_pack(self, save_dir_path: str, model_pack_name: str = DEFAULT_MODEL_PACK_NAME) -> None:
        r''' Will crete a .zip file containing all the models in the current running instance
>>>>>>> 8f28b767
        of MedCAT. This is not the most efficient way, for sure, but good enough for now.
        '''

        self.log.warning("This will save all models into a zip file, can take some time and require quite a bit of disk space.")
        _save_dir_path = save_dir_path
        save_dir_path = os.path.join(save_dir_path, model_pack_name)

        model_pack_path = os.path.join(_save_dir_path, model_pack_name)
        os.makedirs(save_dir_path, exist_ok=True)
        self.save(save_dir_path)

<<<<<<< HEAD
        shutil.make_archive(model_pack_path, 'zip', root_dir=save_dir_path)
=======
        # Save the used spacy model
        spacy_path = os.path.join(save_dir_path, os.path.basename(self.config.general['spacy_model']))
        if str(self.pipe.nlp._path) != spacy_path:
            # First remove if something is there
            shutil.rmtree(spacy_path, ignore_errors=True)
            shutil.copytree(str(self.pipe.nlp._path), spacy_path)

        # Save the CDB
        cdb_path = os.path.join(save_dir_path, "cdb.dat")
        self.cdb.save(cdb_path)

        # Save the Vocab
        vocab_path = os.path.join(save_dir_path, "vocab.dat")
        if self.vocab is None:
            raise ValueError("Model pack creation is failed due to the missing 'vocab'")
        else:
            self.vocab.save(vocab_path)

        # Save all meta_cats
        for comp in self.pipe.nlp.components:
            if isinstance(comp[1], MetaCAT):
                name = comp[0]
                meta_path = os.path.join(save_dir_path, "meta_" + name)
                comp[1].save(meta_path)

        shutil.make_archive(os.path.join(_save_dir_path, model_pack_name), 'zip', root_dir=save_dir_path)
>>>>>>> 8f28b767

    @classmethod
    def load_model_pack(cls, zip_path: str, meta_cat_config_dict: Optional[Dict] = None) -> "CAT":
        r''' Load everything

        Args:
            zip_path
            meta_cat_config_dict:
                A config dict that will overwrite existing configs in meta_cat.
                Can be something like:
                    meta_cat_config_dict = {'general': {'device': 'cpu'}}
        '''
        from medcat.cdb import CDB
        from medcat.vocab import Vocab
        from medcat.meta_cat import MetaCAT

        base_dir = os.path.dirname(zip_path)
        filename = os.path.basename(zip_path)
        foldername = filename.replace(".zip", '')

        model_pack_path = os.path.join(base_dir, foldername)
        if os.path.exists(model_pack_path):
            print("Found an existing unziped model pack at: {}, the provided zip will not be touched.".format(model_pack_path))
        else:
            print("Unziping the model pack and loading models.")
            shutil.unpack_archive(zip_path, extract_dir=model_pack_path)

        cat = CAT.load(model_pack_path)

<<<<<<< HEAD
        return cat
=======
        # Load Vocab
        vocab_path = os.path.join(model_pack_path, "vocab.dat")
        vocab = Vocab.load(vocab_path)

        # Find meta models in the model_pack
        meta_paths = [os.path.join(model_pack_path, path) for path in os.listdir(model_pack_path) if path.startswith('meta_')]
        meta_cats = []
        for meta_path in meta_paths:
            meta_cats.append(MetaCAT.load(save_dir_path=meta_path,
                                          config_dict=meta_cat_config_dict))

        return cls(cdb=cdb, config=cdb.config, vocab=vocab, meta_cats=meta_cats)
>>>>>>> 8f28b767

    def __call__(self, text: Optional[str], do_train: bool = False) -> Optional[Doc]:
        r'''
        Push the text through the pipeline.

        Args:
            text (string):
                The text to be annotated, if the text length is longer than
                self.config.preprocessing['max_document_length'] it will be trimmed to that length.
            do_train (bool, defaults to `False`):
                This causes so many screwups when not there, so I'll force training
                to False. To run training it is much better to use the self.train() function
                but for some special cases I'm leaving it here also.
        Returns:
            A single spacy document or multiple spacy documents with the extracted entities
        '''
        # Should we train - do not use this for training, unless you know what you are doing. Use the
        #self.train() function
        self.config.linking['train'] = do_train

        if text is None:
            self.log.error("The input text should be either a string or a sequence of strings but got %s", type(text))
            return None
        else:
            text = self._get_trimmed_text(str(text))
<<<<<<< HEAD
            return self.pipe(text)  

    def save(self, path="./", vocab_output_file_name="vocab.dat", cdb_output_file_name="cdb.dat",
             trainer_data_file_name="MedCAT_Export.json", skip_stat_generation=True):
       
        #Save the used spacy model
        spacy_path = os.path.join(path, os.path.basename(self.config.general['spacy_model']))

        if str(self.pipe.nlp._path) != spacy_path:
            # First remove if something is there
            shutil.rmtree(spacy_path, ignore_errors=True)
            shutil.copytree(self.pipe.nlp._path, spacy_path)

        if not os.path.exists(spacy_path):
            shutil.copytree(self.pipe.nlp._path, spacy_path)

        if self.vocab is None:
            raise ValueError("Model pack creation is failed due to the missing 'vocab'")

        self.vocab.save(os.path.join(path, vocab_output_file_name))
        self.cdb.save(os.path.join(path, cdb_output_file_name))

        trainer_stats = TrainerStats()
        if self.trainer_data is not None and not skip_stat_generation:
            fps, fns, tps, _, _, _, cui_counts, _ = \
                 self.train_supervised(self.trainer_data, nepochs=self.config.train["nepochs"], print_stats=1)
           
            tp, fp, fn = sum(tps.values()), sum(fps.values()), sum(fns.values())
            precision, recall = tp / (tp + fp), tp / (tp + fn)
            f1 = 2 * (precision * recall) / (precision + recall)

            trainer_stats = TrainerStats(epoch=self.config.train["nepochs"], concept_precision=precision,
                                         concept_f1=f1, concept_recall=recall,
                                         false_negatives=fn, false_positives=fp, true_positives=tp,
                                         cui_counts = sum(cui_counts.values()))
           
            trainer_stats.meta_project_data = get_meta_project_list(self.trainer_data)

        self.trainer_data["trainer_stats"] = asdict(trainer_stats)

        if self.trainer_data is not None:
            with open(os.path.join(path, trainer_data_file_name), "w+") as f:
                json.dump(self.trainer_data, fp=f)

        # Save all meta_cats
        for comp in self.pipe.nlp.components:
            if isinstance(comp[1], MetaCAT):
                name = comp[0]
                meta_path = os.path.join(path, "meta_" + name)
                comp[1].save(meta_path)

    @classmethod
    def load(cls, path="", full_model_tag_name : str = "", vocab_input_file_name : str = "vocab.dat", cdb_input_file_name : str = "cdb.dat",
             trainer_data_file_name : str = "MedCAT_Export.json") -> "CAT":
        """ Loads variables of this object
            This is used to search the /.cache/medcat/models folder for installed models..
        """

        from medcat.vocab import Vocab
        from medcat.cdb import CDB

        if not full_model_tag_name:
            vocab = Vocab.load(path=os.path.join(path, vocab_input_file_name))
            cdb = CDB.load(path=os.path.join(path, cdb_input_file_name))
            medcat_export = load_file_from_model_storage(file_name=trainer_data_file_name, bypass_model_path=True)
        else:
            vocab = Vocab.load(full_model_tag_name=full_model_tag_name)
            cdb = CDB.load(full_model_tag_name=full_model_tag_name)
            medcat_export = load_file_from_model_storage(full_model_tag_name=full_model_tag_name, file_name=trainer_data_file_name)
            
            # make sure we update the path if we are loading via model tag way
            path = get_downloaded_local_model_folder(full_model_tag_name)

        if not medcat_export:
            medcat_export = None
      
        if cdb is False or vocab is False:
            logging.error("No CDB or VOCAB detected.... make sure the model paths are valid") 
            raise ValueError()
        
        _path = "./" if not path else path
        meta_paths = [os.path.join(_path, mpath) for mpath in os.listdir(_path) if mpath.startswith("meta_")]
        meta_cats = []

        for meta_path in meta_paths:
            meta_cats.append(MetaCAT.load(meta_path))

        # update spacy path since we are loading
        spacy_path = os.path.join(path, os.path.basename(cdb.config.general['spacy_model']))

        cdb.config.general['spacy_model'] = spacy_path

        return CAT(cdb, config=cdb.config, vocab=vocab, trainer_data=medcat_export, meta_cats=meta_cats)
=======
            text = cast(str, text)
            return self.pipe(text)
>>>>>>> 8f28b767

    def _print_stats(self,
                     data: Dict,
                     epoch: int = 0,
                     use_project_filters: bool = False,
                     use_overlaps: bool = False,
                     use_cui_doc_limit: bool = False,
                     use_groups: bool = False,
                     extra_cui_filter: Optional[Set] = None) -> Tuple:
        r''' TODO: Refactor and make nice
        Print metrics on a dataset (F1, P, R), it will also print the concepts that have the most FP,FN,TP.

        Args:
            data (list of dict):
                The json object that we get from MedCATtrainer on export.
            epoch (int):
                Used during training, so we know what epoch is it.
            use_project_filters (boolean):
                Each project in medcattrainer can have filters, do we want to respect those filters
                when calculating metrics.
            use_overlaps (boolean):
                Allow overlapping entites, nearly always False as it is very difficult to annotate overlapping entites.
            use_cui_doc_limit (boolean):
                If True the metrics for a CUI will be only calculated if that CUI appears in a document, in other words
                if the document was annotated for that CUI. Useful in very specific situations when during the annotation
                process the set of CUIs changed.
            use_groups (boolean):
                If True concepts that have groups will be combined and stats will be reported on groups.
            extra_cui_filter(Optional[Set]):
                This filter will be intersected with all other filters, or if all others are not set then only this one will be used.

        Returns:
            fps (dict):
                False positives for each CUI
            fns (dict):
                False negatives for each CUI
            tps (dict):
                True positives for each CUI
            cui_prec (dict):
                Precision for each CUI
            cui_rec (dict):
                Recall for each CUI
            cui_f1 (dict):
                F1 for each CUI
            cui_counts (dict):
                Number of occurrence for each CUI
            examples (dict):
                Examples for each of the fp, fn, tp. Format will be examples['fp']['cui'][<list_of_examples>]
        '''
        tp = 0
        fp = 0
        fn = 0
<<<<<<< HEAD
        fps = {}
        fns = {}
        tps = {}
        cui_prec = {}
        cui_rec = {}
        cui_f1 = {}
        cui_counts = {}
        examples = {'fp': {}, 'fn': {}, 'tp': {}}

        # if there is any trainer data loaded via the `load_file_from_model_storage` way
        if self.trainer_data != None:
            data = self.trainer_data
            
        fp_docs = set()
        fn_docs = set()
=======
        fps: Dict = {}
        fns: Dict = {}
        tps: Dict = {}
        cui_prec: Dict = {}
        cui_rec: Dict = {}
        cui_f1: Dict = {}
        cui_counts: Dict = {}
        examples: Dict = {'fp': {}, 'fn': {}, 'tp': {}}

        fp_docs: Set = set()
        fn_docs: Set = set()
>>>>>>> 8f28b767
        # Reset and shortcut for filters
        filters = self.config.linking['filters']
        for pind, project in tqdm(enumerate(data['projects']), desc="Stats project", total=len(data['projects']), leave=False):
            filters['cuis'] = set()

            # Add extrafilter if set
            if isinstance(extra_cui_filter, set):
                filters['cuis'] = extra_cui_filter

            if use_project_filters:
                project_filter = get_project_filters(cuis=project.get('cuis', None),
                                                      type_ids=project.get('tuis', None),
                                                      cdb=self.cdb)
                # Intersect project filter with existing if it has something
                if project_filter:
                    filters['cuis'] = intersect_nonempty_set(project_filter, filters['cuis'])

            for dind, doc in tqdm(
                enumerate(project["documents"]),
                desc="Stats document",
                total=len(project["documents"]),
                leave=False,
            ):
                anns = self._get_doc_annotations(doc)

                # Apply document level filtering, in this case project_filter is ignored while the extra_cui_filter is respected still
                if use_cui_doc_limit:
                    _cuis = set([ann['cui'] for ann in anns])
                    if _cuis:
                        filters['cuis'] = intersect_nonempty_set(_cuis, extra_cui_filter)
                    else:
                        filters['cuis'] = {'empty'}

                spacy_doc: Doc = self(doc['text'])

                if use_overlaps:
                    p_anns = spacy_doc._.ents
                else:
                    p_anns = spacy_doc.ents

                anns_norm = []
                anns_norm_neg = []
                anns_examples = []
                anns_norm_cui = []
                for ann in anns:
                    cui = ann['cui']
                    if check_filters(cui, filters):
                        if use_groups:
                            cui = self.cdb.addl_info['cui2group'].get(cui, cui)

                        if ann.get('validated', True) and (not ann.get('killed', False) and not ann.get('deleted', False)):
                            anns_norm.append((ann['start'], cui))
                            anns_examples.append({"text": doc['text'][max(0, ann['start']-60):ann['end']+60],
                                                  "cui": cui,
                                                  "source value": ann['value'],
                                                  "acc": 1,
                                                  "project index": pind,
                                                  "document inedex": dind})
                        elif ann.get('validated', True) and (ann.get('killed', False) or ann.get('deleted', False)):
                            anns_norm_neg.append((ann['start'], cui))

                        if ann.get("validated", True):
                            # This is used to test was someone annotating for this CUI in this document
                            anns_norm_cui.append(cui)
                            cui_counts[cui] = cui_counts.get(cui, 0) + 1

                p_anns_norm = []
                p_anns_examples = []
                for ann in p_anns:
                    cui = ann._.cui
                    if use_groups:
                        cui = self.cdb.addl_info['cui2group'].get(cui, cui)

                    p_anns_norm.append((ann.start_char, cui))
                    p_anns_examples.append({"text": doc['text'][max(0, ann.start_char-60):ann.end_char+60],
                                          "cui": cui,
                                          "source value": ann.text,
                                          "acc": float(ann._.context_similarity),
                                          "project index": pind,
                                          "document inedex": dind})

                for iann, ann in enumerate(p_anns_norm):
                    cui = ann[1]
                    if ann in anns_norm:
                        tp += 1
                        tps[cui] = tps.get(cui, 0) + 1

                        example = p_anns_examples[iann]
                        examples['tp'][cui] = examples['tp'].get(cui, []) + [example]
                    else:
                        fp += 1
                        fps[cui] = fps.get(cui, 0) + 1
                        fp_docs.add(doc.get('name', 'unk'))

                        # Add example for this FP prediction
                        example = p_anns_examples[iann]
                        if ann in anns_norm_neg:
                            # Means that it really was annotated as negative
                            example['real_fp'] = True

                        examples['fp'][cui] = examples['fp'].get(cui, []) + [example]

                for iann, ann in enumerate(anns_norm):
                    if ann not in p_anns_norm:
                        cui = ann[1]
                        fn += 1
                        fn_docs.add(doc.get('name', 'unk'))

                        fns[cui] = fns.get(cui, 0) + 1
                        examples['fn'][cui] = examples['fn'].get(cui, []) + [anns_examples[iann]]

        try:
            prec = tp / (tp + fp)
            rec = tp / (tp + fn)
            f1 = 2*(prec*rec) / (prec + rec)
            print("Epoch: {}, Prec: {}, Rec: {}, F1: {}\n".format(epoch, prec, rec, f1))
            print("Docs with false positives: {}\n".format("; ".join([str(x) for x in list(fp_docs)[0:10]])))
            print("Docs with false negatives: {}\n".format("; ".join([str(x) for x in list(fn_docs)[0:10]])))

            # Sort fns & prec
            fps = {k: v for k, v in sorted(fps.items(), key=lambda item: item[1], reverse=True)}
            fns = {k: v for k, v in sorted(fns.items(), key=lambda item: item[1], reverse=True)}
            tps = {k: v for k, v in sorted(tps.items(), key=lambda item: item[1], reverse=True)}

            # F1 per concept
            for cui in tps.keys():
                prec = tps[cui] / (tps.get(cui, 0) + fps.get(cui, 0))
                rec = tps[cui] / (tps.get(cui, 0) + fns.get(cui, 0))
                f1 = 2*(prec*rec) / (prec + rec)
                cui_prec[cui] = prec
                cui_rec[cui] = rec
                cui_f1[cui] = f1


            # Get top 10
            pr_fps = [(self.cdb.cui2preferred_name.get(cui,
                list(self.cdb.cui2names.get(cui, [cui]))[0]), cui, fps[cui]) for cui in list(fps.keys())[0:10]]
            pr_fns = [(self.cdb.cui2preferred_name.get(cui,
                list(self.cdb.cui2names.get(cui, [cui]))[0]), cui, fns[cui]) for cui in list(fns.keys())[0:10]]
            pr_tps = [(self.cdb.cui2preferred_name.get(cui,
                list(self.cdb.cui2names.get(cui, [cui]))[0]), cui, tps[cui]) for cui in list(tps.keys())[0:10]]


            print("\n\nFalse Positives\n")
            for one in pr_fps:
                print("{:70} - {:20} - {:10}".format(str(one[0])[0:69], str(one[1])[0:19], one[2]))
            print("\n\nFalse Negatives\n")
            for one in pr_fns:
                print("{:70} - {:20} - {:10}".format(str(one[0])[0:69], str(one[1])[0:19], one[2]))
            print("\n\nTrue Positives\n")
            for one in pr_tps:
                print("{:70} - {:20} - {:10}".format(str(one[0])[0:69], str(one[1])[0:19], one[2]))
            print("*"*110 + "\n")

        except Exception:
            traceback.print_exc()

        return fps, fns, tps, cui_prec, cui_rec, cui_f1, cui_counts, examples

    def train(self, data_iterator: Iterable, fine_tune: bool = True, progress_print: int = 1000) -> None:
        """ Runs training on the data, note that the maximum length of a line
        or document is 1M characters. Anything longer will be trimmed.

        data_iterator:
            Simple iterator over sentences/documents, e.g. a open file
            or an array or anything that we can use in a for loop.
        fine_tune:
            If False old training will be removed
        progress_print:
            Print progress after N lines
        """
        if not fine_tune:
            self.log.info("Removing old training data!")
            self.cdb.reset_training()

        cnt = 0
        for line in data_iterator:
            if line is not None and line:
                # Convert to string
                line = str(line).strip()

                try:
                    _ = self(line, do_train=True)
                except Exception as e:
                    self.log.warning("LINE: '%s...' \t WAS SKIPPED", line[0:100])
                    self.log.warning("BECAUSE OF: %s", str(e))
                if cnt % progress_print == 0:
                    self.log.info("DONE: %s", str(cnt))
                cnt += 1

        self.config.linking['train'] = False

    def add_cui_to_group(self, cui: str, group_name: str) -> None:
        r'''
        Ads a CUI to a group, will appear in cdb.addl_info['cui2group']

        Args:
            cui (str):
                The concept to be added
            group_name (str):
                The group to whcih the concept will be added

        Examples:
            >>> cat.add_cui_to_group("S-17", 'pain')
        '''

        # Add group_name
        self.cdb.addl_info['cui2group'][cui] = group_name

    def unlink_concept_name(self, cui: str, name: str, preprocessed_name: bool = False) -> None:
        r'''
        Unlink a concept name from the CUI (or all CUIs if full_unlink), removes the link from
        the Concept Database (CDB). As a consequence medcat will never again link the `name`
        to this CUI - meaning the name will not be detected as a concept in the future.

        Args:
            cui (str):
                The CUI from which the `name` will be removed
            name (str):
                The span of text to be removed from the linking dictionary
        Examples:
            >>> # To never again link C0020538 to HTN
            >>> cat.unlink_concept_name('C0020538', 'htn', False)
        '''

        cuis = [cui]
        if preprocessed_name:
            names = {name: 'nothing'}
        else:
            names = prepare_name(name, self, {}, self.config)

        # If full unlink find all CUIs
        if self.config.general.get('full_unlink', False):
            for n in names:
                cuis.extend(self.cdb.name2cuis.get(n, []))

        # Remove name from all CUIs
        for c in cuis:
            self.cdb.remove_names(cui=c, names=names)

    def add_and_train_concept(self,
                              cui: str,
                              name: str,
                              spacy_doc: Optional[Doc] = None,
                              spacy_entity: Optional[Union[List[Token], Span]] = None,
                              ontologies: Set = set(),
                              name_status: str = 'A',
                              type_ids: Set = set(),
                              description: str = '',
                              full_build: bool = True,
                              negative: bool = False,
                              devalue_others: bool = False,
                              do_add_concept: bool = True) -> None:
        r''' Add a name to an existing concept, or add a new concept, or do not do anything if the name or concept already exists. Perform
        training if spacy_entity and spacy_doc are set.

        Args:
            cui (str):
                CUI of the concept
            name (str):
                Name to be linked to the concept (in the case of MedCATtrainer this is simply the
                selected value in text, no preprocessing or anything needed).
            spacy_doc (spacy.tokens.Doc):
                Spacy represenation of the document that was manually annotated.
            spacy_entity (Optional[Union[List[Token], Span]]):
                Given the spacy document, this is the annotated span of text - list of annotated tokens that are marked with this CUI.
            negative (bool):
                Is this a negative or positive example.
            devalue_others:
                If set, cuis to which this name is assigned and are not `cui` will receive negative training given
                that negative=False.

            **other:
                Refer to CDB.add_concept
        '''

        names = prepare_name(name, self, {}, self.config)
        if do_add_concept:
            self.cdb.add_concept(cui=cui, names=names, ontologies=ontologies, name_status=name_status, type_ids=type_ids, description=description,
                                 full_build=full_build)

        if spacy_entity is not None and spacy_doc is not None:
            # Train Linking
            self.linker.context_model.train(cui=cui, entity=spacy_entity, doc=spacy_doc, negative=negative, names=names)

            if not negative and devalue_others:
                # Find all cuis
                cuis = set()
                for n in names:
                    cuis.update(self.cdb.name2cuis.get(n, []))
                # Remove the cui for which we just added positive training
                if cui in cuis:
                    cuis.remove(cui)
                # Add negative training for all other CUIs that link to these names
                for _cui in cuis:
                    self.linker.context_model.train(cui=_cui, entity=spacy_entity, doc=spacy_doc, negative=True)

<<<<<<< HEAD
    def train_supervised(self, data_path="", reset_cui_count=False, nepochs=1,
                         print_stats=0, use_filters=False, terminate_last=False, use_overlaps=False,
                         use_cui_doc_limit=False, test_size=0, devalue_others=False, use_groups=False,
                         never_terminate=False, train_from_false_positives=False, extra_cui_filter=None):
=======
    def train_supervised(self,
                         data_path: str,
                         reset_cui_count: bool = False,
                         nepochs: int = 1,
                         print_stats: int = 0,
                         use_filters: bool = False,
                         terminate_last: bool = False,
                         use_overlaps: bool = False,
                         use_cui_doc_limit: bool = False,
                         test_size: int = 0,
                         devalue_others: bool = False,
                         use_groups: bool = False,
                         never_terminate: bool = False,
                         train_from_false_positives: bool = False,
                         extra_cui_filter: Optional[Set] = None):
>>>>>>> 8f28b767
        r''' TODO: Refactor, left from old
        Run supervised training on a dataset from MedCATtrainer. Please take care that this is more a simulated
        online training then supervised.

        Args:
            data_path (str):
                The path to the json file that we get from MedCATtrainer on export.
            reset_cui_count (boolean):
                Used for training with weight_decay (annealing). Each concept has a count that is there
                from the beginning of the CDB, that count is used for annealing. Resetting the count will
                significantly increase the training impact. This will reset the count only for concepts
                that exist in the the training data.
            nepochs (int):
                Number of epochs for which to run the training.
            print_stats (int):
                If > 0 it will print stats every print_stats epochs.
            use_filters (boolean):
                Each project in medcattrainer can have filters, do we want to respect those filters
                when calculating metrics.
            terminate_last (boolean):
                If true, concept termination will be done after all training.
            use_overlaps (boolean):
                Allow overlapping entities, nearly always False as it is very difficult to annotate overlapping entities.
            use_cui_doc_limit (boolean):
                If True the metrics for a CUI will be only calculated if that CUI appears in a document, in other words
                if the document was annotated for that CUI. Useful in very specific situations when during the annotation
                process the set of CUIs changed.
            test_size (float):
                If > 0 the data set will be split into train test based on this ration. Should be between 0 and 1.
                Usually 0.1 is fine.
            devalue_others(bool):
                Check add_name for more details.
            use_groups (boolean):
                If True concepts that have groups will be combined and stats will be reported on groups.
            never_terminate (boolean):
                If True no termination will be applied
            train_from_false_positives (boolean):
                If True it will use false positive examples detected by medcat and train from them as negative examples.
            extra_cui_filter(Optional[Set]):
                This filter will be intersected with all other filters, or if all others are not set then only this one will be used.

        Returns:
            fp (dict):
                False positives for each CUI
            fn (dict):
                False negatives for each CUI
            tp (dict):
                True positives for each CUI
            p (dict):
                Precision for each CUI
            r (dict):
                Recall for each CUI
            f1 (dict):
                F1 for each CUI
            cui_counts (dict):
                Number of occurrence for each CUI
            examples (dict):
                FP/FN examples of sentences for each CUI
        '''
        # Backup filters
        _filters = deepcopy(self.config.linking['filters'])
        filters = self.config.linking['filters']

<<<<<<< HEAD
        fp = fn = tp = p = r = f1 = cui_counts = examples = {}

        data = {}
        
        if self.trainer_data is not None:
            data = self.trainer_data
      
        if not data_path:
            with open(data_path) as f:
                data = json.load(f)
=======
        fp = fn = tp = p = r = f1 = examples = {}
        with open(data_path) as f:
            data = json.load(f)
        cui_counts = {}
>>>>>>> 8f28b767

        if test_size == 0:
            self.log.info("Running without a test set, or train==test")
            test_set = data
            train_set = data
        else:
            train_set, test_set, _, _ = make_mc_train_test(data, self.cdb, test_size=test_size)

        if print_stats > 0:
            fp, fn, tp, p, r, f1, cui_counts, examples = self._print_stats(test_set, use_project_filters=use_filters,
                    use_cui_doc_limit=use_cui_doc_limit, use_overlaps=use_overlaps,
                    use_groups=use_groups, extra_cui_filter=extra_cui_filter)

        if reset_cui_count:
            # Get all CUIs
            cuis = []
            for project in train_set['projects']:
                for doc in project['documents']:
                    doc_annotations = self._get_doc_annotations(doc)
                    for ann in doc_annotations:
                        cuis.append(ann['cui'])
            for cui in set(cuis):
                if cui in self.cdb.cui2count_train:
                    self.cdb.cui2count_train[cui] = 10

        # Remove entities that were terminated
        if not never_terminate:
            for project in train_set['projects']:
                for doc in project['documents']:
                    doc_annotations = self._get_doc_annotations(doc)
                    for ann in doc_annotations:
                        if ann.get('killed', False):
                            self.unlink_concept_name(ann['cui'], ann['value'])
        for epoch in tqdm(range(nepochs), desc='Epoch', leave=False):
            # Print acc before training
            for project in tqdm(train_set['projects'], desc='Project', leave=False, total=len(train_set['projects'])):
                # Set filters in case we are using the train_from_fp
                filters['cuis'] = set()
                if isinstance(extra_cui_filter, set):
                    filters['cuis'] = extra_cui_filter

                if use_filters:
                    project_filter = get_project_filters(cuis=project.get('cuis', None),
                            type_ids=project.get('tuis', None),
                            cdb=self.cdb)

                    if project_filter:
                        filters['cuis'] = intersect_nonempty_set(project_filter, filters['cuis'])

                for _, doc in tqdm(enumerate(project['documents']), desc='Document', leave=False, total=len(project['documents'])):
                    spacy_doc = self(doc['text'])
                    # Compatibility with old output where annotations are a list
                    doc_annotations = self._get_doc_annotations(doc)
                    for ann in doc_annotations:
                        if not ann.get('killed', False):
                            cui = ann['cui']
                            start = ann['start']
                            end = ann['end']
                            spacy_entity = tkns_from_doc(spacy_doc=spacy_doc, start=start, end=end)
                            deleted = ann.get('deleted', False)
                            self.add_and_train_concept(cui=cui,
                                          name=ann['value'],
                                          spacy_doc=spacy_doc,
                                          spacy_entity=spacy_entity,
                                          negative=deleted,
                                          devalue_others=devalue_others)
                    if train_from_false_positives:
                        fps = get_false_positives(doc, spacy_doc)

                        for fp in fps:
                            fp_: Span = fp
                            self.add_and_train_concept(cui=fp_._.cui,
                                                       name=fp_.text,
                                                       spacy_doc=spacy_doc,
                                                       spacy_entity=fp_,
                                                       negative=True,
                                                       do_add_concept=False)

            if terminate_last and not never_terminate:
                # Remove entities that were terminated, but after all training is done
                for project in train_set['projects']:
                    for doc in project['documents']:
                        doc_annotations = self._get_doc_annotations(doc)
                        for ann in doc_annotations:
                            if ann.get('killed', False):
                                self.unlink_concept_name(ann['cui'], ann['value'])

            if print_stats > 0 and (epoch + 1) % print_stats == 0:
                fp, fn, tp, p, r, f1, cui_counts, examples = self._print_stats(test_set, epoch=epoch+1,
                                                         use_project_filters=use_filters,
                                                         use_cui_doc_limit=use_cui_doc_limit,
                                                         use_overlaps=use_overlaps,
                                                         use_groups=use_groups,
                                                         extra_cui_filter=extra_cui_filter)
        # Set the filters again
        self.config.linking['filters'] = _filters
        return fp, fn, tp, p, r, f1, cui_counts, examples

    def get_entities(self,
                     text: str,
                     only_cui: bool = False,
                     addl_info: List[str] = ['cui2icd10', 'cui2ontologies', 'cui2snomed']) -> Dict:
        doc = self(text)
        out = self._doc_to_out(doc, only_cui, addl_info)
        return out

    def get_entities_multi_texts(self,
                     texts: Union[Iterable[str], Iterable[Tuple]],
                     only_cui: bool = False,
                     addl_info: List[str] = ['cui2icd10', 'cui2ontologies', 'cui2snomed'],
                     n_process: Optional[int] = None,
                     batch_size: Optional[int] = None) -> List[Dict]:
        r''' Get entities
        text:  text to be annotated
        return:  entities
        '''
        out: List[Dict] = []

        if n_process is None:
            texts_ = self._generate_trimmed_texts(texts)
            for text in texts_:
                out.append(self._doc_to_out(self(text), only_cui, addl_info))
        else:
            self.pipe.set_error_handler(self._pipe_error_handler)
            try:
                texts_ = self._get_trimmed_texts(texts)
                docs = self.pipe.batch_multi_process(texts_, n_process, batch_size)

                for doc in tqdm(docs, total=len(texts_)):
                    doc = None if doc.text.strip() == '' else doc
                    out.append(self._doc_to_out(doc, only_cui, addl_info, out_with_text=True))

                # Currently spaCy cannot mark which pieces of texts failed within the pipe so be this workaround,
                # which also assumes texts are different from each others.
                if len(out) < len(texts_):
                    self.log.warning("Found at least one failed batch and set output for enclosed texts to empty")
                    for i, text in enumerate(texts_):
                        if i == len(out):
                            out.append(self._doc_to_out(None, only_cui, addl_info))
                        elif out[i].get('text') != text:
                            out.insert(i, self._doc_to_out(None, only_cui, addl_info))

                cnf_annotation_output = getattr(self.config, 'annotation_output', {})
                if not(cnf_annotation_output.get('include_text_in_output', False)):
                    for o in out:
                        if o is not None:
                            o.pop('text', None)
            finally:
                self.pipe.reset_error_handler()

        return out

    def get_json(self, text: str, only_cui: bool = False, addl_info=['cui2icd10', 'cui2ontologies']) -> str:
        """ Get output in json format

        text:  text to be annotated
        return:  json with fields {'entities': <>, 'text': text}
        """
        ents = self.get_entities(text, only_cui, addl_info=addl_info)['entities']
        out = {'annotations': ents, 'text': text}

        return json.dumps(out)

    def _separate_nn_components(self):
        # Loop though the models and check are there GPU devices
        nn_components = []
        for component in self.pipe.nlp.components:
            if isinstance(component[1], MetaCAT):
                self.pipe.nlp.disable_pipe(component[0])
                nn_components.append(component)

        return nn_components

    def _run_nn_components(self, docs: Dict, nn_components: List, id2text: Dict) -> None:
        r''' This will add meta_anns in-place to the docs dict.
        '''
        self.log.debug("Running GPU components separately")

        # First convert the docs into the fake spacy doc format
        spacy_docs = json_to_fake_spacy(docs, id2text=id2text)
        # Disable component locks also
        for name, component in nn_components:
            component.config.general['disable_component_lock'] = True

        for name, component in nn_components:
            spacy_docs = component.pipe(spacy_docs)

        for spacy_doc in spacy_docs:
            for ent in spacy_doc.ents:
                docs[spacy_doc.id]['entities'][ent._.id]['meta_anns'].update(ent._.meta_anns)

    def _batch_generator(self, data: Iterable, batch_size_chars: int, skip_ids: Set = set()):
        docs = []
        char_count = 0
        for doc in data:
            if doc[0] not in skip_ids:
                char_count += len(str(doc[1]))
                docs.append(doc)
                if char_count < batch_size_chars:
                    continue
                yield docs
                docs = []
                char_count = 0

        if len(docs) > 0:
            yield docs

    def _save_docs_to_file(self, docs: Iterable, annotated_ids: List[str], save_dir_path: str, annotated_ids_path: Optional[str], part_counter: int = 0) -> int:
        path = os.path.join(save_dir_path, 'part_{}.pickle'.format(part_counter))
        pickle.dump(docs, open(path, "wb"))
        self.log.info("Saved part: %s, to: %s", part_counter, path)
        part_counter = part_counter + 1 # Increase for save, as it should be what is the next part
        if annotated_ids_path is not None:
            pickle.dump((annotated_ids, part_counter), open(annotated_ids_path, 'wb'))
        return part_counter

    def multiprocessing(self,
                        data: Union[List[Tuple], Iterable[Tuple]],
                        nproc: int = 2,
                        batch_size_chars: int = 5000 * 1000,
                        only_cui: bool = False,
                        addl_info: List[str] = [],
                        separate_nn_components: bool = True,
                        out_split_size_chars: Optional[int] = None,
                        save_dir_path: str = os.path.abspath(os.getcwd()),
                        min_free_memory=0.1) -> Dict:
        r''' Run multiprocessing for inference, if out_save_path and out_split_size_chars is used this will also continue annotating
        documents if something is saved in that directory.

        Args:
            data(``):
                Iterator or array with format: [(id, text), (id, text), ...]
            nproc (`int`, defaults to 8):
                Number of processors
            batch_size_chars (`int`, defaults to 1000000):
                Size of a batch in number of characters, this should be around: NPROC * average_document_length * 200
            separate_nn_components (`bool`, defaults to True):
                If set the medcat pipe will be broken up into NN and not-NN components and
                they will be run sequentially. This is useful as the NN components
                have batching and like to process many docs at once, while the rest of the pipeline
                runs the documents one by one.
            out_split_size_chars (`int`, None):
                If set once more than out_split_size_chars are annotated
                they will be saved to a file (save_dir_path) and the memory cleared. Recommended
                value is 20*batch_size_chars.
            save_dir_path(`str`, defaults to the current working directory):
                Where to save the annotated documents if splitting.
            min_free_memory(`float`, defaults to 0.1):
                If set a process will not start unless there is at least this much RAM memory left,
                should be a range between [0, 1] meaning how much of the memory has to be free. Helps when annotating
                very large datasets because spacy is not the best with memory management and multiprocessing.

        Returns:
            A dictionary: {id: doc_json, id2: doc_json2, ...}, in case out_split_size_chars is used
            the last batch will be returned while that and all previous batches will be
            written to disk (out_save_dir).
        '''
        # Set max document length
        self.pipe.nlp.max_length = self.config.preprocessing.get('max_document_length')

        if self._meta_cats and not separate_nn_components:
            # Hack for torch using multithreading, which is not good if not 
            #separate_nn_components, need for CPU runs only
            import torch
            torch.set_num_threads(1)

        nn_components = []
        if separate_nn_components:
            nn_components = self._separate_nn_components()

        if save_dir_path is not None:
            os.makedirs(save_dir_path, exist_ok=True)

        # "5" looks like a magic number here so better with comment about why the choice was made.
        internal_batch_size_chars = batch_size_chars // (5 * nproc)

        annotated_ids_path = os.path.join(save_dir_path, 'annotated_ids.pickle') if save_dir_path is not None else None
        if annotated_ids_path is not None and os.path.exists(annotated_ids_path):
            annotated_ids, part_counter = pickle.load(open(annotated_ids_path, 'rb'))
        else:
            annotated_ids = []
            part_counter = 0

        docs = {}
        _start_time = time.time()
        _batch_counter = 0 # Used for splitting the output, counts batches inbetween saves
        for batch in self._batch_generator(data, batch_size_chars, skip_ids=set(annotated_ids)):
            self.log.info("Annotated until now: %s docs; Current BS: %s docs; Elapsed time: %.2f minutes",
                          len(annotated_ids),
                          len(batch),
                          (time.time() - _start_time)/60)
            try:
                _docs = self._multiprocessing_batch(data=batch,
                                                    nproc=nproc,
                                                    only_cui=only_cui,
                                                    batch_size_chars=internal_batch_size_chars,
                                                    addl_info=addl_info,
                                                    nn_components=nn_components,
                                                    min_free_memory=min_free_memory)
                docs.update(_docs)
                annotated_ids.extend(_docs.keys())
                _batch_counter += 1
                del _docs
                if out_split_size_chars is not None and (_batch_counter * batch_size_chars) > out_split_size_chars:
                    # Save to file and reset the docs 
                    part_counter = self._save_docs_to_file(docs=docs,
                                           annotated_ids=annotated_ids,
                                           save_dir_path=save_dir_path,
                                           annotated_ids_path=annotated_ids_path,
                                           part_counter=part_counter)
                    del docs
                    docs = {}
                    _batch_counter = 0
            except Exception as e:
                self.log.warning("Failed an outer batch in the multiprocessing script")
                self.log.warning(e, exc_info=True, stack_info=True)

        # Save the last batch
        if out_split_size_chars is not None and len(docs) > 0:
            # Save to file and reset the docs 
            self._save_docs_to_file(docs=docs,
                                   annotated_ids=annotated_ids,
                                   save_dir_path=save_dir_path,
                                   annotated_ids_path=annotated_ids_path,
                                   part_counter=part_counter)

        # Enable the GPU Components again
        if separate_nn_components:
            for name, _ in nn_components:
                # No need to do anything else as it was already in the pipe
                self.pipe.nlp.enable_pipe(name)

        return docs

    def _multiprocessing_batch(self,
                               data: Union[List[Tuple], Iterable[Tuple]],
                               nproc: int = 8,
                               batch_size_chars: int = 1000000,
                               only_cui: bool = False,
                               addl_info: List[str] = [],
                               nn_components: List = [],
                               min_free_memory: int = 0) -> Dict:
        r''' Run multiprocessing on one batch

        Args:
            data(``):
                Iterator or array with format: [(id, text), (id, text), ...]
            nproc (`int`, defaults to 8):
                Number of processors
            batch_size_chars (`int`, defaults to 1000000):
                Size of a batch in number of characters

        Returns:
            A dictionary: {id: doc_json, id2: doc_json2, ...}
        '''
        # Create the input output for MP
        with Manager() as manager:
            out_list = manager.list()
            lock = manager.Lock()
            in_q = manager.Queue(maxsize=10*nproc)

            id2text = {}
            for batch in self._batch_generator(data, batch_size_chars):
                if nn_components:
                    # We need this for the json_to_fake_spacy
                    id2text.update({k:v for k,v in batch})
                in_q.put(batch)

            # Final data point for workers
            for _ in range(nproc):
                in_q.put(None)
            sleep(2)

            # Create processes
            procs = []
            for i in range(nproc):
                p = Process(target=self._mp_cons,
                            kwargs={'in_q': in_q,
                                    'out_list': out_list,
                                    'pid': i,
                                    'only_cui': only_cui,
                                    'addl_info': addl_info,
                                    'min_free_memory': min_free_memory,
                                    'lock': lock})
                p.start()
                procs.append(p)

            # Join processes
            for p in procs:
                p.join()

            docs = {}
            # Covnerts a touple into a dict
            docs.update({k:v for k,v in out_list})

        # If we have separate GPU components now we pipe that
        if nn_components:
            try:
                self._run_nn_components(docs, nn_components, id2text=id2text)
            except Exception as e:
                self.log.warning(e, exc_info=True, stack_info=True)

        return docs

    def multiprocessing_pipe(self,
                             in_data: Union[List[Tuple], Iterable[Tuple]],
                             nproc: Optional[int] = None,
                             batch_size: Optional[int] = None,
                             only_cui: bool = False,
                             addl_info: List[str] = [],
                             return_dict: bool = True,
                             batch_factor: int = 2) -> Union[List[Tuple], Dict]:
        r''' Run multiprocessing NOT FOR TRAINING

        in_data:  a list with format: [(id, text), (id, text), ...]
        nproc:  the number of processors
        batch_size: the number of texts to buffer
        return_dict: a flag for returning either a dict or a list of tuples

        return:  a dict: {id: doc_json, id: doc_json, ...} or if return_dict is False, a list of tuples: [(id, doc_json), (id, doc_json), ...]
        '''
        out: Union[Dict, List[Tuple]]

        if nproc == 0:
            raise ValueError("nproc cannot be set to zero")

        if self._meta_cats:
            # Hack for torch using multithreading, which is not good here
            import torch
            torch.set_num_threads(1)

        in_data = list(in_data) if isinstance(in_data, Iterable) else in_data
        n_process = nproc if nproc is not None else min(max(cpu_count() - 1, 1), math.ceil(len(in_data) / batch_factor))
        batch_size = batch_size if batch_size is not None else math.ceil(len(in_data) / (batch_factor * abs(n_process)))

        entities = self.get_entities_multi_texts(texts=in_data, only_cui=only_cui, addl_info=addl_info,
                                     n_process=n_process, batch_size=batch_size)

        if return_dict:
            out = {}
            for idx, data in enumerate(in_data):
                out[data[0]] = entities[idx]
        else:
            out = []
            for idx, data in enumerate(in_data):
                out.append((data[0], entities[idx]))

        return out

    def _mp_cons(self, in_q: Queue, out_list: List, min_free_memory: int, lock: Lock, pid: int = 0, only_cui: bool = False, addl_info: List = []) -> None:
        out: List = []

        while True:
            if not in_q.empty():
                if psutil.virtual_memory().available / psutil.virtual_memory().total < min_free_memory:
                    with lock:
                        out_list.extend(out)
                    # Stop a process if there is not enough memory left
                    break

                data = in_q.get()
                if data is None:
                    with lock:
                        out_list.extend(out)
                    break

                for i_text, text in data:
                    try:
                        # Annotate document
                        doc = self.get_entities(text=text, only_cui=only_cui, addl_info=addl_info)
                        out.append((i_text, doc))
                    except Exception as e:
                        self.log.warning("PID: %s failed one document in _mp_cons, running will continue normally. \n" +
                                         "Document length in chars: %s, and ID: %s", pid, len(str(text)), i_text)
                        self.log.warning(str(e))
        sleep(2)

    def _doc_to_out(self,
                    doc: Doc,
                    only_cui: bool,
                    addl_info: List[str],
                    out_with_text: bool = False) -> Dict:
        out: Dict = {'entities': {}, 'tokens': []}
        cnf_annotation_output = getattr(self.config, 'annotation_output', {})
        if doc is not None:
            out_ent: Dict = {}
            if self.config.general.get('show_nested_entities', False):
                _ents = []
                for _ent in doc._.ents:
                    entity = Span(doc, _ent['start'], _ent['end'], label=_ent['label'])
                    entity._.cui = _ent['cui']
                    entity._.detected_name = _ent['detected_name']
                    entity._.context_similarity = _ent['context_similarity']
                    entity._.id = _ent['id']
                    if 'meta_anns' in _ent:
                        entity._.meta_anns = _ent['meta_anns']
                    _ents.append(entity)
            else:
                _ents = doc.ents

            if cnf_annotation_output.get("lowercase_context", True):
                doc_tokens = [tkn.text_with_ws.lower() for tkn in list(doc)]
            else:
                doc_tokens = [tkn.text_with_ws for tkn in list(doc)]

            if cnf_annotation_output.get('doc_extended_info', False):
                # Add tokens if extended info
                out['tokens'] = doc_tokens

            context_left = cnf_annotation_output.get('context_left', -1)
            context_right = cnf_annotation_output.get('context_right', -1)
            doc_extended_info = cnf_annotation_output.get('doc_extended_info', False)

            for _, ent in enumerate(_ents):
                cui = str(ent._.cui)
                if not only_cui:
                    out_ent['pretty_name'] = self.cdb.get_name(cui)
                    out_ent['cui'] = cui
                    out_ent['type_ids'] = list(self.cdb.cui2type_ids.get(cui, ''))
                    out_ent['types'] = [self.cdb.addl_info['type_id2name'].get(tui, '') for tui in out_ent['type_ids']]
                    out_ent['source_value'] = ent.text
                    out_ent['detected_name'] = str(ent._.detected_name)
                    out_ent['acc'] = float(ent._.context_similarity)
                    out_ent['context_similarity'] = float(ent._.context_similarity)
                    out_ent['start'] = ent.start_char
                    out_ent['end'] = ent.end_char
                    for addl in addl_info:
                        tmp = self.cdb.addl_info.get(addl, {}).get(cui, [])
                        out_ent[addl.split("2")[-1]] = list(tmp) if type(tmp) == set else tmp
                    out_ent['id'] = ent._.id
                    out_ent['meta_anns'] = {}

                    if doc_extended_info:
                        out_ent['start_tkn'] = ent.start
                        out_ent['end_tkn'] = ent.end

                    if context_left > 0 and context_right > 0:
                        out_ent['context_left'] = doc_tokens[max(ent.start - context_left, 0):ent.start]
                        out_ent['context_right'] = doc_tokens[ent.end:min(ent.end + context_right, len(doc_tokens))]
                        out_ent['context_center'] = doc_tokens[ent.start:ent.end]

                    if hasattr(ent._, 'meta_anns') and ent._.meta_anns:
                        out_ent['meta_anns'] = ent._.meta_anns

                    out['entities'][out_ent['id']] = dict(out_ent)
                else:
                    out['entities'][ent._.id] = cui

            if cnf_annotation_output.get('include_text_in_output', False) or out_with_text:
                out['text'] = doc.text
        return out

    def _get_trimmed_text(self, text: Optional[str]) -> str:
        return text[0:self.config.preprocessing.get('max_document_length')] if text is not None and len(text) > 0 else ""

    def _generate_trimmed_texts(self, texts: Union[Iterable[str], Iterable[Tuple]]) -> Iterable[str]:
        text_: str
        for text in texts:
            text_ = text[1] if isinstance(text, tuple) else text
            yield self._get_trimmed_text(text_)

    def _get_trimmed_texts(self, texts: Union[Iterable[str], Iterable[Tuple]]) -> List[str]:
        trimmed: List = []
        text_: str
        for text in texts:
            text_ = text[1] if isinstance(text, tuple) else text
            trimmed.append(self._get_trimmed_text(text_))
        return trimmed

    @staticmethod
    def _pipe_error_handler(proc_name: str, proc: "Pipe", docs: List[Doc], e: Exception) -> None:
        CAT.log.warning("Exception raised when applying component %s to a batch of docs.", proc_name)
        CAT.log.warning(e, exc_info=True, stack_info=True)
        if docs is not None:
            CAT.log.warning("Docs contained in the batch:")
            for doc in docs:
                if hasattr(doc, "text"):
                    CAT.log.warning("%s...", doc.text[:50])

    @staticmethod
    def _get_doc_annotations(doc: Doc):
        if type(doc['annotations']) == list:
            return doc['annotations']
        if type(doc['annotations']) == dict:
            return doc['annotations'].values()
        return None

    def destroy_pipe(self):
        self.pipe.destroy()<|MERGE_RESOLUTION|>--- conflicted
+++ resolved
@@ -1,3 +1,4 @@
+from dataclasses import asdict
 import sys
 import os
 import shutil
@@ -17,18 +18,16 @@
 from tqdm.autonotebook import tqdm
 from spacy.tokens import Span, Doc, Token
 from spacy.language import Language
+from medcat.cli.modelstats import TrainerStats
+from medcat.cli.system_utils import get_downloaded_local_model_folder, load_file_from_model_storage
 
 from medcat.utils.matutils import intersect_nonempty_set
 from medcat.preprocessing.tokenizers import spacy_split_all
 from medcat.pipe import Pipe
 from medcat.preprocessing.taggers import tag_skip_and_punct
 from medcat.utils.loggers import add_handlers
-<<<<<<< HEAD
+from medcat.cdb import CDB
 from medcat.utils.data_utils import get_meta_project_list, make_mc_train_test, get_false_positives
-=======
-from medcat.cdb import CDB
-from medcat.utils.data_utils import make_mc_train_test, get_false_positives
->>>>>>> 8f28b767
 from medcat.utils.normalizers import BasicSpellChecker
 from medcat.ner.vocab_based_ner import NER
 from medcat.linking.context_based_linker import Linker
@@ -37,14 +36,8 @@
 from medcat.utils.helpers import tkns_from_doc
 from medcat.meta_cat import MetaCAT
 from medcat.utils.meta_cat.data_utils import json_to_fake_spacy
-<<<<<<< HEAD
-from medcat.cli.system_utils import get_downloaded_local_model_folder, load_file_from_model_storage
-from medcat.cli.modelstats import TrainerStats
-from dataclasses import asdict
-=======
 from medcat.config import Config
 from medcat.vocab import Vocab
->>>>>>> 8f28b767
 
 
 class CAT(object):
@@ -86,15 +79,12 @@
     log = add_handlers(log)
     DEFAULT_MODEL_PACK_NAME = "medcat_model_pack"
 
-<<<<<<< HEAD
-    def __init__(self, cdb, config, vocab, meta_cats=[], trainer_data=None):
-=======
     def __init__(self,
                  cdb: CDB,
                  config: Optional[Config] = None,
                  vocab: Optional[Vocab] = None,
-                 meta_cats: List[MetaCAT] = []) -> None:
->>>>>>> 8f28b767
+                 meta_cats: List[MetaCAT] = [],
+                 trainer_data: Dict = None) -> None:
         self.cdb = cdb
         self.vocab = vocab
         if config is None:
@@ -133,68 +123,29 @@
         # Set max document length
         self.pipe.nlp.max_length = self.config.preprocessing.get('max_document_length')
 
-<<<<<<< HEAD
         # MedCAT Export data
         self.trainer_data = trainer_data
-
-
-    def get_spacy_nlp(self):
-=======
+        
     def get_spacy_nlp(self) -> Language:
->>>>>>> 8f28b767
         ''' Returns the spacy pipeline with MedCAT
         '''
         return self.pipe.nlp
 
-<<<<<<< HEAD
-
-    def create_model_pack(self, save_dir_path, model_pack_name='medcat_model_pack'):
-        r''' Will create a .zip file containing all the models in the current running instance
-=======
     def create_model_pack(self, save_dir_path: str, model_pack_name: str = DEFAULT_MODEL_PACK_NAME) -> None:
         r''' Will crete a .zip file containing all the models in the current running instance
->>>>>>> 8f28b767
         of MedCAT. This is not the most efficient way, for sure, but good enough for now.
         '''
 
         self.log.warning("This will save all models into a zip file, can take some time and require quite a bit of disk space.")
         _save_dir_path = save_dir_path
         save_dir_path = os.path.join(save_dir_path, model_pack_name)
-
-        model_pack_path = os.path.join(_save_dir_path, model_pack_name)
+  
         os.makedirs(save_dir_path, exist_ok=True)
         self.save(save_dir_path)
 
-<<<<<<< HEAD
+        model_pack_path = os.path.join(_save_dir_path, model_pack_name)
+
         shutil.make_archive(model_pack_path, 'zip', root_dir=save_dir_path)
-=======
-        # Save the used spacy model
-        spacy_path = os.path.join(save_dir_path, os.path.basename(self.config.general['spacy_model']))
-        if str(self.pipe.nlp._path) != spacy_path:
-            # First remove if something is there
-            shutil.rmtree(spacy_path, ignore_errors=True)
-            shutil.copytree(str(self.pipe.nlp._path), spacy_path)
-
-        # Save the CDB
-        cdb_path = os.path.join(save_dir_path, "cdb.dat")
-        self.cdb.save(cdb_path)
-
-        # Save the Vocab
-        vocab_path = os.path.join(save_dir_path, "vocab.dat")
-        if self.vocab is None:
-            raise ValueError("Model pack creation is failed due to the missing 'vocab'")
-        else:
-            self.vocab.save(vocab_path)
-
-        # Save all meta_cats
-        for comp in self.pipe.nlp.components:
-            if isinstance(comp[1], MetaCAT):
-                name = comp[0]
-                meta_path = os.path.join(save_dir_path, "meta_" + name)
-                comp[1].save(meta_path)
-
-        shutil.make_archive(os.path.join(_save_dir_path, model_pack_name), 'zip', root_dir=save_dir_path)
->>>>>>> 8f28b767
 
     @classmethod
     def load_model_pack(cls, zip_path: str, meta_cat_config_dict: Optional[Dict] = None) -> "CAT":
@@ -207,9 +158,6 @@
                 Can be something like:
                     meta_cat_config_dict = {'general': {'device': 'cpu'}}
         '''
-        from medcat.cdb import CDB
-        from medcat.vocab import Vocab
-        from medcat.meta_cat import MetaCAT
 
         base_dir = os.path.dirname(zip_path)
         filename = os.path.basename(zip_path)
@@ -224,22 +172,7 @@
 
         cat = CAT.load(model_pack_path)
 
-<<<<<<< HEAD
         return cat
-=======
-        # Load Vocab
-        vocab_path = os.path.join(model_pack_path, "vocab.dat")
-        vocab = Vocab.load(vocab_path)
-
-        # Find meta models in the model_pack
-        meta_paths = [os.path.join(model_pack_path, path) for path in os.listdir(model_pack_path) if path.startswith('meta_')]
-        meta_cats = []
-        for meta_path in meta_paths:
-            meta_cats.append(MetaCAT.load(save_dir_path=meta_path,
-                                          config_dict=meta_cat_config_dict))
-
-        return cls(cdb=cdb, config=cdb.config, vocab=vocab, meta_cats=meta_cats)
->>>>>>> 8f28b767
 
     def __call__(self, text: Optional[str], do_train: bool = False) -> Optional[Doc]:
         r'''
@@ -265,7 +198,7 @@
             return None
         else:
             text = self._get_trimmed_text(str(text))
-<<<<<<< HEAD
+            text = cast(str, text)
             return self.pipe(text)  
 
     def save(self, path="./", vocab_output_file_name="vocab.dat", cdb_output_file_name="cdb.dat",
@@ -289,6 +222,7 @@
         self.cdb.save(os.path.join(path, cdb_output_file_name))
 
         trainer_stats = TrainerStats()
+
         if self.trainer_data is not None and not skip_stat_generation:
             fps, fns, tps, _, _, _, cui_counts, _ = \
                  self.train_supervised(self.trainer_data, nepochs=self.config.train["nepochs"], print_stats=1)
@@ -359,10 +293,6 @@
         cdb.config.general['spacy_model'] = spacy_path
 
         return CAT(cdb, config=cdb.config, vocab=vocab, trainer_data=medcat_export, meta_cats=meta_cats)
-=======
-            text = cast(str, text)
-            return self.pipe(text)
->>>>>>> 8f28b767
 
     def _print_stats(self,
                      data: Dict,
@@ -415,23 +345,6 @@
         tp = 0
         fp = 0
         fn = 0
-<<<<<<< HEAD
-        fps = {}
-        fns = {}
-        tps = {}
-        cui_prec = {}
-        cui_rec = {}
-        cui_f1 = {}
-        cui_counts = {}
-        examples = {'fp': {}, 'fn': {}, 'tp': {}}
-
-        # if there is any trainer data loaded via the `load_file_from_model_storage` way
-        if self.trainer_data != None:
-            data = self.trainer_data
-            
-        fp_docs = set()
-        fn_docs = set()
-=======
         fps: Dict = {}
         fns: Dict = {}
         tps: Dict = {}
@@ -443,7 +356,7 @@
 
         fp_docs: Set = set()
         fn_docs: Set = set()
->>>>>>> 8f28b767
+        
         # Reset and shortcut for filters
         filters = self.config.linking['filters']
         for pind, project in tqdm(enumerate(data['projects']), desc="Stats project", total=len(data['projects']), leave=False):
@@ -741,12 +654,6 @@
                 for _cui in cuis:
                     self.linker.context_model.train(cui=_cui, entity=spacy_entity, doc=spacy_doc, negative=True)
 
-<<<<<<< HEAD
-    def train_supervised(self, data_path="", reset_cui_count=False, nepochs=1,
-                         print_stats=0, use_filters=False, terminate_last=False, use_overlaps=False,
-                         use_cui_doc_limit=False, test_size=0, devalue_others=False, use_groups=False,
-                         never_terminate=False, train_from_false_positives=False, extra_cui_filter=None):
-=======
     def train_supervised(self,
                          data_path: str,
                          reset_cui_count: bool = False,
@@ -762,7 +669,6 @@
                          never_terminate: bool = False,
                          train_from_false_positives: bool = False,
                          extra_cui_filter: Optional[Set] = None):
->>>>>>> 8f28b767
         r''' TODO: Refactor, left from old
         Run supervised training on a dataset from MedCATtrainer. Please take care that this is more a simulated
         online training then supervised.
@@ -826,23 +732,15 @@
         _filters = deepcopy(self.config.linking['filters'])
         filters = self.config.linking['filters']
 
-<<<<<<< HEAD
-        fp = fn = tp = p = r = f1 = cui_counts = examples = {}
-
-        data = {}
-        
+        fp = fn = tp = p = r = f1 = examples = {}
         if self.trainer_data is not None:
             data = self.trainer_data
       
         if not data_path:
             with open(data_path) as f:
                 data = json.load(f)
-=======
-        fp = fn = tp = p = r = f1 = examples = {}
-        with open(data_path) as f:
-            data = json.load(f)
+                
         cui_counts = {}
->>>>>>> 8f28b767
 
         if test_size == 0:
             self.log.info("Running without a test set, or train==test")
