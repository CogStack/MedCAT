--- conflicted
+++ resolved
@@ -75,11 +75,11 @@
     log = add_handlers(log)
     DEFAULT_MODEL_PACK_NAME = "medcat_model_pack"
 
-<<<<<<< HEAD
-    def __init__(self, cdb: CDB, config: Config, vocab: Vocab, meta_cats: List[MetaCAT] = []) -> None:
-=======
-    def __init__(self, cdb, config=None, vocab=None, meta_cats=[]):
->>>>>>> 070c3f27
+    def __init__(self,
+                 cdb: CDB,
+                 config: Optional[Config] = None,
+                 vocab: Optional[Vocab] = None,
+                 meta_cats: List[MetaCAT] = []) -> None:
         self.cdb = cdb
         self.vocab = vocab
         if config is None:
@@ -147,7 +147,10 @@
 
         # Save the Vocab
         vocab_path = os.path.join(save_dir_path, "vocab.dat")
-        self.vocab.save(vocab_path)
+        if self.vocab is None:
+            raise ValueError("Model pack creation is failed due to the missing 'vocab'")
+        else:
+            self.vocab.save(vocab_path)
 
         # Save all meta_cats
         for comp in self.pipe.nlp.components:
@@ -159,11 +162,7 @@
         shutil.make_archive(os.path.join(_save_dir_path, model_pack_name), 'zip', root_dir=save_dir_path)
 
     @classmethod
-<<<<<<< HEAD
-    def load_model_pack(cls, zip_path: str) -> "CAT":
-=======
-    def load_model_pack(cls, zip_path, meta_cat_config_dict=None):
->>>>>>> 070c3f27
+    def load_model_pack(cls, zip_path: str, meta_cat_config_dict: Optional[Dict] = None) -> "CAT":
         r''' Load everything
 
         Args:
