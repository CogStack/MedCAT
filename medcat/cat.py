--- conflicted
+++ resolved
@@ -1075,13 +1075,7 @@
         local_filters = self.config.linking.filters
 
         fp = fn = tp = p = r = f1 = examples = {}
-<<<<<<< HEAD
-        
-        with open(data_path) as f:
-            data = json.load(f)
-=======
-
->>>>>>> 7fddac06
+
         cui_counts = {}
 
         if retain_filters:
