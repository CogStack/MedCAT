import os
import glob
import shutil
import pickle
import json
import logging
import math
import time
import psutil
from time import sleep
from multiprocess import Process, Manager, cpu_count
from multiprocess.queues import Queue
from multiprocess.synchronize import Lock
from typing import Union, List, Tuple, Optional, Dict, Iterable, Set
from itertools import islice, chain, repeat
from datetime import date
from tqdm.autonotebook import tqdm, trange
from spacy.tokens import Span, Doc, Token
from spacy.language import Language

from medcat import __version__
from medcat.preprocessing.tokenizers import spacy_split_all
from medcat.pipe import Pipe
from medcat.preprocessing.taggers import tag_skip_and_punct
from medcat.cdb import CDB
from medcat.utils.data_utils import make_mc_train_test, get_false_positives
from medcat.utils.normalizers import BasicSpellChecker
from medcat.utils.checkpoint import Checkpoint, CheckpointConfig, CheckpointManager
from medcat.utils.helpers import tkns_from_doc, get_important_config_parameters, has_new_spacy
from medcat.utils.hasher import Hasher
from medcat.ner.vocab_based_ner import NER
from medcat.linking.context_based_linker import Linker
from medcat.preprocessing.cleaners import prepare_name
from medcat.meta_cat import MetaCAT
from medcat.utils.meta_cat.data_utils import json_to_fake_spacy
from medcat.config import Config
from medcat.vocab import Vocab
from medcat.utils.decorators import deprecated
from medcat.ner.transformers_ner import TransformersNER
from medcat.utils.saving.serializer import SPECIALITY_NAMES, ONE2MANY
from medcat.stats.stats import get_stats
from medcat.utils.filters import set_project_filters


logger = logging.getLogger(__name__) # separate logger from the package-level one


HAS_NEW_SPACY = has_new_spacy()


class CAT(object):
    """The main MedCAT class used to annotate documents, it is built on top of spaCy
    and works as a spaCy pipline. Creates an instance of a spaCy pipline that can
    be used as a spacy nlp model.

    Args:
        cdb (medcat.cdb.CDB):
            The concept database that will be used for NER+L
        config (medcat.config.Config):
            Global configuration for medcat
        vocab (medcat.vocab.Vocab, optional):
            Vocabulary used for vector embeddings and spelling. Default: None
        meta_cats (list of medcat.meta_cat.MetaCAT, optional):
            A list of models that will be applied sequentially on each
            detected annotation.

    Attributes (limited):
        cdb (medcat.cdb.CDB):
            Concept database used with this CAT instance, please do not assign
            this value directly.
        config (medcat.config.Config):
            The global configuration for medcat. Usually cdb.config will be used for this
            field. WILL BE REMOVED - TEMPORARY PLACEHOLDER
        vocab (medcat.utils.vocab.Vocab):
            The vocabulary object used with this instance, please do not assign
            this value directly.

    Examples:

        >>> cat = CAT(cdb, vocab)
        >>> spacy_doc = cat("Put some text here")
        >>> print(spacy_doc.ents) # Detected entities
    """
    DEFAULT_MODEL_PACK_NAME = "medcat_model_pack"

    def __init__(self,
                 cdb: CDB,
                 vocab: Union[Vocab, None] = None,
                 config: Optional[Config] = None,
                 meta_cats: List[MetaCAT] = [],
                 addl_ner: Union[TransformersNER, List[TransformersNER]] = []) -> None:
        self.cdb = cdb
        self.vocab = vocab
        if config is None:
            # Take config from the cdb
            self.config = cdb.config
        else:
            # Take the new config and assign it to the CDB also
            self.config = config
            self.cdb.config = config
        self._meta_cats = meta_cats
        self._addl_ner = addl_ner if isinstance(addl_ner, list) else [addl_ner]
        self._create_pipeline(self.config)

    def _create_pipeline(self, config: Config):
        # Set log level
        logger.setLevel(config.general.log_level)

        # Build the pipeline
        self.pipe = Pipe(tokenizer=spacy_split_all, config=config)
        self.pipe.add_tagger(tagger=tag_skip_and_punct,
                             name='skip_and_punct',
                             additional_fields=['is_punct'])

        if self.vocab is not None:
            spell_checker = BasicSpellChecker(cdb_vocab=self.cdb.vocab, config=config, data_vocab=self.vocab)
            self.pipe.add_token_normalizer(spell_checker=spell_checker, config=config)

            # Add NER
            self.ner = NER(self.cdb, config)
            self.pipe.add_ner(self.ner)

            # Add LINKER
            self.linker = Linker(self.cdb, self.vocab, config)
            self.pipe.add_linker(self.linker)

        # Add addl_ner if they exist
        for ner in self._addl_ner:
            self.pipe.add_addl_ner(ner, ner.config.general.name)

        # Add meta_annotation classes if they exist
        for meta_cat in self._meta_cats:
            self.pipe.add_meta_cat(meta_cat, meta_cat.config.general.category_name)

        # Set max document length
        self.pipe.spacy_nlp.max_length = config.preprocessing.max_document_length

    @deprecated(message="Replaced with cat.pipe.spacy_nlp.")
    def get_spacy_nlp(self) -> Language:
        """Returns the spacy pipeline with MedCAT"""
        return self.pipe.spacy_nlp

    def get_hash(self, force_recalc: bool = False) -> str:
        """Will not be a deep hash but will try to catch all the changing parts during training.

        Able to force recalculation of hash. This is relevant for CDB
        the hash for which is otherwise only recalculated if it has changed.

        Args:
            force_recalc (bool, optional): Whether to force recalculation. Defaults to False.

        Returns:
            str: The resulting hash
        """
        hasher = Hasher()
        hasher.update(self.cdb.get_hash(force_recalc))

        hasher.update(self.config.get_hash())

        for mc in self._meta_cats:
            hasher.update(mc.get_hash())

        for trf in self._addl_ner:
            hasher.update(trf.get_hash())

        return hasher.hexdigest()

    def get_model_card(self, as_dict: bool = False):
        """A minimal model card for MedCAT model packs.

        Args:
            as_dict (bool):
                Whether to return the model card as a dictionary instead of a str (Default value False).

        Returns:
            str:
                The string representation of the JSON object.
            OR
            dict:
                The dict JSON object.
        """
        card = {
                'Model ID': self.config.version.id,
                'Last Modified On': self.config.version.last_modified,
                'History (from least to most recent)': self.config.version.history,
                'Description': self.config.version.description,
                'Source Ontology': self.config.version.ontology,
                'Location': self.config.version.location,
                'MetaCAT models': self.config.version.meta_cats,
                'Basic CDB Stats': self.config.version.cdb_info,
                'Performance': self.config.version.performance,
                'Important Parameters (Partial view, all available in cat.config)': get_important_config_parameters(self.config),
                'MedCAT Version': self.config.version.medcat_version
                }

        if as_dict:
            return card
        else:
            return json.dumps(card, indent=2, sort_keys=False)

    def _versioning(self, force_rehash: bool = False):
        # Check version info and do not allow without it
        if self.config.version.description == 'No description':
            logger.warning("Please consider populating the version information [description, performance, location, ontology] in cat.config.version")

        # Fill the stuff automatically that is needed for versioning
        m = self.get_hash(force_recalc=force_rehash)
        version = self.config.version
        if version.id is None or m != version.id:
            if version.id is not None:
                version.history.append(version['id'])
            version.id = m
            version.last_modified = date.today().strftime("%d %B %Y")
            version.cdb_info = self.cdb.make_stats()
            version.meta_cats = [meta_cat.get_model_card(as_dict=True) for meta_cat in self._meta_cats]
            version.medcat_version = __version__
            logger.warning("Please consider updating [description, performance, location, ontology] in cat.config.version")

    def create_model_pack(self, save_dir_path: str, model_pack_name: str = DEFAULT_MODEL_PACK_NAME, force_rehash: bool = False,
            cdb_format: str = 'dill') -> str:
        """Will crete a .zip file containing all the models in the current running instance
        of MedCAT. This is not the most efficient way, for sure, but good enough for now.

        Args:
            save_dir_path (str):
                An id will be appended to this name
            model_pack_name (str, optional):
                The model pack name. Defaults to DEFAULT_MODEL_PACK_NAME.
            force_rehash (bool, optional):
                Force recalculation of hash. Defaults to `False`.
            cdb_format (str):
                The format of the saved CDB in the model pack.
                The available formats are:
                - dill
                - json
                Defaults to 'dill'

        Returns:
            str:
                Model pack name
        """
        # Spacy model always should be just the name, but during loading it can be reset to path
        self.config.general.spacy_model = os.path.basename(self.config.general.spacy_model)
        # Versioning
        self._versioning(force_rehash)
        model_pack_name += "_{}".format(self.config.version.id)

        logger.warning("This will save all models into a zip file, can take some time and require quite a bit of disk space.")
        _save_dir_path = save_dir_path
        save_dir_path = os.path.join(save_dir_path, model_pack_name)

        # Check format
        if cdb_format.lower() == 'json':
            json_path = save_dir_path # in the same folder!
        else:
            json_path = None # use dill formating
        logger.info('Saving model pack with CDB in %s format', cdb_format)

        # expand user path to make this work with '~'
        os.makedirs(os.path.expanduser(save_dir_path), exist_ok=True)

        # Save the used spacy model
        spacy_path = os.path.join(save_dir_path, self.config.general.spacy_model)
        if str(self.pipe.spacy_nlp._path) != spacy_path:
            # First remove if something is there
            shutil.rmtree(spacy_path, ignore_errors=True)
            shutil.copytree(str(self.pipe.spacy_nlp._path), spacy_path)

        # Save the CDB
        cdb_path = os.path.join(save_dir_path, "cdb.dat")
        self.cdb.save(cdb_path, json_path)

        # Save the config
        config_path = os.path.join(save_dir_path, "config.json")
        self.cdb.config.save(config_path)

        # Save the Vocab
        vocab_path = os.path.join(save_dir_path, "vocab.dat")
        if self.vocab is not None:
            # We will allow creation of modelpacks without vocabs
            self.vocab.save(vocab_path)

        # Save addl_ner
        for comp in self.pipe.spacy_nlp.components:
            if isinstance(comp[1], TransformersNER):
                trf_path = os.path.join(save_dir_path, "trf_" + comp[1].config.general.name)
                comp[1].save(trf_path)

        # Save all meta_cats
        for comp in self.pipe.spacy_nlp.components:
            if isinstance(comp[1], MetaCAT):
                name = comp[0]
                meta_path = os.path.join(save_dir_path, "meta_" + name)
                comp[1].save(meta_path)

        # Add a model card also, why not
        model_card_path = os.path.join(save_dir_path, "model_card.json")
        with open(model_card_path, 'w') as f:
            json.dump(self.get_model_card(as_dict=True), f, indent=2)

        # Zip everything
        shutil.make_archive(os.path.join(_save_dir_path, model_pack_name), 'zip', root_dir=save_dir_path)

        # Log model card and return new name
        logger.info(self.get_model_card()) # Print the model card
        return model_pack_name

    @classmethod
    def attempt_unpack(cls, zip_path: str) -> str:
        """Attempt unpack the zip to a folder and get the model pack path.

        If the folder already exists, no unpacking is done.

        Args:
            zip_path (str): The ZIP path

        Returns:
            str: The model pack path
        """
        base_dir = os.path.dirname(zip_path)
        filename = os.path.basename(zip_path)

        foldername = filename.replace(".zip", '')

        model_pack_path = os.path.join(base_dir, foldername)
        if os.path.exists(model_pack_path):
            logger.info("Found an existing unziped model pack at: {}, the provided zip will not be touched.".format(model_pack_path))
        else:
            logger.info("Unziping the model pack and loading models.")
            shutil.unpack_archive(zip_path, extract_dir=model_pack_path)
        return model_pack_path

    @classmethod
    def load_model_pack(cls,
                        zip_path: str,
                        meta_cat_config_dict: Optional[Dict] = None,
                        load_meta_models: bool = True,
                        load_addl_ner: bool = True) -> "CAT":
        """Load everything within the 'model pack', i.e. the CDB, config, vocab and any MetaCAT models
        (if present)

        Args:
            zip_path (str):
                The path to model pack zip.
            meta_cat_config_dict (Optional[Dict]):
                A config dict that will overwrite existing configs in meta_cat.
                e.g. meta_cat_config_dict = {'general': {'device': 'cpu'}}.
                Defaults to None.
            load_meta_models (bool):
                Whether to load MetaCAT models if present (Default value True).
            load_addl_ner (bool):
                Whether to load additional NER models if present (Default value True).
        """
        from medcat.cdb import CDB
        from medcat.vocab import Vocab
        from medcat.meta_cat import MetaCAT

        model_pack_path = cls.attempt_unpack(zip_path)

        # Load the CDB
        cdb_path = os.path.join(model_pack_path, "cdb.dat")
        nr_of_jsons_expected = len(SPECIALITY_NAMES) - len(ONE2MANY)
        has_jsons = len(glob.glob(os.path.join(model_pack_path, '*.json'))) >= nr_of_jsons_expected
        json_path = model_pack_path if has_jsons else None
        logger.info('Loading model pack with %s', 'JSON format' if json_path else 'dill format')
        cdb = CDB.load(cdb_path, json_path)

        # load config
        config_path = os.path.join(model_pack_path, "config.json")
        cdb.load_config(config_path)

        # TODO load addl_ner

        # Modify the config to contain full path to spacy model
        cdb.config.general.spacy_model = os.path.join(model_pack_path, os.path.basename(cdb.config.general.spacy_model))

        # Load Vocab
        vocab_path = os.path.join(model_pack_path, "vocab.dat")
        if os.path.exists(vocab_path):
            vocab = Vocab.load(vocab_path)
        else:
            vocab = None

        # Find meta models in the model_pack
        trf_paths = [os.path.join(model_pack_path, path) for path in os.listdir(model_pack_path) if path.startswith('trf_')] if load_addl_ner else []
        addl_ner = []
        for trf_path in trf_paths:
            trf = TransformersNER.load(save_dir_path=trf_path)
            trf.cdb = cdb # Set the cat.cdb to be the CDB of the TRF model
            addl_ner.append(trf)

        # Find meta models in the model_pack
        meta_paths = [os.path.join(model_pack_path, path) for path in os.listdir(model_pack_path) if path.startswith('meta_')] if load_meta_models else []
        meta_cats = []
        for meta_path in meta_paths:
            meta_cats.append(MetaCAT.load(save_dir_path=meta_path,
                                          config_dict=meta_cat_config_dict))

        cat = cls(cdb=cdb, config=cdb.config, vocab=vocab, meta_cats=meta_cats, addl_ner=addl_ner)
        logger.info(cat.get_model_card())  # Print the model card
        return cat

    def __call__(self, text: Optional[str], do_train: bool = False) -> Optional[Doc]:
        """Push the text through the pipeline.

        Args:
            text (Optional[str]):
                The text to be annotated, if the text length is longer than
                self.config.preprocessing['max_document_length'] it will be trimmed to that length.
            do_train (bool):
                This causes so many screwups when not there, so I'll force training
                to False. To run training it is much better to use the self.train() function
                but for some special cases I'm leaving it here also.
                Defaults to `False`.
        Returns:
            Optional[Doc]:
                A single spacy document or multiple spacy documents with the extracted entities
        """
        # Should we train - do not use this for training, unless you know what you are doing. Use the
        #self.train() function
        self.config.linking.train = do_train

        if text is None:
            logger.error("The input text should be either a string or a sequence of strings but got %s", type(text))
            return None
        else:
            text = self._get_trimmed_text(str(text))
            return self.pipe(text)  # type: ignore

    def __repr__(self):
        """Prints the model_card for this CAT instance.
        Returns:
            the 'Model Card' for this CAT instance. This includes NER+L config and any MetaCATs
        """
        return self.get_model_card(as_dict=False)

    def _print_stats(self,
                     data: Dict,
                     epoch: int = 0,
                     use_project_filters: bool = False,
                     use_overlaps: bool = False,
                     use_cui_doc_limit: bool = False,
                     use_groups: bool = False,
                     extra_cui_filter: Optional[Set] = None,
                     do_print: bool = True) -> Tuple:
        """TODO: Refactor and make nice
        Print metrics on a dataset (F1, P, R), it will also print the concepts that have the most FP,FN,TP.

        Args:
            data (list of dict):
                The json object that we get from MedCATtrainer on export.
            epoch (int):
                Used during training, so we know what epoch is it.
            use_project_filters (boolean):
                Each project in MedCATtrainer can have filters, do we want to respect those filters
                when calculating metrics.
            use_overlaps (boolean):
                Allow overlapping entities, nearly always False as it is very difficult to annotate overlapping entites.
            use_cui_doc_limit (boolean):
                If True the metrics for a CUI will be only calculated if that CUI appears in a document, in other words
                if the document was annotated for that CUI. Useful in very specific situations when during the annotation
                process the set of CUIs changed.
            use_groups (boolean):
                If True concepts that have groups will be combined and stats will be reported on groups.
            extra_cui_filter(Optional[Set]):
                This filter will be intersected with all other filters, or if all others are not set then only this one will be used.

        Returns:
            fps (dict):
                False positives for each CUI.
            fns (dict):
                False negatives for each CUI.
            tps (dict):
                True positives for each CUI.
            cui_prec (dict):
                Precision for each CUI.
            cui_rec (dict):
                Recall for each CUI.
            cui_f1 (dict):
                F1 for each CUI.
            cui_counts (dict):
                Number of occurrence for each CUI.
            examples (dict):
                Examples for each of the fp, fn, tp. Format will be examples['fp']['cui'][<list_of_examples>].
            do_print (bool):
                Whether to print stats out. Defaults to True.
        """
        return get_stats(self, data=data, epoch=epoch, use_project_filters=use_project_filters,
                         use_overlaps=use_overlaps, use_cui_doc_limit=use_cui_doc_limit,
                         use_groups=use_groups, extra_cui_filter=extra_cui_filter, do_print=do_print)

    def _init_ckpts(self, is_resumed, checkpoint):
        if self.config.general.checkpoint.steps is not None or checkpoint is not None:
            checkpoint_config = CheckpointConfig(**self.config.general.checkpoint.dict())
            checkpoint_manager = CheckpointManager('cat_train', checkpoint_config)
            if is_resumed:
                # TODO: probably remove is_resumed mark and always resume if a checkpoint is provided,
                #but I'll leave it for now
                checkpoint = checkpoint or checkpoint_manager.get_latest_checkpoint()
                logger.info(f"Resume training on the most recent checkpoint at {checkpoint.dir_path}...")
                self.cdb = checkpoint.restore_latest_cdb()
                self.cdb.config.merge_config(self.config.asdict())
                self.config = self.cdb.config
                self._create_pipeline(self.config)
            else:
                checkpoint = checkpoint or checkpoint_manager.create_checkpoint()
                logger.info(f"Start new training and checkpoints will be saved at {checkpoint.dir_path}...")

        return checkpoint

    def train(self,
              data_iterator: Iterable,
              nepochs: int = 1,
              fine_tune: bool = True,
              progress_print: int = 1000,
              checkpoint: Optional[Checkpoint] = None,
              is_resumed: bool = False) -> None:
        """Runs training on the data, note that the maximum length of a line
        or document is 1M characters. Anything longer will be trimmed.

        Args:
            data_iterator (Iterable):
                Simple iterator over sentences/documents, e.g. a open file
                or an array or anything that we can use in a for loop.
            nepochs (int):
                Number of epochs for which to run the training.
            fine_tune (bool):
                If False old training will be removed.
            progress_print (int):
                Print progress after N lines.
            checkpoint (Optional[medcat.utils.checkpoint.CheckpointUT]):
                The MedCAT checkpoint object
            is_resumed (bool):
                If True resume the previous training; If False, start a fresh new training.
        """
        if not fine_tune:
            logger.info("Removing old training data!")
            self.cdb.reset_training()
        checkpoint = self._init_ckpts(is_resumed, checkpoint)

        # cache train state
        _prev_train = self.config.linking.train

        latest_trained_step = checkpoint.count if checkpoint is not None else 0
        epochal_data_iterator = chain.from_iterable(repeat(data_iterator, nepochs))
        for line in islice(epochal_data_iterator, latest_trained_step, None):
            if line is not None and line:
                # Convert to string
                line = str(line).strip()

                try:
                    _ = self(line, do_train=True)
                except Exception as e:
                    logger.warning("LINE: '%s...' \t WAS SKIPPED", line[0:100])
                    logger.warning("BECAUSE OF: %s", str(e))
            else:
                logger.warning("EMPTY LINE WAS DETECTED AND SKIPPED")

            latest_trained_step += 1
            if latest_trained_step % progress_print == 0:
                logger.info("DONE: %s", str(latest_trained_step))
            if checkpoint is not None and checkpoint.steps is not None and latest_trained_step % checkpoint.steps == 0:
                checkpoint.save(cdb=self.cdb, count=latest_trained_step)

        self.config.linking.train = _prev_train

    def add_cui_to_group(self, cui: str, group_name: str) -> None:
        """Adds a CUI to a group, will appear in cdb.addl_info['cui2group']

        Args:
            cui (str):
                The concept to be added.
            group_name (str):
                The group to whcih the concept will be added.

        Examples:

            >>> cat.add_cui_to_group("S-17", 'pain')
        """

        # Add group_name
        self.cdb.addl_info['cui2group'][cui] = group_name

    def unlink_concept_name(self, cui: str, name: str, preprocessed_name: bool = False) -> None:
        """Unlink a concept name from the CUI (or all CUIs if full_unlink), removes the link from
        the Concept Database (CDB). As a consequence medcat will never again link the `name`
        to this CUI - meaning the name will not be detected as a concept in the future.

        Args:
            cui (str):
                The CUI from which the `name` will be removed.
            name (str):
                The span of text to be removed from the linking dictionary.
        Examples:

            >>> # To never again link C0020538 to HTN
            >>> cat.unlink_concept_name('C0020538', 'htn', False)
        """

        cuis = [cui]
        if preprocessed_name:
            names = {name: 'nothing'}
        else:
            names = prepare_name(name, self.pipe.spacy_nlp, {}, self.config)

        # If full unlink find all CUIs
        if self.config.general.get('full_unlink', False):
            for n in names:
                cuis.extend(self.cdb.name2cuis.get(n, []))

        # Remove name from all CUIs
        for c in cuis:
            self.cdb.remove_names(cui=c, names=names)

    def add_and_train_concept(self,
                              cui: str,
                              name: str,
                              spacy_doc: Optional[Doc] = None,
                              spacy_entity: Optional[Union[List[Token], Span]] = None,
                              ontologies: Set = set(),
                              name_status: str = 'A',
                              type_ids: Set = set(),
                              description: str = '',
                              full_build: bool = True,
                              negative: bool = False,
                              devalue_others: bool = False,
                              do_add_concept: bool = True) -> None:
        r"""Add a name to an existing concept, or add a new concept, or do not do anything if the name or concept already exists. Perform
        training if spacy_entity and spacy_doc are set.

        Args:
            cui (str):
                CUI of the concept.
            name (str):
                Name to be linked to the concept (in the case of MedCATtrainer this is simply the
                selected value in text, no preprocessing or anything needed).
            spacy_doc (spacy.tokens.Doc):
                Spacy representation of the document that was manually annotated.
            spacy_entity (Optional[Union[List[Token], Span]]):
                Given the spacy document, this is the annotated span of text - list of annotated tokens that are marked with this CUI.
            negative (bool):
                Is this a negative or positive example.
            devalue_others:
                If set, cuis to which this name is assigned and are not `cui` will receive negative training given
                that negative=False.

            \*\*other:
                Refer to medcat.cat.cdb.CDB.add_concept
        """
        names = prepare_name(name, self.pipe.spacy_nlp, {}, self.config)
        if not names and cui not in self.cdb.cui2preferred_name and name_status == 'P':
            logger.warning("No names were able to be prepared in CAT.add_and_train_concept "
                           "method. As such no preferred name will be able to be specifeid. "
                           "The CUI: '%s' and raw name: '%s'", cui, name)
        # Only if not negative, otherwise do not add the new name if in fact it should not be detected
        if do_add_concept and not negative:
            self.cdb._add_concept(cui=cui, names=names, ontologies=ontologies, name_status=name_status, type_ids=type_ids, description=description,
                                 full_build=full_build)

        if spacy_entity is not None and spacy_doc is not None:
            # Train Linking
            self.linker.context_model.train(cui=cui, entity=spacy_entity, doc=spacy_doc, negative=negative, names=names)  # type: ignore

            if not negative and devalue_others:
                # Find all cuis
                cuis = set()
                for n in names:
                    cuis.update(self.cdb.name2cuis.get(n, []))
                # Remove the cui for which we just added positive training
                if cui in cuis:
                    cuis.remove(cui)
                # Add negative training for all other CUIs that link to these names
                for _cui in cuis:
                    self.linker.context_model.train(cui=_cui, entity=spacy_entity, doc=spacy_doc, negative=True)  # type: ignore

    @deprecated(message="Use train_supervised_from_json to train based on data "
                "loaded from a json file")
    def train_supervised(self,
                         data_path: str,
                         reset_cui_count: bool = False,
                         nepochs: int = 1,
                         print_stats: int = 0,
                         use_filters: bool = False,
                         terminate_last: bool = False,
                         use_overlaps: bool = False,
                         use_cui_doc_limit: bool = False,
                         test_size: int = 0,
                         devalue_others: bool = False,
                         use_groups: bool = False,
                         never_terminate: bool = False,
                         train_from_false_positives: bool = False,
                         extra_cui_filter: Optional[Set] = None,
                         retain_extra_cui_filter: bool = False,
                         checkpoint: Optional[Checkpoint] = None,
                         retain_filters: bool = False,
                         is_resumed: bool = False) -> Tuple:
        """Train supervised by reading data from a json file.

        Refer to `train_supervvised_from_json` and/or `train_supervised_raw`
        for further details.
        """
        return self.train_supervised_from_json(data_path, reset_cui_count, nepochs,
                                               print_stats, use_filters, terminate_last,
                                               use_overlaps, use_cui_doc_limit, test_size,
                                               devalue_others, use_groups, never_terminate,
                                               train_from_false_positives, extra_cui_filter,
                                               retain_extra_cui_filter, checkpoint,
                                               retain_filters, is_resumed)

    def train_supervised_from_json(self,
                                   data_path: str,
                                   reset_cui_count: bool = False,
                                   nepochs: int = 1,
                                   print_stats: int = 0,
                                   use_filters: bool = False,
                                   terminate_last: bool = False,
                                   use_overlaps: bool = False,
                                   use_cui_doc_limit: bool = False,
                                   test_size: int = 0,
                                   devalue_others: bool = False,
                                   use_groups: bool = False,
                                   never_terminate: bool = False,
                                   train_from_false_positives: bool = False,
                                   extra_cui_filter: Optional[Set] = None,
                                   retain_extra_cui_filter: bool = False,
                                   checkpoint: Optional[Checkpoint] = None,
                                   retain_filters: bool = False,
                                   is_resumed: bool = False) -> Tuple:
        """
        Run supervised training on a dataset from MedCATtrainer in JSON format.

        Refer to `train_supervised_raw` for more details.
        """
        with open(data_path) as f:
            data = json.load(f)
        return self.train_supervised_raw(data, reset_cui_count, nepochs,
                                         print_stats, use_filters, terminate_last,
                                         use_overlaps, use_cui_doc_limit, test_size,
                                         devalue_others, use_groups, never_terminate,
                                         train_from_false_positives, extra_cui_filter,
                                         retain_extra_cui_filter, checkpoint,
                                         retain_filters, is_resumed)

    def train_supervised_raw(self,
                             data: Dict[str, List[Dict[str, dict]]],
                             reset_cui_count: bool = False,
                             nepochs: int = 1,
                             print_stats: int = 0,
                             use_filters: bool = False,
                             terminate_last: bool = False,
                             use_overlaps: bool = False,
                             use_cui_doc_limit: bool = False,
                             test_size: int = 0,
                             devalue_others: bool = False,
                             use_groups: bool = False,
                             never_terminate: bool = False,
                             train_from_false_positives: bool = False,
                             extra_cui_filter: Optional[Set] = None,
                             retain_extra_cui_filter: bool = False,
                             checkpoint: Optional[Checkpoint] = None,
                             retain_filters: bool = False,
                             is_resumed: bool = False) -> Tuple:
        """Train supervised based on the raw data provided.

        The raw data is expected in the following format:
        {'projects':
            [ # list of projects
                { # project 1
                    'name': '<some name>',
                    # list of documents
                    'documents': [{'name': '<some name>',  # document 1
                                    'text': '<text of the document>',
                                    # list of annotations
                                    'annotations': [{'start': -1,  # annotation 1
                                                    'end': 1,
                                                    'cui': 'cui',
                                                    'value': '<text value>'}, ...],
                                    }, ...]
                }, ...
            ]
        }

        Please take care that this is more a simulated online training then supervised.

        When filtering, the filters within the CAT model are used first,
        then the ones from MedCATtrainer (MCT) export filters,
        and finally the extra_cui_filter (if set).
        That is to say, the expectation is:
        extra_cui_filter ⊆ MCT filter ⊆ Model/config filter.

        Args:
            data (Dict[str, List[Dict[str, dict]]]):
                The raw data, e.g from MedCATtrainer on export.
            reset_cui_count (boolean):
                Used for training with weight_decay (annealing). Each concept has a count that is there
                from the beginning of the CDB, that count is used for annealing. Resetting the count will
                significantly increase the training impact. This will reset the count only for concepts
                that exist in the the training data.
            nepochs (int):
                Number of epochs for which to run the training.
            print_stats (int):
                If > 0 it will print stats every print_stats epochs.
            use_filters (boolean):
                Each project in medcattrainer can have filters, do we want to respect those filters
                when calculating metrics.
            terminate_last (boolean):
                If true, concept termination will be done after all training.
            use_overlaps (boolean):
                Allow overlapping entities, nearly always False as it is very difficult to annotate overlapping entities.
            use_cui_doc_limit (boolean):
                If True the metrics for a CUI will be only calculated if that CUI appears in a document, in other words
                if the document was annotated for that CUI. Useful in very specific situations when during the annotation
                process the set of CUIs changed.
            test_size (float):
                If > 0 the data set will be split into train test based on this ration. Should be between 0 and 1.
                Usually 0.1 is fine.
            devalue_others(bool):
                Check add_name for more details.
            use_groups (boolean):
                If True concepts that have groups will be combined and stats will be reported on groups.
            never_terminate (boolean):
                If True no termination will be applied
            train_from_false_positives (boolean):
                If True it will use false positive examples detected by medcat and train from them as negative examples.
            extra_cui_filter(Optional[Set]):
                This filter will be intersected with all other filters, or if all others are not set then only this one will be used.
            retain_extra_cui_filter(bool):
                Whether to retain the extra filters instead of the MedCATtrainer export filters.
                This will only have an effect if/when retain_filters is set to True. Defaults to False.
            checkpoint (Optional[Optional[medcat.utils.checkpoint.CheckpointST]):
                The MedCAT CheckpointST object
            retain_filters (bool):
                If True, retain the filters in the MedCATtrainer export within this CAT instance. In other words, the
                filters defined in the input file will henseforth be saved within config.linking.filters .
                This only makes sense if there is only one project in the input data. If that is not the case,
                a ValueError is raised. The merging is done in the first epoch.
            is_resumed (bool):
                If True resume the previous training; If False, start a fresh new training.
        Returns:
            fp (dict):
                False positives for each CUI.
            fn (dict):
                False negatives for each CUI.
            tp (dict):
                True positives for each CUI.
            p (dict):
                Precision for each CUI.
            r (dict):
                Recall for each CUI.
            f1 (dict):
                F1 for each CUI.
            cui_counts (dict):
                Number of occurrence for each CUI.
            examples (dict):
                FP/FN examples of sentences for each CUI.
        """
        checkpoint = self._init_ckpts(is_resumed, checkpoint)

        # the config.linking.filters stuff is used directly in
        # medcat.linking.context_based_linker and medcat.linking.vector_context_model
        # as such, they need to be kept up to date with per-project filters
        # However, the original state needs to be kept track of
        # so that it can be restored after training
        orig_filters = self.config.linking.filters.copy_of()
        local_filters = self.config.linking.filters

        fp = fn = tp = p = r = f1 = examples = {}

        cui_counts = {}

        if retain_filters:
            # TODO - allow specifying number of project to retain?
            if len(data['projects']) > 1:
                raise ValueError('Cannot retain multiple (potentially) different filters from multiple projects')
            # will merge with local when loading in project

        if test_size == 0:
            logger.info("Running without a test set, or train==test")
            test_set = data
            train_set = data
        else:
            train_set, test_set, _, _ = make_mc_train_test(data, self.cdb, test_size=test_size)

        if print_stats > 0:
            fp, fn, tp, p, r, f1, cui_counts, examples = self._print_stats(test_set,
                                                                           use_project_filters=use_filters,
                                                                           use_cui_doc_limit=use_cui_doc_limit,
                                                                           use_overlaps=use_overlaps,
                                                                           use_groups=use_groups,
                                                                           extra_cui_filter=extra_cui_filter)
        if reset_cui_count:
            # Get all CUIs
            cuis = []
            for project in train_set['projects']:
                for doc in project['documents']:
                    doc_annotations = self._get_doc_annotations(doc)
                    for ann in doc_annotations:
                        cuis.append(ann['cui'])
            for cui in set(cuis):
                if cui in self.cdb.cui2count_train:
                    self.cdb.cui2count_train[cui] = 100

        # Remove entities that were terminated
        if not never_terminate:
            for project in train_set['projects']:
                for doc in project['documents']:
                    doc_annotations = self._get_doc_annotations(doc)
                    for ann in doc_annotations:
                        if ann.get('killed', False):
                            self.unlink_concept_name(ann['cui'], ann['value'])

        latest_trained_step = checkpoint.count if checkpoint is not None else 0
        current_epoch, current_project, current_document = self._get_training_start(train_set, latest_trained_step)

        for epoch in trange(current_epoch, nepochs, initial=current_epoch, total=nepochs, desc='Epoch', leave=False):
            # Print acc before training
            for idx_project in trange(current_project, len(train_set['projects']), initial=current_project, total=len(train_set['projects']), desc='Project', leave=False):
                project = train_set['projects'][idx_project]

                # if retain filters, but not the extra_cui_filters (and they exist),
                # then we need to do project filters alone, then retain, and only
                # then add the extra CUI filters
                if retain_filters and extra_cui_filter and not retain_extra_cui_filter:
                    # adding project filters without extra_cui_filters
                    set_project_filters(self.cdb.addl_info, local_filters, project, set(), use_filters)
                    orig_filters.merge_with(local_filters)
                    # adding extra_cui_filters, but NOT project filters
                    set_project_filters(self.cdb.addl_info, local_filters, project, extra_cui_filter, False)
                    # refrain from doing it again for subsequent epochs
                    retain_filters = False
                else:
                    # Set filters in case we are using the train_from_fp
                    set_project_filters(self.cdb.addl_info, local_filters, project, extra_cui_filter, use_filters)

                for idx_doc in trange(current_document, len(project['documents']), initial=current_document, total=len(project['documents']), desc='Document', leave=False):
                    doc = project['documents'][idx_doc]
                    spacy_doc: Doc = self(doc['text'])  # type: ignore

                    # Compatibility with old output where annotations are a list
                    doc_annotations = self._get_doc_annotations(doc)
                    for ann in doc_annotations:
                        if not ann.get('killed', False):
                            cui = ann['cui']
                            start = ann['start']
                            end = ann['end']
                            spacy_entity = tkns_from_doc(spacy_doc=spacy_doc, start=start, end=end)
                            deleted = ann.get('deleted', False)
                            if local_filters.check_filters(cui):
                                self.add_and_train_concept(cui=cui,
                                                        name=ann['value'],
                                                        spacy_doc=spacy_doc,
                                                        spacy_entity=spacy_entity,
                                                        negative=deleted,
                                                        devalue_others=devalue_others)
                    if train_from_false_positives:
                        fps: List[Span] = get_false_positives(doc, spacy_doc)

                        for fp in fps:  # type: ignore
                            fp_: Span = fp  # type: ignore
                            self.add_and_train_concept(cui=fp_._.cui,
                                                       name=fp_.text,
                                                       spacy_doc=spacy_doc,
                                                       spacy_entity=fp_,
                                                       negative=True,
                                                       do_add_concept=False)

                    latest_trained_step += 1
                    if checkpoint is not None and checkpoint.steps is not None and latest_trained_step % checkpoint.steps == 0:
                        checkpoint.save(self.cdb, latest_trained_step)
                # if retaining MCT filters AND (if they exist) extra_cui_filters
                if retain_filters:
                    orig_filters.merge_with(local_filters)
                    # refrain from doing it again for subsequent epochs
                    retain_filters = False

            if terminate_last and not never_terminate:
                # Remove entities that were terminated, but after all training is done
                for project in train_set['projects']:
                    for doc in project['documents']:
                        doc_annotations = self._get_doc_annotations(doc)
                        for ann in doc_annotations:
                            if ann.get('killed', False):
                                self.unlink_concept_name(ann['cui'], ann['value'])

            if print_stats > 0 and (epoch + 1) % print_stats == 0:
                fp, fn, tp, p, r, f1, cui_counts, examples = self._print_stats(test_set,
                                                                               epoch=epoch + 1,
                                                                               use_project_filters=use_filters,
                                                                               use_cui_doc_limit=use_cui_doc_limit,
                                                                               use_overlaps=use_overlaps,
                                                                               use_groups=use_groups,
                                                                               extra_cui_filter=extra_cui_filter)

        # reset the state of filters
        self.config.linking.filters = orig_filters

        return fp, fn, tp, p, r, f1, cui_counts, examples

    def get_entities(self,
                     text: str,
                     only_cui: bool = False,
                     addl_info: List[str] = ['cui2icd10', 'cui2ontologies', 'cui2snomed']) -> Dict:
        doc = self(text)
        out = self._doc_to_out(doc, only_cui, addl_info)  # type: ignore
        return out

    def get_entities_multi_texts(self,
                                 texts: Union[Iterable[str], Iterable[Tuple]],
                                 only_cui: bool = False,
                                 addl_info: List[str] = ['cui2icd10', 'cui2ontologies', 'cui2snomed'],
                                 n_process: Optional[int] = None,
                                 batch_size: Optional[int] = None) -> List[Dict]:
        """Get entities

        Args:
            texts (Union[Iterable[str], Iterable[Tuple]]): Text to be annotated
            only_cui (bool, optional): Whether to only return CUIs. Defaults to False.
            addl_info (List[str], optional): Additional info. Defaults to ['cui2icd10', 'cui2ontologies', 'cui2snomed'].
            n_process (Optional[int], optional): Number of processes. Defaults to None.
            batch_size (Optional[int], optional): The size of a batch. Defaults to None.

        Returns:
            List[Dict]: List of entity documents.
        """
        out: List[Dict] = []

        if n_process is None:
            texts_ = self._generate_trimmed_texts(texts)
            for text in texts_:
                out.append(self._doc_to_out(self(text), only_cui, addl_info))  # type: ignore
        else:
            self.pipe.set_error_handler(self._pipe_error_handler)
            try:
                texts_ = self._get_trimmed_texts(texts)
                docs = self.pipe.batch_multi_process(texts_, n_process, batch_size)

                for doc in tqdm(docs, total=len(texts_)):
                    doc = None if doc.text.strip() == '' else doc
                    out.append(self._doc_to_out(doc, only_cui, addl_info, out_with_text=True))

                # Currently spaCy cannot mark which pieces of texts failed within the pipe so be this workaround,
                # which also assumes texts are different from each others.
                if len(out) < len(texts_):
                    logger.warning("Found at least one failed batch and set output for enclosed texts to empty")
                    for i, text in enumerate(texts_):
                        if i == len(out):
                            out.append(self._doc_to_out(None, only_cui, addl_info))  # type: ignore
                        elif out[i].get('text', '') != text:
                            out.insert(i, self._doc_to_out(None, only_cui, addl_info))  # type: ignore

                cnf_annotation_output = self.config.annotation_output
                if not cnf_annotation_output.include_text_in_output:
                    for o in out:
                        if o is not None:
                            o.pop('text', None)
            except RuntimeError as e:
                if e.args == ('_share_filename_: only available on CPU',):
                    raise ValueError("Issue while performing multiprocessing. "
                                     "This is mostly likely to happen when "
                                     "using NER models (i.e DeId). If that is "
                                     "the case you could either a) save the "
                                     "model on disk and then load it back up; "
                                     "or b) install cpu-only toch.") from e
                raise e
            finally:
                self.pipe.reset_error_handler()

        return out

    def get_json(self, text: str, only_cui: bool = False, addl_info=['cui2icd10', 'cui2ontologies']) -> str:
        """Get output in json format

        Args:
            text (str): Text to be annotated
            only_cui (bool, optional): Whether to only get CUIs. Defaults to False.
            addl_info (list, optional): Additional info. Defaults to ['cui2icd10', 'cui2ontologies'].

        Returns:
            str: Json with fields {'entities': <>, 'text': text}.
        """
        ents = self.get_entities(text, only_cui, addl_info=addl_info)['entities']
        out = {'annotations': ents, 'text': text}

        return json.dumps(out)

    @staticmethod
    def _get_training_start(train_set, latest_trained_step):
        total_steps_per_epoch = sum([1 for project in train_set['projects'] for _ in project['documents']])
        if total_steps_per_epoch == 0:
            raise ValueError("MedCATtrainer export contains no documents")
        current_epoch, last_step_in_epoch = divmod(latest_trained_step, total_steps_per_epoch)
        document_count = 0
        current_project = 0
        current_document = 0
        for idx_project, project in enumerate(train_set['projects']):
            for idx_doc, _ in enumerate(project['documents']):
                document_count += 1
                if document_count == last_step_in_epoch:
                    current_project = idx_project
                    current_document = idx_doc
                    break
            if current_project > 0:
                break
            current_document = 0
        return current_epoch, current_project, current_document

    def _separate_nn_components(self):
        # Loop though the models and check are there GPU devices
        nn_components = []
        for component in self.pipe.spacy_nlp.components:
            if isinstance(component[1], MetaCAT) or isinstance(component[1], TransformersNER):
                self.pipe.spacy_nlp.disable_pipe(component[0])
                nn_components.append(component)

        return nn_components

    def _run_nn_components(self, docs: Dict, nn_components: List, id2text: Dict) -> None:
        """This will add meta_anns in-place to the docs dict."""
        logger.debug("Running GPU components separately")

        # First convert the docs into the fake spacy doc format
        spacy_docs = json_to_fake_spacy(docs, id2text=id2text)
        # Disable component locks also
        for name, component in nn_components:
            component.config.general['disable_component_lock'] = True

        # For meta_cat compoments 
        for name, component in [c for c in nn_components if isinstance(c[1], MetaCAT)]:
            spacy_docs = component.pipe(spacy_docs)
        for spacy_doc in spacy_docs:
            for ent in spacy_doc.ents:
                docs[spacy_doc.id]['entities'][ent._.id]['meta_anns'].update(ent._.meta_anns)

    def _batch_generator(self, data: Iterable, batch_size_chars: int, skip_ids: Set = set()):
        docs = []
        char_count = 0
        for doc in data:
            if doc[0] not in skip_ids:
                char_count += len(str(doc[1]))
                docs.append(doc)
                if char_count < batch_size_chars:
                    continue
                yield docs
                docs = []
                char_count = 0

        if len(docs) > 0:
            yield docs

    def _save_docs_to_file(self, docs: Iterable, annotated_ids: List[str], save_dir_path: str, annotated_ids_path: Optional[str], part_counter: int = 0) -> int:
        path = os.path.join(save_dir_path, 'part_{}.pickle'.format(part_counter))
        pickle.dump(docs, open(path, "wb"))
        logger.info("Saved part: %s, to: %s", part_counter, path)
        part_counter = part_counter + 1 # Increase for save, as it should be what is the next part
        if annotated_ids_path is not None:
            pickle.dump((annotated_ids, part_counter), open(annotated_ids_path, 'wb'))
        return part_counter

    @deprecated(message="Use `multiprocessing_batch_char_size` instead")
    def multiprocessing(self,
                        data: Union[List[Tuple], Iterable[Tuple]],
                        nproc: int = 2,
                        batch_size_chars: int = 5000 * 1000,
                        only_cui: bool = False,
                        addl_info: List[str] = ['cui2icd10', 'cui2ontologies', 'cui2snomed'],
                        separate_nn_components: bool = True,
                        out_split_size_chars: Optional[int] = None,
                        save_dir_path: str = os.path.abspath(os.getcwd()),
                        min_free_memory=0.1) -> Dict:
        return self.multiprocessing_batch_char_size(data=data, nproc=nproc,
                                                    batch_size_chars=batch_size_chars,
                                                    only_cui=only_cui, addl_info=addl_info,
                                                    separate_nn_components=separate_nn_components,
                                                    out_split_size_chars=out_split_size_chars,
                                                    save_dir_path=save_dir_path,
                                                    min_free_memory=min_free_memory)

    def multiprocessing_batch_char_size(self,
                                        data: Union[List[Tuple], Iterable[Tuple]],
                                        nproc: int = 2,
                                        batch_size_chars: int = 5000 * 1000,
                                        only_cui: bool = False,
                                        addl_info: List[str] = [],
                                        separate_nn_components: bool = True,
                                        out_split_size_chars: Optional[int] = None,
                                        save_dir_path: str = os.path.abspath(os.getcwd()),
                                        min_free_memory=0.1) -> Dict:
        r"""Run multiprocessing for inference, if out_save_path and out_split_size_chars is used this will also continue annotating
        documents if something is saved in that directory.

        This method batches the data based on the number of characters as specified by user.

        PS: This method is unlikely to work on a Windows machine.

        Args:
            data:
                Iterator or array with format: [(id, text), (id, text), ...]
            nproc (int):
                Number of processors. Defaults to 8.
            batch_size_chars (int):
                Size of a batch in number of characters, this should be around: NPROC * average_document_length * 200.
                Defaults to 1000000.
            separate_nn_components (bool):
                If set the medcat pipe will be broken up into NN and not-NN components and
                they will be run sequentially. This is useful as the NN components
                have batching and like to process many docs at once, while the rest of the pipeline
                runs the documents one by one. Defaults to True.
            out_split_size_chars (Optional[int]):
                If set once more than out_split_size_chars are annotated
                they will be saved to a file (save_dir_path) and the memory cleared. Recommended
                value is 20*batch_size_chars.
            save_dir_path(str):
                Where to save the annotated documents if splitting. Defaults to the current working directory.
            min_free_memory(float):
                If set a process will not start unless there is at least this much RAM memory left,
                should be a range between [0, 1] meaning how much of the memory has to be free. Helps when annotating
                very large datasets because spacy is not the best with memory management and multiprocessing.
                Defaults to 0.1.

        Returns:
            Dict:
                {id: doc_json, id2: doc_json2, ...}, in case out_split_size_chars is used
                the last batch will be returned while that and all previous batches will be
                written to disk (out_save_dir).
        """
        for comp in self.pipe.spacy_nlp.components:
            if isinstance(comp[1], TransformersNER):
                raise Exception("Please do not use multiprocessing when running a transformer model for NER, run sequentially.")

        # Set max document length
        self.pipe.spacy_nlp.max_length = self.config.preprocessing.max_document_length

        if self._meta_cats and not separate_nn_components:
            # Hack for torch using multithreading, which is not good if not 
            #separate_nn_components, need for CPU runs only
            import torch
            torch.set_num_threads(1)

        nn_components = []
        if separate_nn_components:
            nn_components = self._separate_nn_components()

        if save_dir_path is not None:
            os.makedirs(save_dir_path, exist_ok=True)

        # "5" looks like a magic number here so better with comment about why the choice was made.
        internal_batch_size_chars = batch_size_chars // (5 * nproc)

        annotated_ids_path = os.path.join(save_dir_path, 'annotated_ids.pickle') if save_dir_path is not None else None
        if annotated_ids_path is not None and os.path.exists(annotated_ids_path):
            annotated_ids, part_counter = pickle.load(open(annotated_ids_path, 'rb'))
        else:
            annotated_ids = []
            part_counter = 0

        docs = {}
        _start_time = time.time()
        _batch_counter = 0 # Used for splitting the output, counts batches inbetween saves
        for batch in self._batch_generator(data, batch_size_chars, skip_ids=set(annotated_ids)):
            logger.info("Annotated until now: %s docs; Current BS: %s docs; Elapsed time: %.2f minutes",
                          len(annotated_ids),
                          len(batch),
                          (time.time() - _start_time)/60)
            try:
                _docs = self._multiprocessing_batch(data=batch,
                                                    nproc=nproc,
                                                    only_cui=only_cui,
                                                    batch_size_chars=internal_batch_size_chars,
                                                    addl_info=addl_info,
                                                    nn_components=nn_components,
                                                    min_free_memory=min_free_memory)
                docs.update(_docs)
                annotated_ids.extend(_docs.keys())
                _batch_counter += 1
                del _docs
                if out_split_size_chars is not None and (_batch_counter * batch_size_chars) > out_split_size_chars:
                    # Save to file and reset the docs 
                    part_counter = self._save_docs_to_file(docs=docs,
                                                           annotated_ids=annotated_ids,
                                                           save_dir_path=save_dir_path,
                                                           annotated_ids_path=annotated_ids_path,
                                                           part_counter=part_counter)
                    del docs
                    docs = {}
                    _batch_counter = 0
            except Exception as e:
                logger.warning("Failed an outer batch in the multiprocessing script")
                logger.warning(e, exc_info=True, stack_info=True)

        # Save the last batch
        if out_split_size_chars is not None and len(docs) > 0:
            # Save to file and reset the docs 
            self._save_docs_to_file(docs=docs,
                                    annotated_ids=annotated_ids,
                                    save_dir_path=save_dir_path,
                                    annotated_ids_path=annotated_ids_path,
                                    part_counter=part_counter)

        # Enable the GPU Components again
        if separate_nn_components:
            for name, _ in nn_components:
                # No need to do anything else as it was already in the pipe
                self.pipe.spacy_nlp.enable_pipe(name)

        return docs

    def _multiprocessing_batch(self,
                               data: Union[List[Tuple], Iterable[Tuple]],
                               nproc: int = 8,
                               batch_size_chars: int = 1000000,
                               only_cui: bool = False,
                               addl_info: List[str] = [],
                               nn_components: List = [],
                               min_free_memory: int = 0) -> Dict:
        """Run multiprocessing on one batch.

        Args:
            data:
                Iterator or array with format: [(id, text), (id, text), ...].
            nproc (int):
                Number of processors. Defaults to 8.
            batch_size_chars (int):
                Size of a batch in number of characters. Fefaults to 1 000 000.

        Returns:
            Dict:
                {id: doc_json, id2: doc_json2, ...}
        """
        # Create the input output for MP
        with Manager() as manager:
            out_list = manager.list()
            lock = manager.Lock()
            in_q = manager.Queue(maxsize=10*nproc)

            id2text = {}
            for batch in self._batch_generator(data, batch_size_chars):
                if nn_components:
                    # We need this for the json_to_fake_spacy
                    id2text.update({k: v for k, v in batch})
                in_q.put(batch)

            # Final data point for workers
            for _ in range(nproc):
                in_q.put(None)
            sleep(2)

            # Create processes
            procs = []
            for i in range(nproc):
                p = Process(target=self._mp_cons,
                            kwargs={'in_q': in_q,
                                    'out_list': out_list,
                                    'pid': i,
                                    'only_cui': only_cui,
                                    'addl_info': addl_info,
                                    'min_free_memory': min_free_memory,
                                    'lock': lock})
                p.start()
                procs.append(p)

            # Join processes
            for p in procs:
                p.join()

            docs = {}
            # Converts a tuple into a dict
            docs.update({k: v for k, v in out_list})

        # If we have separate GPU components now we pipe that
        if nn_components:
            try:
                self._run_nn_components(docs, nn_components, id2text=id2text)
            except Exception as e:
                logger.warning(e, exc_info=True, stack_info=True)

        return docs

    @deprecated(message="Use `multiprocessing_batch_docs_size` instead")
    def multiprocessing_pipe(self, in_data: Union[List[Tuple], Iterable[Tuple]],
                             nproc: Optional[int] = None,
                             batch_size: Optional[int] = None,
                             only_cui: bool = False,
                             addl_info: List[str] = [],
                             return_dict: bool = True,
                             batch_factor: int = 2) -> Union[List[Tuple], Dict]:
        return self.multiprocessing_batch_docs_size(in_data=in_data, nproc=nproc,
<<<<<<< HEAD
                                                     batch_size=batch_size,
                                                     only_cui=only_cui,
                                                     addl_info=addl_info,
                                                     return_dict=return_dict,
                                                     batch_factor=batch_factor)

    def multiprocessing_batch_docs_size(self,
                             in_data: Union[List[Tuple], Iterable[Tuple]],
                             nproc: Optional[int] = None,
                             batch_size: Optional[int] = None,
                             only_cui: bool = False,
                             addl_info: List[str] = ['cui2icd10', 'cui2ontologies', 'cui2snomed'],
                             return_dict: bool = True,
                             batch_factor: int = 2) -> Union[List[Tuple], Dict]:
=======
                                                    batch_size=batch_size,
                                                    only_cui=only_cui,
                                                    addl_info=addl_info,
                                                    return_dict=return_dict,
                                                    batch_factor=batch_factor)

    def multiprocessing_batch_docs_size(self,
                                        in_data: Union[List[Tuple], Iterable[Tuple]],
                                        nproc: Optional[int] = None,
                                        batch_size: Optional[int] = None,
                                        only_cui: bool = False,
                                        addl_info: List[str] = ['cui2icd10', 'cui2ontologies', 'cui2snomed'],
                                        return_dict: bool = True,
                                        batch_factor: int = 2) -> Union[List[Tuple], Dict]:
>>>>>>> 08570eb1
        """Run multiprocessing NOT FOR TRAINING.

        This method batches the data based on the number of documents as specified by the user.

        PS:
        This method supports Windows.

        Args:
            in_data (Union[List[Tuple], Iterable[Tuple]]): List with format: [(id, text), (id, text), ...]
            nproc (Optional[int], optional): The number of processors. Defaults to None.
            batch_size (Optional[int], optional): The number of texts to buffer. Defaults to None.
            only_cui (bool, optional): Whether to get only CUIs. Defaults to False.
            addl_info (List[str], optional): Additional info. Defaults to [].
            return_dict (bool, optional): Flag for returning either a dict or a list of tuples. Defaults to True.
            batch_factor (int, optional): Batch factor. Defaults to 2.

        Raises:
            ValueError:
                When number of processes is 0.

        Returns:
            Union[List[Tuple], Dict]:
                {id: doc_json, id: doc_json, ...} or if return_dict is False, a list of tuples: [(id, doc_json), (id, doc_json), ...]
        """
        out: Union[Dict, List[Tuple]]

        if nproc == 0:
            raise ValueError("nproc cannot be set to zero")

        in_data = list(in_data) if isinstance(in_data, Iterable) else in_data
        n_process = nproc if nproc is not None else min(max(cpu_count() - 1, 1), math.ceil(len(in_data) / batch_factor))
        batch_size = batch_size if batch_size is not None else math.ceil(len(in_data) / (batch_factor * abs(n_process)))

        start_method = None
        try:
            if self._meta_cats:
                import torch
                if torch.multiprocessing.get_start_method() != "spawn":
                    start_method = torch.multiprocessing.get_start_method()
                    torch.multiprocessing.set_start_method("spawn", force=True)

            entities = self.get_entities_multi_texts(texts=in_data, only_cui=only_cui, addl_info=addl_info,
                                                     n_process=n_process, batch_size=batch_size)
        finally:
            if start_method is not None:
                import torch
                torch.multiprocessing.set_start_method(start_method, force=True)

        if return_dict:
            out = {}
            for idx, data in enumerate(in_data):
                out[data[0]] = entities[idx]
        else:
            out = []
            for idx, data in enumerate(in_data):
                out.append((data[0], entities[idx]))

        return out

    def _mp_cons(self, in_q: Queue, out_list: List, min_free_memory: int, lock: Lock, pid: int = 0, only_cui: bool = False, addl_info: List = []) -> None:
        out: List = []

        while True:
            if not in_q.empty():
                if psutil.virtual_memory().available / psutil.virtual_memory().total < min_free_memory:
                    with lock:
                        out_list.extend(out)
                    # Stop a process if there is not enough memory left
                    break

                data = in_q.get()
                if data is None:
                    with lock:
                        out_list.extend(out)
                    break

                for i_text, text in data:
                    try:
                        # Annotate document
                        doc = self.get_entities(text=text, only_cui=only_cui, addl_info=addl_info)
                        out.append((i_text, doc))
                    except Exception as e:
                        logger.warning("PID: %s failed one document in _mp_cons, running will continue normally. \n" +
                                         "Document length in chars: %s, and ID: %s", pid, len(str(text)), i_text)
                        logger.warning(str(e))
        sleep(2)

    def _add_nested_ent(self, doc: Doc, _ents: List[Span], _ent: Union[Dict, Span]) -> None:
        # if the entities are serialised (PipeRunner.serialize_entities)
        # then the entities are dicts
        # otherwise they're Span objects
        meta_anns = None
        if isinstance(_ent, dict):
            start = _ent['start']
            end =_ent['end']
            label = _ent['label']
            cui = _ent['cui']
            detected_name = _ent['detected_name']
            context_similarity = _ent['context_similarity']
            id = _ent['id']
            if 'meta_anns' in _ent:
                meta_anns = _ent['meta_anns']
        else:
            start = _ent.start
            end = _ent.end
            label = _ent.label
            cui = _ent._.cui
            detected_name = _ent._.detected_name
            context_similarity = _ent._.context_similarity
            if _ent._.has('meta_anns'):
                meta_anns = _ent._.meta_anns
            if HAS_NEW_SPACY:
                id = _ent.id
            else:
                id = _ent.ent_id
        entity = Span(doc, start, end, label=label)
        entity._.cui = cui
        entity._.detected_name = detected_name
        entity._.context_similarity = context_similarity
        entity._.id = id
        if meta_anns is not None:
            entity._.meta_anns = meta_anns
        _ents.append(entity)

    def _doc_to_out(self,
                    doc: Doc,
                    only_cui: bool,
                    addl_info: List[str],
                    out_with_text: bool = False) -> Dict:
        out: Dict = {'entities': {}, 'tokens': []}
        cnf_annotation_output = self.config.annotation_output
        if doc is not None:
            out_ent: Dict = {}
            if self.config.general.show_nested_entities:
                _ents: List[Span] = []
                for _ent in doc._.ents:
                    self._add_nested_ent(doc, _ents, _ent)
            else:
                _ents = doc.ents  # type: ignore

            if cnf_annotation_output.lowercase_context:
                doc_tokens = [tkn.text_with_ws.lower() for tkn in list(doc)]
            else:
                doc_tokens = [tkn.text_with_ws for tkn in list(doc)]

            if cnf_annotation_output.doc_extended_info:
                # Add tokens if extended info
                out['tokens'] = doc_tokens

            context_left = cnf_annotation_output.context_left
            context_right = cnf_annotation_output.context_right
            doc_extended_info = cnf_annotation_output.doc_extended_info

            for _, ent in enumerate(_ents):
                cui = str(ent._.cui)
                if not only_cui:
                    out_ent['pretty_name'] = self.cdb.get_name(cui)
                    out_ent['cui'] = cui
                    out_ent['type_ids'] = list(self.cdb.cui2type_ids.get(cui, ''))
                    out_ent['types'] = [self.cdb.addl_info['type_id2name'].get(tui, '') for tui in out_ent['type_ids']]
                    out_ent['source_value'] = ent.text
                    out_ent['detected_name'] = str(ent._.detected_name)
                    out_ent['acc'] = float(ent._.context_similarity)
                    out_ent['context_similarity'] = float(ent._.context_similarity)
                    out_ent['start'] = ent.start_char
                    out_ent['end'] = ent.end_char
                    for addl in addl_info:
                        tmp = self.cdb.addl_info.get(addl, {}).get(cui, [])
                        out_ent[addl.split("2")[-1]] = list(tmp) if type(tmp) == set else tmp
                    out_ent['id'] = ent._.id
                    out_ent['meta_anns'] = {}

                    if doc_extended_info:
                        out_ent['start_tkn'] = ent.start
                        out_ent['end_tkn'] = ent.end

                    if context_left > 0 and context_right > 0:
                        out_ent['context_left'] = doc_tokens[max(ent.start - context_left, 0):ent.start]
                        out_ent['context_right'] = doc_tokens[ent.end:min(ent.end + context_right, len(doc_tokens))]
                        out_ent['context_center'] = doc_tokens[ent.start:ent.end]

                    if hasattr(ent._, 'meta_anns') and ent._.meta_anns:
                        out_ent['meta_anns'] = ent._.meta_anns

                    out['entities'][out_ent['id']] = dict(out_ent)
                else:
                    out['entities'][ent._.id] = cui

            if cnf_annotation_output.include_text_in_output or out_with_text:
                out['text'] = doc.text
        return out

    def _get_trimmed_text(self, text: Optional[str]) -> str:
        return text[0:self.config.preprocessing.max_document_length] if text is not None and len(text) > 0 else ""

    def _generate_trimmed_texts(self, texts: Union[Iterable[str], Iterable[Tuple]]) -> Iterable[str]:
        text_: str
        for text in texts:
            text_ = text[1] if isinstance(text, tuple) else text
            yield self._get_trimmed_text(text_)

    def _get_trimmed_texts(self, texts: Union[Iterable[str], Iterable[Tuple]]) -> List[str]:
        trimmed: List = []
        text_: str
        for text in texts:
            text_ = text[1] if isinstance(text, tuple) else text
            trimmed.append(self._get_trimmed_text(text_))
        return trimmed

    @staticmethod
    def _pipe_error_handler(proc_name: str, proc: "Pipe", docs: List[Doc], e: Exception) -> None:
        logger.warning("Exception raised when applying component %s to a batch of docs.", proc_name)
        logger.warning(e, exc_info=True, stack_info=True)
        if docs is not None:
            logger.warning("Docs contained in the batch:")
            for doc in docs:
                if hasattr(doc, "text"):
                    logger.warning("%s...", doc.text[:50])

    @staticmethod
    def _get_doc_annotations(doc: Doc):
        if type(doc['annotations']) == list:  # type: ignore
            return doc['annotations']  # type: ignore
        if type(doc['annotations']) == dict:  # type: ignore
            return doc['annotations'].values()  # type: ignore
        return None

    def destroy_pipe(self):
        self.pipe.destroy()<|MERGE_RESOLUTION|>--- conflicted
+++ resolved
@@ -1384,22 +1384,6 @@
                              return_dict: bool = True,
                              batch_factor: int = 2) -> Union[List[Tuple], Dict]:
         return self.multiprocessing_batch_docs_size(in_data=in_data, nproc=nproc,
-<<<<<<< HEAD
-                                                     batch_size=batch_size,
-                                                     only_cui=only_cui,
-                                                     addl_info=addl_info,
-                                                     return_dict=return_dict,
-                                                     batch_factor=batch_factor)
-
-    def multiprocessing_batch_docs_size(self,
-                             in_data: Union[List[Tuple], Iterable[Tuple]],
-                             nproc: Optional[int] = None,
-                             batch_size: Optional[int] = None,
-                             only_cui: bool = False,
-                             addl_info: List[str] = ['cui2icd10', 'cui2ontologies', 'cui2snomed'],
-                             return_dict: bool = True,
-                             batch_factor: int = 2) -> Union[List[Tuple], Dict]:
-=======
                                                     batch_size=batch_size,
                                                     only_cui=only_cui,
                                                     addl_info=addl_info,
@@ -1414,7 +1398,6 @@
                                         addl_info: List[str] = ['cui2icd10', 'cui2ontologies', 'cui2snomed'],
                                         return_dict: bool = True,
                                         batch_factor: int = 2) -> Union[List[Tuple], Dict]:
->>>>>>> 08570eb1
         """Run multiprocessing NOT FOR TRAINING.
 
         This method batches the data based on the number of documents as specified by the user.
