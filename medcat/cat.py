import os
import shutil
import pickle
import traceback
import json
import logging
import math
import time
import psutil
import asyncio
from time import sleep
from copy import deepcopy
from multiprocess import Process, Manager, cpu_count
from multiprocess.queues import Queue
from multiprocess.synchronize import Lock
from typing import Union, List, Tuple, Optional, Dict, Iterable, Set, cast
from itertools import islice
from datetime import date
from tqdm.autonotebook import tqdm, trange
from spacy.tokens import Span, Doc, Token
from spacy.language import Language

from medcat.preprocessing.tokenizers import spacy_split_all
from medcat.pipe import Pipe
from medcat.preprocessing.taggers import tag_skip_and_punct
from medcat.cdb import CDB
from medcat.utils.matutils import intersect_nonempty_set
from medcat.utils.loggers import add_handlers
from medcat.utils.data_utils import make_mc_train_test, get_false_positives
from medcat.utils.normalizers import BasicSpellChecker
from medcat.utils.helpers import tkns_from_doc, get_important_config_parameters
from medcat.utils.hasher import Hasher
from medcat.utils.checkpoint import Checkpoint
from medcat.ner.vocab_based_ner import NER
from medcat.linking.context_based_linker import Linker
from medcat.utils.filters import get_project_filters, check_filters
from medcat.preprocessing.cleaners import prepare_name
from medcat.meta_cat import MetaCAT
from medcat.rel_cat import RelCAT
from medcat.utils.meta_cat.data_utils import json_to_fake_spacy
from medcat.config import Config
from medcat.vocab import Vocab
from medcat.utils.decorators import deprecated


class CAT(object):
    r'''
    The main MedCAT class used to annotate documents, it is built on top of spaCy
    and works as a spaCy pipline. Creates an instance of a spaCy pipline that can
    be used as a spacy nlp model.

    Args:
        cdb (medcat.cdb.CDB):
            The concept database that will be used for NER+L
        config (medcat.config.Config):
            Global configuration for medcat
        vocab (medcat.vocab.Vocab, optional):
            Vocabulary used for vector embeddings and spelling. Default: None
        meta_cats (list of medcat.meta_cat.MetaCAT, optional):
            A list of models that will be applied sequentially on each
            detected annotation.

    Attributes (limited):
        cdb (medcat.cdb.CDB):
            Concept database used with this CAT instance, please do not assign
            this value directly.
        config (medcat.config.Config):
            The global configuration for medcat. Usually cdb.config will be used for this
            field.
        vocab (medcat.utils.vocab.Vocab):
            The vocabulary object used with this instance, please do not assign
            this value directly.
        config - WILL BE REMOVED - TEMPORARY PLACEHOLDER

    Examples:
        >>>cat = CAT(cdb, vocab)
        >>>spacy_doc = cat("Put some text here")
        >>>print(spacy_doc.ents) # Detected entites
    '''
    log = logging.getLogger(__package__)
    # Add file and console handlers
    log = add_handlers(log)
    DEFAULT_MODEL_PACK_NAME = "medcat_model_pack"
    DEFAULT_TRAIN_CHECKPOINT_DIR = os.path.join(os.path.abspath(os.getcwd()), "checkpoints", "cat_train")
    DEFAULT_TRAIN_SUPERVISED_CHECKPOINT_DIR = os.path.join(os.path.abspath(os.getcwd()), "checkpoints", "cat_train_supervised")

    def __init__(self,
                 cdb: CDB,
                 vocab: Vocab,
                 config: Optional[Config] = None,
                 meta_cats: List[MetaCAT] = [],
                 rel_cats: List[RelCAT] = []) -> None:
        self.cdb = cdb
        self.vocab = vocab
        if config is None:
            # Take config from the cdb
            self.config = cdb.config
        else:
            # Take the new config and assign it to the CDB also
            self.config = config
            self.cdb.config = config

        # Set log level
        self.log.setLevel(self.config.general['log_level'])

        # Build the pipeline
        self.pipe = Pipe(tokenizer=spacy_split_all, config=self.config)
        self.pipe.add_tagger(tagger=tag_skip_and_punct,
                             name='skip_and_punct',
                             additional_fields=['is_punct'])

        spell_checker = BasicSpellChecker(cdb_vocab=self.cdb.vocab, config=self.config, data_vocab=vocab)
        self.pipe.add_token_normalizer(spell_checker=spell_checker, config=self.config)

        # Add NER
        self.ner = NER(self.cdb, self.config)
        self.pipe.add_ner(self.ner)

        # Add LINKER
        self.linker = Linker(self.cdb, vocab, self.config)
        self.pipe.add_linker(self.linker)

        self._meta_cats = meta_cats
        # Add meta_annotaiton classes if they exist
        for meta_cat in meta_cats:
            self.pipe.add_meta_cat(meta_cat, meta_cat.config.general['category_name'])

        self._rel_cats = rel_cats
        for rel_cat in rel_cats:
            self.pipe.add_rel_cat(rel_cat, "_".join(list(rel_cat.config.general["labels2idx"].keys())))

        # Set max document length
        self.pipe.spacy_nlp.max_length = self.config.preprocessing.get('max_document_length', 1000000)

    @deprecated(message="Replaced with cat.pipe.spacy_nlp.")
    def get_spacy_nlp(self) -> Language:
        ''' Returns the spacy pipeline with MedCAT
        '''
        return self.pipe.spacy_nlp

    def get_hash(self):
        r''' Will not be a deep hash but will try to cactch all the changing parts during training.
        '''
        hasher = Hasher()
        hasher.update(self.cdb.get_hash())

        hasher.update(self.config.get_hash())

        for mc in self._meta_cats:
            hasher.update(mc.get_hash())

        return hasher.hexdigest()

    def get_model_card(self, as_dict=False):
        card = {
                'Model ID': self.config.version['id'],
                'Last Modifed On': self.config.version['last_modified'],
                'History (from least to most recent)': self.config.version['history'],
                'Description': self.config.version['description'],
                'Source Ontology': self.config.version['ontology'],
                'Location': self.config.version['location'],
                'MetaCAT models': self.config.version['meta_cats'],
                'Basic CDB Stats': self.config.version['cdb_info'],
                'Performance': self.config.version['performance'],
                'Important Parameters (Partial view, all available in cat.config)': get_important_config_parameters(self.config),
                }

        if as_dict:
            return card
        else:
            return json.dumps(card, indent=2, sort_keys=False)

    def _versioning(self):
        # Check version info and do not allow without it
        if self.config.version['description'] == 'No description':
            self.log.warning("Please consider populating the version information [description, performance, location, ontology] in cat.config.version")

        # Fill the stuff automatically that is needed for versioning
        m = self.get_hash()
        version = self.config.version
        if version['id'] is None or m != version['id']:
            if version['id'] is not None:
                version['history'].append(version['id'])
            version['id'] = m
            version['last_modified'] = date.today().strftime("%d %B %Y")
            version['cdb_info'] = self.cdb._make_stats()
            version['meta_cats'] = {meta_cat.config.general['category_name']: meta_cat.config.general['description'] for meta_cat in self._meta_cats}
            self.log.warning("Please consider updating [description, performance, location, ontology] in cat.config.version")

    def create_model_pack(self, save_dir_path: str, model_pack_name: str = DEFAULT_MODEL_PACK_NAME) -> str:
        r''' Will crete a .zip file containing all the models in the current running instance
        of MedCAT. This is not the most efficient way, for sure, but good enough for now.

        model_pack_name - an id will be appended to this name

        returns:
            Model pack name
        '''
        # Spacy model always should be just the name, but during loading it can be reset to path
        self.config.general['spacy_model'] = os.path.basename(self.config.general['spacy_model'])
        # Versioning
        self._versioning()
        model_pack_name += "_{}".format(self.config.version['id'])

        self.log.warning("This will save all models into a zip file, can take some time and require quite a bit of disk space.")
        _save_dir_path = save_dir_path
        save_dir_path = os.path.join(save_dir_path, model_pack_name)

        os.makedirs(save_dir_path, exist_ok=True)

        # Save the used spacy model
        spacy_path = os.path.join(save_dir_path, self.config.general['spacy_model'])
        if str(self.pipe.spacy_nlp._path) != spacy_path:
            # First remove if something is there
            shutil.rmtree(spacy_path, ignore_errors=True)
            shutil.copytree(str(self.pipe.spacy_nlp._path), spacy_path)

        # Save the CDB
        cdb_path = os.path.join(save_dir_path, "cdb.dat")
        self.cdb.save(cdb_path)

        # Save the Vocab
        vocab_path = os.path.join(save_dir_path, "vocab.dat")
        if self.vocab is None:
            raise ValueError("Model pack creation is failed due to the missing 'vocab'")
        else:
            self.vocab.save(vocab_path)

        # Save all meta_cats
        for comp in self.pipe.spacy_nlp.components:
            if isinstance(comp[1], MetaCAT):
                name = comp[0]
                meta_path = os.path.join(save_dir_path, "meta_" + name)
                comp[1].save(meta_path)
            if isinstance(comp[1], RelCAT):
                name = comp[0]
                rel_path = os.path.join(save_dir_path, "rel_" + name)
                comp[1].save(rel_path)

        # Add a model card also, why not
        model_card_path = os.path.join(save_dir_path, "model_card.json")
        json.dump(self.get_model_card(as_dict=True), open(model_card_path, 'w'), indent=2)

        # Zip everything
        shutil.make_archive(os.path.join(_save_dir_path, model_pack_name), 'zip', root_dir=save_dir_path)

        # Log model card and return new name
        self.log.info(self.get_model_card()) # Print the model card
        return model_pack_name

    @classmethod
    def load_model_pack(cls, zip_path: str, meta_cat_config_dict: Optional[Dict] = None) -> "CAT":
        r''' Load everything

        Args:
            zip_path
            meta_cat_config_dict:
                A config dict that will overwrite existing configs in meta_cat.
                Can be something like:
                    meta_cat_config_dict = {'general': {'device': 'cpu'}}
        '''
        from medcat.cdb import CDB
        from medcat.vocab import Vocab
        from medcat.meta_cat import MetaCAT
        from medcat.rel_cat import RelCAT

        base_dir = os.path.dirname(zip_path)
        filename = os.path.basename(zip_path)
        foldername = filename.replace(".zip", '')

        model_pack_path = os.path.join(base_dir, foldername)
        if os.path.exists(model_pack_path):
            print("Found an existing unziped model pack at: {}, the provided zip will not be touched.".format(model_pack_path))
        else:
            print("Unziping the model pack and loading models.")
            shutil.unpack_archive(zip_path, extract_dir=model_pack_path)

        # Load the CDB
        cdb_path = os.path.join(model_pack_path, "cdb.dat")
        cdb = CDB.load(cdb_path)

        # Modify the config to contain full path to spacy model
        cdb.config.general['spacy_model'] = os.path.join(model_pack_path, os.path.basename(cdb.config.general['spacy_model']))

        # Load Vocab
        vocab_path = os.path.join(model_pack_path, "vocab.dat")
        vocab = Vocab.load(vocab_path)

        # Find meta models in the model_pack
        meta_paths = [os.path.join(model_pack_path, path) for path in os.listdir(model_pack_path) if path.startswith('meta_')]
        meta_cats = []
        for meta_path in meta_paths:
            meta_cats.append(MetaCAT.load(save_dir_path=meta_path,
                                          config_dict=meta_cat_config_dict))

<<<<<<< HEAD
        # same is done for rel models
        rel_paths = [os.path.join(model_pack_path, path) for path in os.listdir(model_pack_path) if path.startswith('rel_')]
        rel_cats = []
        for rel_path in rel_paths:
            rel_cats.append(RelCAT.load(load_path=rel_path))

        return cls(cdb=cdb, config=cdb.config, vocab=vocab, meta_cats=meta_cats)
=======
        cat = cls(cdb=cdb, config=cdb.config, vocab=vocab, meta_cats=meta_cats)
        print(cat.get_model_card()) # Print the model card
        return cat
>>>>>>> 695bdb20

    def __call__(self, text: Optional[str], do_train: bool = False) -> Optional[Doc]:
        r'''
        Push the text through the pipeline.

        Args:
            text (string):
                The text to be annotated, if the text length is longer than
                self.config.preprocessing['max_document_length'] it will be trimmed to that length.
            do_train (bool, defaults to `False`):
                This causes so many screwups when not there, so I'll force training
                to False. To run training it is much better to use the self.train() function
                but for some special cases I'm leaving it here also.
        Returns:
            A single spacy document or multiple spacy documents with the extracted entities
        '''
        # Should we train - do not use this for training, unless you know what you are doing. Use the
        #self.train() function
        self.config.linking['train'] = do_train

        if text is None:
            self.log.error("The input text should be either a string or a sequence of strings but got %s", type(text))
            return None
        else:
            text = self._get_trimmed_text(str(text))
            text = cast(str, text)
            return self.pipe(text)

    def _print_stats(self,
                     data: Dict,
                     epoch: int = 0,
                     use_project_filters: bool = False,
                     use_overlaps: bool = False,
                     use_cui_doc_limit: bool = False,
                     use_groups: bool = False,
                     extra_cui_filter: Optional[Set] = None) -> Tuple:
        r''' TODO: Refactor and make nice
        Print metrics on a dataset (F1, P, R), it will also print the concepts that have the most FP,FN,TP.

        Args:
            data (list of dict):
                The json object that we get from MedCATtrainer on export.
            epoch (int):
                Used during training, so we know what epoch is it.
            use_project_filters (boolean):
                Each project in medcattrainer can have filters, do we want to respect those filters
                when calculating metrics.
            use_overlaps (boolean):
                Allow overlapping entites, nearly always False as it is very difficult to annotate overlapping entites.
            use_cui_doc_limit (boolean):
                If True the metrics for a CUI will be only calculated if that CUI appears in a document, in other words
                if the document was annotated for that CUI. Useful in very specific situations when during the annotation
                process the set of CUIs changed.
            use_groups (boolean):
                If True concepts that have groups will be combined and stats will be reported on groups.
            extra_cui_filter(Optional[Set]):
                This filter will be intersected with all other filters, or if all others are not set then only this one will be used.

        Returns:
            fps (dict):
                False positives for each CUI
            fns (dict):
                False negatives for each CUI
            tps (dict):
                True positives for each CUI
            cui_prec (dict):
                Precision for each CUI
            cui_rec (dict):
                Recall for each CUI
            cui_f1 (dict):
                F1 for each CUI
            cui_counts (dict):
                Number of occurrence for each CUI
            examples (dict):
                Examples for each of the fp, fn, tp. Format will be examples['fp']['cui'][<list_of_examples>]
        '''
        tp = 0
        fp = 0
        fn = 0
        fps: Dict = {}
        fns: Dict = {}
        tps: Dict = {}
        cui_prec: Dict = {}
        cui_rec: Dict = {}
        cui_f1: Dict = {}
        cui_counts: Dict = {}
        examples: Dict = {'fp': {}, 'fn': {}, 'tp': {}}

        fp_docs: Set = set()
        fn_docs: Set = set()
        # Reset and shortcut for filters
        filters = self.config.linking['filters']
        for pind, project in tqdm(enumerate(data['projects']), desc="Stats project", total=len(data['projects']), leave=False):
            filters['cuis'] = set()

            # Add extrafilter if set
            if isinstance(extra_cui_filter, set):
                filters['cuis'] = extra_cui_filter

            if use_project_filters:
                project_filter = get_project_filters(cuis=project.get('cuis', None),
                                                      type_ids=project.get('tuis', None),
                                                      cdb=self.cdb)
                # Intersect project filter with existing if it has something
                if project_filter:
                    filters['cuis'] = intersect_nonempty_set(project_filter, filters['cuis'])

            for dind, doc in tqdm(
                enumerate(project["documents"]),
                desc="Stats document",
                total=len(project["documents"]),
                leave=False,
            ):
                anns = self._get_doc_annotations(doc)

                # Apply document level filtering, in this case project_filter is ignored while the extra_cui_filter is respected still
                if use_cui_doc_limit:
                    _cuis = set([ann['cui'] for ann in anns])
                    if _cuis:
                        filters['cuis'] = intersect_nonempty_set(_cuis, extra_cui_filter)
                    else:
                        filters['cuis'] = {'empty'}

                spacy_doc: Doc = self(doc['text'])

                if use_overlaps:
                    p_anns = spacy_doc._.ents
                else:
                    p_anns = spacy_doc.ents

                anns_norm = []
                anns_norm_neg = []
                anns_examples = []
                anns_norm_cui = []
                for ann in anns:
                    cui = ann['cui']
                    if check_filters(cui, filters):
                        if use_groups:
                            cui = self.cdb.addl_info['cui2group'].get(cui, cui)

                        if ann.get('validated', True) and (not ann.get('killed', False) and not ann.get('deleted', False)):
                            anns_norm.append((ann['start'], cui))
                            anns_examples.append({"text": doc['text'][max(0, ann['start']-60):ann['end']+60],
                                                  "cui": cui,
                                                  "source value": ann['value'],
                                                  "acc": 1,
                                                  "project index": pind,
                                                  "document inedex": dind})
                        elif ann.get('validated', True) and (ann.get('killed', False) or ann.get('deleted', False)):
                            anns_norm_neg.append((ann['start'], cui))


                        if ann.get("validated", True):
                            # This is used to test was someone annotating for this CUI in this document
                            anns_norm_cui.append(cui)
                            cui_counts[cui] = cui_counts.get(cui, 0) + 1

                p_anns_norm = []
                p_anns_examples = []
                for ann in p_anns:
                    cui = ann._.cui
                    if use_groups:
                        cui = self.cdb.addl_info['cui2group'].get(cui, cui)

                    p_anns_norm.append((ann.start_char, cui))
                    p_anns_examples.append({"text": doc['text'][max(0, ann.start_char-60):ann.end_char+60],
                                          "cui": cui,
                                          "source value": ann.text,
                                          "acc": float(ann._.context_similarity),
                                          "project index": pind,
                                          "document inedex": dind})


                for iann, ann in enumerate(p_anns_norm):
                    cui = ann[1]
                    if ann in anns_norm:
                        tp += 1
                        tps[cui] = tps.get(cui, 0) + 1

                        example = p_anns_examples[iann]
                        examples['tp'][cui] = examples['tp'].get(cui, []) + [example]
                    else:
                        fp += 1
                        fps[cui] = fps.get(cui, 0) + 1
                        fp_docs.add(doc.get('name', 'unk'))

                        # Add example for this FP prediction
                        example = p_anns_examples[iann]
                        if ann in anns_norm_neg:
                            # Means that it really was annotated as negative
                            example['real_fp'] = True

                        examples['fp'][cui] = examples['fp'].get(cui, []) + [example]

                for iann, ann in enumerate(anns_norm):
                    if ann not in p_anns_norm:
                        cui = ann[1]
                        fn += 1
                        fn_docs.add(doc.get('name', 'unk'))

                        fns[cui] = fns.get(cui, 0) + 1
                        examples['fn'][cui] = examples['fn'].get(cui, []) + [anns_examples[iann]]

        try:
            prec = tp / (tp + fp)
            rec = tp / (tp + fn)
            f1 = 2*(prec*rec) / (prec + rec)
            print("Epoch: {}, Prec: {}, Rec: {}, F1: {}\n".format(epoch, prec, rec, f1))
            print("Docs with false positives: {}\n".format("; ".join([str(x) for x in list(fp_docs)[0:10]])))
            print("Docs with false negatives: {}\n".format("; ".join([str(x) for x in list(fn_docs)[0:10]])))

            # Sort fns & prec
            fps = {k: v for k, v in sorted(fps.items(), key=lambda item: item[1], reverse=True)}
            fns = {k: v for k, v in sorted(fns.items(), key=lambda item: item[1], reverse=True)}
            tps = {k: v for k, v in sorted(tps.items(), key=lambda item: item[1], reverse=True)}


            # F1 per concept
            for cui in tps.keys():
                prec = tps[cui] / (tps.get(cui, 0) + fps.get(cui, 0))
                rec = tps[cui] / (tps.get(cui, 0) + fns.get(cui, 0))
                f1 = 2*(prec*rec) / (prec + rec)
                cui_prec[cui] = prec
                cui_rec[cui] = rec
                cui_f1[cui] = f1


            # Get top 10
            pr_fps = [(self.cdb.cui2preferred_name.get(cui,
                list(self.cdb.cui2names.get(cui, [cui]))[0]), cui, fps[cui]) for cui in list(fps.keys())[0:10]]
            pr_fns = [(self.cdb.cui2preferred_name.get(cui,
                list(self.cdb.cui2names.get(cui, [cui]))[0]), cui, fns[cui]) for cui in list(fns.keys())[0:10]]
            pr_tps = [(self.cdb.cui2preferred_name.get(cui,
                list(self.cdb.cui2names.get(cui, [cui]))[0]), cui, tps[cui]) for cui in list(tps.keys())[0:10]]


            print("\n\nFalse Positives\n")
            for one in pr_fps:
                print("{:70} - {:20} - {:10}".format(str(one[0])[0:69], str(one[1])[0:19], one[2]))
            print("\n\nFalse Negatives\n")
            for one in pr_fns:
                print("{:70} - {:20} - {:10}".format(str(one[0])[0:69], str(one[1])[0:19], one[2]))
            print("\n\nTrue Positives\n")
            for one in pr_tps:
                print("{:70} - {:20} - {:10}".format(str(one[0])[0:69], str(one[1])[0:19], one[2]))
            print("*"*110 + "\n")

        except Exception:
            traceback.print_exc()

        return fps, fns, tps, cui_prec, cui_rec, cui_f1, cui_counts, examples

    def train(self,
              data_iterator: Iterable,
              fine_tune: bool = True,
              progress_print: int = 1000,
              checkpoint: Optional[Checkpoint] = None,
              resume_from_checkpoint: bool = False) -> None:
        """ Runs training on the data, note that the maximum length of a line
        or document is 1M characters. Anything longer will be trimmed.

        Args:
            data_iterator (Iterable):
                Simple iterator over sentences/documents, e.g. a open file
                or an array or anything that we can use in a for loop.
            fine_tune (bool):
                If False old training will be removed.
            progress_print (int):
                Print progress after N lines.
            checkpoint (Optional[medcat.utils.checkpoint.Checkpoint]):
                The medcat checkpoint object
            resume_from_checkpoint (bool):
                If True resume the previous training; If False, start a fresh new training.
        """

        if not fine_tune:
            self.log.info("Removing old training data!")
            self.cdb.reset_training()

        checkpoint = checkpoint or Checkpoint(dir_path=self.DEFAULT_TRAIN_CHECKPOINT_DIR)
        if not resume_from_checkpoint:
            checkpoint.purge()

        asyncio.run(self._train_main(checkpoint, data_iterator, progress_print))

        self.config.linking['train'] = False

    def resume_training(self,
                        data_iterator: Iterable,
                        progress_print: int = 1000,
                        checkpoint: Optional[Checkpoint] = None) -> None:
        """ Resume training on the data from where it was left, note that the maximum length of a line
        or document is 1M characters. Anything longer will be trimmed.

        Args:
            data_iterator (Iterable):
                Simple iterator over sentences/documents, e.g. a open file
                or an array or anything that we can use in a for loop.
            progress_print (int):
                Print progress after N lines.
            checkpoint (Optional[medcat.utils.checkpoint.Checkpoint]):
                The medcat checkpoint object
        """
        checkpoint = checkpoint or Checkpoint.restore(dir_path=self.DEFAULT_TRAIN_CHECKPOINT_DIR)
        checkpoint.populate(self.cdb)

        self.train(data_iterator=data_iterator,
                   fine_tune=True,
                   progress_print=progress_print,
                   checkpoint=checkpoint,
                   resume_from_checkpoint=True)

    def add_cui_to_group(self, cui: str, group_name: str) -> None:
        r'''
        Ads a CUI to a group, will appear in cdb.addl_info['cui2group']

        Args:
            cui (str):
                The concept to be added
            group_name (str):
                The group to whcih the concept will be added

        Examples:
            >>> cat.add_cui_to_group("S-17", 'pain')
        '''

        # Add group_name
        self.cdb.addl_info['cui2group'][cui] = group_name

    def unlink_concept_name(self, cui: str, name: str, preprocessed_name: bool = False) -> None:
        r'''
        Unlink a concept name from the CUI (or all CUIs if full_unlink), removes the link from
        the Concept Database (CDB). As a consequence medcat will never again link the `name`
        to this CUI - meaning the name will not be detected as a concept in the future.

        Args:
            cui (str):
                The CUI from which the `name` will be removed
            name (str):
                The span of text to be removed from the linking dictionary
        Examples:
            >>> # To never again link C0020538 to HTN
            >>> cat.unlink_concept_name('C0020538', 'htn', False)
        '''

        cuis = [cui]
        if preprocessed_name:
            names = {name: 'nothing'}
        else:
            names = prepare_name(name, self.pipe.spacy_nlp, {}, self.config)

        # If full unlink find all CUIs
        if self.config.general.get('full_unlink', False):
            for n in names:
                cuis.extend(self.cdb.name2cuis.get(n, []))

        # Remove name from all CUIs
        for c in cuis:
            self.cdb.remove_names(cui=c, names=names)

    def add_and_train_concept(self,
                              cui: str,
                              name: str,
                              spacy_doc: Optional[Doc] = None,
                              spacy_entity: Optional[Union[List[Token], Span]] = None,
                              ontologies: Set = set(),
                              name_status: str = 'A',
                              type_ids: Set = set(),
                              description: str = '',
                              full_build: bool = True,
                              negative: bool = False,
                              devalue_others: bool = False,
                              do_add_concept: bool = True) -> None:
        r''' Add a name to an existing concept, or add a new concept, or do not do anything if the name or concept already exists. Perform
        training if spacy_entity and spacy_doc are set.

        Args:
            cui (str):
                CUI of the concept
            name (str):
                Name to be linked to the concept (in the case of MedCATtrainer this is simply the
                selected value in text, no preprocessing or anything needed).
            spacy_doc (spacy.tokens.Doc):
                Spacy represenation of the document that was manually annotated.
            spacy_entity (Optional[Union[List[Token], Span]]):
                Given the spacy document, this is the annotated span of text - list of annotated tokens that are marked with this CUI.
            negative (bool):
                Is this a negative or positive example.
            devalue_others:
                If set, cuis to which this name is assigned and are not `cui` will receive negative training given
                that negative=False.

            **other:
                Refer to CDB.add_concept
        '''
        names = prepare_name(name, self.pipe.spacy_nlp, {}, self.config)
        # Only if not negative, otherwise do not add the new name if in fact it should not be detected
        if do_add_concept and not negative:
            self.cdb.add_concept(cui=cui, names=names, ontologies=ontologies, name_status=name_status, type_ids=type_ids, description=description,
                                 full_build=full_build)

        if spacy_entity is not None and spacy_doc is not None:
            # Train Linking
            self.linker.context_model.train(cui=cui, entity=spacy_entity, doc=spacy_doc, negative=negative, names=names)

            if not negative and devalue_others:
                # Find all cuis
                cuis = set()
                for n in names:
                    cuis.update(self.cdb.name2cuis.get(n, []))
                # Remove the cui for which we just added positive training
                if cui in cuis:
                    cuis.remove(cui)
                # Add negative training for all other CUIs that link to these names
                for _cui in cuis:
                    self.linker.context_model.train(cui=_cui, entity=spacy_entity, doc=spacy_doc, negative=True)

    def train_supervised(self,
                         data_path: str,
                         reset_cui_count: bool = False,
                         nepochs: int = 1,
                         print_stats: int = 0,
                         use_filters: bool = False,
                         terminate_last: bool = False,
                         use_overlaps: bool = False,
                         use_cui_doc_limit: bool = False,
                         test_size: int = 0,
                         devalue_others: bool = False,
                         use_groups: bool = False,
                         never_terminate: bool = False,
                         train_from_false_positives: bool = False,
                         extra_cui_filter: Optional[Set] = None,
                         checkpoint: Optional[Checkpoint] = None,
                         resume_from_checkpoint: bool = False) -> Tuple:
        r''' TODO: Refactor, left from old
        Run supervised training on a dataset from MedCATtrainer. Please take care that this is more a simulated
        online training then supervised.

        Args:
            data_path (str):
                The path to the json file that we get from MedCATtrainer on export.
            reset_cui_count (boolean):
                Used for training with weight_decay (annealing). Each concept has a count that is there
                from the beginning of the CDB, that count is used for annealing. Resetting the count will
                significantly increase the training impact. This will reset the count only for concepts
                that exist in the the training data.
            nepochs (int):
                Number of epochs for which to run the training.
            print_stats (int):
                If > 0 it will print stats every print_stats epochs.
            use_filters (boolean):
                Each project in medcattrainer can have filters, do we want to respect those filters
                when calculating metrics.
            terminate_last (boolean):
                If true, concept termination will be done after all training.
            use_overlaps (boolean):
                Allow overlapping entities, nearly always False as it is very difficult to annotate overlapping entities.
            use_cui_doc_limit (boolean):
                If True the metrics for a CUI will be only calculated if that CUI appears in a document, in other words
                if the document was annotated for that CUI. Useful in very specific situations when during the annotation
                process the set of CUIs changed.
            test_size (float):
                If > 0 the data set will be split into train test based on this ration. Should be between 0 and 1.
                Usually 0.1 is fine.
            devalue_others(bool):
                Check add_name for more details.
            use_groups (boolean):
                If True concepts that have groups will be combined and stats will be reported on groups.
            never_terminate (boolean):
                If True no termination will be applied
            train_from_false_positives (boolean):
                If True it will use false positive examples detected by medcat and train from them as negative examples.
            extra_cui_filter(Optional[Set]):
                This filter will be intersected with all other filters, or if all others are not set then only this one will be used.
            checkpoint (Optional[medcat.utils.checkpoint.Checkpoint]):
                The medcat checkpoint object
            resume_from_checkpoint (bool):
                If True resume the previous training; If False, start a fresh new training.
        Returns:
            fp (dict):
                False positives for each CUI
            fn (dict):
                False negatives for each CUI
            tp (dict):
                True positives for each CUI
            p (dict):
                Precision for each CUI
            r (dict):
                Recall for each CUI
            f1 (dict):
                F1 for each CUI
            cui_counts (dict):
                Number of occurrence for each CUI
            examples (dict):
                FP/FN examples of sentences for each CUI
        '''
        checkpoint = checkpoint or Checkpoint(dir_path=self.DEFAULT_TRAIN_SUPERVISED_CHECKPOINT_DIR,
                                              steps=1,
                                              metadata={
                                                  "reset_cui_count": reset_cui_count,
                                                  "use_filters": use_filters,
                                                  "terminate_last": terminate_last,
                                                  "use_overlaps": use_overlaps,
                                                  "use_cui_doc_limit": use_cui_doc_limit,
                                                  "test_size": test_size,
                                                  "devalue_others": devalue_others,
                                                  "use_groups": use_groups,
                                                  "never_terminate": never_terminate,
                                                  "train_from_false_positives": train_from_false_positives,
                                                  "extra_cui_filter": extra_cui_filter
                                              })

        if not resume_from_checkpoint:
            checkpoint.purge()
            checkpoint.save_metadata()

        fp, fn, tp, p, r, f1, cui_counts, examples = asyncio.run(self._train_supervised_main(data_path,
             reset_cui_count,
             nepochs,
             print_stats,
             use_filters,
             terminate_last,
             use_overlaps,
             use_cui_doc_limit,
             test_size,
             devalue_others,
             use_groups,
             never_terminate,
             train_from_false_positives,
             extra_cui_filter,
             checkpoint))

        return fp, fn, tp, p, r, f1, cui_counts, examples

    def resume_supervised_training(self,
                                   data_path: str,
                                   nepochs: int = 1,
                                   print_stats: int = 0,
                                   checkpoint: Optional[Checkpoint] = None) -> Tuple:
        r''' TODO: Refactor, left from old
        Resume supervised training on a dataset from MedCATtrainer from where it was left.

        Args:
            data_path (str):
                The path to the json file that we get from MedCATtrainer on export.
            nepochs (int):
                Number of epochs for which to run the training.
            print_stats (int):
                If > 0 it will print stats every print_stats epochs.
            checkpoint (Optional[medcat.utils.checkpoint.Checkpoint]):
                The medcat checkpoint object
        Returns:
            fp (dict):
                False positives for each CUI
            fn (dict):
                False negatives for each CUI
            tp (dict):
                True positives for each CUI
            p (dict):
                Precision for each CUI
            r (dict):
                Recall for each CUI
            f1 (dict):
                F1 for each CUI
            cui_counts (dict):
                Number of occurrence for each CUI
            examples (dict):
                FP/FN examples of sentences for each CUI
        '''
        checkpoint = checkpoint or Checkpoint.restore(dir_path=self.DEFAULT_TRAIN_SUPERVISED_CHECKPOINT_DIR)
        checkpoint.populate(self.cdb)

        if checkpoint.metadata is None:
            raise Exception("Checkpoints metadata not found.")

        return self.train_supervised(data_path=data_path,
                                     reset_cui_count=checkpoint.metadata["reset_cui_count"],
                                     nepochs=nepochs,
                                     print_stats=print_stats,
                                     use_filters=checkpoint.metadata["use_filters"],
                                     terminate_last=checkpoint.metadata["terminate_last"],
                                     use_overlaps=checkpoint.metadata["use_overlaps"],
                                     use_cui_doc_limit=checkpoint.metadata["use_cui_doc_limit"],
                                     test_size=checkpoint.metadata["test_size"],
                                     devalue_others=checkpoint.metadata["devalue_others"],
                                     use_groups=checkpoint.metadata["use_groups"],
                                     never_terminate=checkpoint.metadata["never_terminate"],
                                     train_from_false_positives=checkpoint.metadata["train_from_false_positives"],
                                     extra_cui_filter=checkpoint.metadata["extra_cui_filter"],
                                     checkpoint=checkpoint,
                                     resume_from_checkpoint=True)

    def get_entities(self,
                     text: str,
                     only_cui: bool = False,
                     addl_info: List[str] = ['cui2icd10', 'cui2ontologies', 'cui2snomed']) -> Dict:
        doc = self(text)
        out = self._doc_to_out(doc, only_cui, addl_info)
        return out

    def get_entities_multi_texts(self,
                     texts: Union[Iterable[str], Iterable[Tuple]],
                     only_cui: bool = False,
                     addl_info: List[str] = ['cui2icd10', 'cui2ontologies', 'cui2snomed'],
                     n_process: Optional[int] = None,
                     batch_size: Optional[int] = None) -> List[Dict]:
        r''' Get entities
        text:  text to be annotated
        return:  entities
        '''
        out: List[Dict] = []

        if n_process is None:
            texts_ = self._generate_trimmed_texts(texts)
            for text in texts_:
                out.append(self._doc_to_out(self(text), only_cui, addl_info))
        else:
            self.pipe.set_error_handler(self._pipe_error_handler)
            try:
                texts_ = self._get_trimmed_texts(texts)
                docs = self.pipe.batch_multi_process(texts_, n_process, batch_size)

                for doc in tqdm(docs, total=len(texts_)):
                    doc = None if doc.text.strip() == '' else doc
                    out.append(self._doc_to_out(doc, only_cui, addl_info, out_with_text=True))

                # Currently spaCy cannot mark which pieces of texts failed within the pipe so be this workaround,
                # which also assumes texts are different from each others.
                if len(out) < len(texts_):
                    self.log.warning("Found at least one failed batch and set output for enclosed texts to empty")
                    for i, text in enumerate(texts_):
                        if i == len(out):
                            out.append(self._doc_to_out(None, only_cui, addl_info))
                        elif out[i].get('text') != text:
                            out.insert(i, self._doc_to_out(None, only_cui, addl_info))

                cnf_annotation_output = getattr(self.config, 'annotation_output', {})
                if not(cnf_annotation_output.get('include_text_in_output', False)):
                    for o in out:
                        if o is not None:
                            o.pop('text', None)
            finally:
                self.pipe.reset_error_handler()

        return out

    def get_json(self, text: str, only_cui: bool = False, addl_info=['cui2icd10', 'cui2ontologies']) -> str:
        """ Get output in json format

        text:  text to be annotated
        return:  json with fields {'entities': <>, 'text': text}
        """
        ents = self.get_entities(text, only_cui, addl_info=addl_info)['entities']
        out = {'annotations': ents, 'text': text}

        return json.dumps(out)

    def _separate_nn_components(self):
        # Loop though the models and check are there GPU devices
        nn_components = []
        for component in self.pipe.spacy_nlp.components:
            if isinstance(component[1], MetaCAT):
                self.pipe.spacy_nlp.disable_pipe(component[0])
                nn_components.append(component)

        return nn_components

    def _run_nn_components(self, docs: Dict, nn_components: List, id2text: Dict) -> None:
        r''' This will add meta_anns in-place to the docs dict.
        '''
        self.log.debug("Running GPU components separately")

        # First convert the docs into the fake spacy doc format
        spacy_docs = json_to_fake_spacy(docs, id2text=id2text)
        # Disable component locks also
        for name, component in nn_components:
            component.config.general['disable_component_lock'] = True

        for name, component in nn_components:
            spacy_docs = component.pipe(spacy_docs)

        for spacy_doc in spacy_docs:
            for ent in spacy_doc.ents:
                docs[spacy_doc.id]['entities'][ent._.id]['meta_anns'].update(ent._.meta_anns)

    def _batch_generator(self, data: Iterable, batch_size_chars: int, skip_ids: Set = set()):
        docs = []
        char_count = 0
        for doc in data:
            if doc[0] not in skip_ids:
                char_count += len(str(doc[1]))
                docs.append(doc)
                if char_count < batch_size_chars:
                    continue
                yield docs
                docs = []
                char_count = 0

        if len(docs) > 0:
            yield docs

    def _save_docs_to_file(self, docs: Iterable, annotated_ids: List[str], save_dir_path: str, annotated_ids_path: Optional[str], part_counter: int = 0) -> int:
        path = os.path.join(save_dir_path, 'part_{}.pickle'.format(part_counter))
        pickle.dump(docs, open(path, "wb"))
        self.log.info("Saved part: %s, to: %s", part_counter, path)
        part_counter = part_counter + 1 # Increase for save, as it should be what is the next part
        if annotated_ids_path is not None:
            pickle.dump((annotated_ids, part_counter), open(annotated_ids_path, 'wb'))
        return part_counter

    def multiprocessing(self,
                        data: Union[List[Tuple], Iterable[Tuple]],
                        nproc: int = 2,
                        batch_size_chars: int = 5000 * 1000,
                        only_cui: bool = False,
                        addl_info: List[str] = [],
                        separate_nn_components: bool = True,
                        out_split_size_chars: Optional[int] = None,
                        save_dir_path: str = os.path.abspath(os.getcwd()),
                        min_free_memory=0.1) -> Dict:
        r''' Run multiprocessing for inference, if out_save_path and out_split_size_chars is used this will also continue annotating
        documents if something is saved in that directory.

        Args:
            data(``):
                Iterator or array with format: [(id, text), (id, text), ...]
            nproc (`int`, defaults to 8):
                Number of processors
            batch_size_chars (`int`, defaults to 1000000):
                Size of a batch in number of characters, this should be around: NPROC * average_document_length * 200
            separate_nn_components (`bool`, defaults to True):
                If set the medcat pipe will be broken up into NN and not-NN components and
                they will be run sequentially. This is useful as the NN components
                have batching and like to process many docs at once, while the rest of the pipeline
                runs the documents one by one.
            out_split_size_chars (`int`, None):
                If set once more than out_split_size_chars are annotated
                they will be saved to a file (save_dir_path) and the memory cleared. Recommended
                value is 20*batch_size_chars.
            save_dir_path(`str`, defaults to the current working directory):
                Where to save the annotated documents if splitting.
            min_free_memory(`float`, defaults to 0.1):
                If set a process will not start unless there is at least this much RAM memory left,
                should be a range between [0, 1] meaning how much of the memory has to be free. Helps when annotating
                very large datasets because spacy is not the best with memory management and multiprocessing.

        Returns:
            A dictionary: {id: doc_json, id2: doc_json2, ...}, in case out_split_size_chars is used
            the last batch will be returned while that and all previous batches will be
            written to disk (out_save_dir).
        '''
        # Set max document length
        self.pipe.spacy_nlp.max_length = self.config.preprocessing.get('max_document_length', 1000000)

        if self._meta_cats and not separate_nn_components:
            # Hack for torch using multithreading, which is not good if not 
            #separate_nn_components, need for CPU runs only
            import torch
            torch.set_num_threads(1)

        nn_components = []
        if separate_nn_components:
            nn_components = self._separate_nn_components()

        if save_dir_path is not None:
            os.makedirs(save_dir_path, exist_ok=True)

        # "5" looks like a magic number here so better with comment about why the choice was made.
        internal_batch_size_chars = batch_size_chars // (5 * nproc)

        annotated_ids_path = os.path.join(save_dir_path, 'annotated_ids.pickle') if save_dir_path is not None else None
        if annotated_ids_path is not None and os.path.exists(annotated_ids_path):
            annotated_ids, part_counter = pickle.load(open(annotated_ids_path, 'rb'))
        else:
            annotated_ids = []
            part_counter = 0

        docs = {}
        _start_time = time.time()
        _batch_counter = 0 # Used for splitting the output, counts batches inbetween saves
        for batch in self._batch_generator(data, batch_size_chars, skip_ids=set(annotated_ids)):
            self.log.info("Annotated until now: %s docs; Current BS: %s docs; Elapsed time: %.2f minutes",
                          len(annotated_ids),
                          len(batch),
                          (time.time() - _start_time)/60)
            try:
                _docs = self._multiprocessing_batch(data=batch,
                                                    nproc=nproc,
                                                    only_cui=only_cui,
                                                    batch_size_chars=internal_batch_size_chars,
                                                    addl_info=addl_info,
                                                    nn_components=nn_components,
                                                    min_free_memory=min_free_memory)
                docs.update(_docs)
                annotated_ids.extend(_docs.keys())
                _batch_counter += 1
                del _docs
                if out_split_size_chars is not None and (_batch_counter * batch_size_chars) > out_split_size_chars:
                    # Save to file and reset the docs 
                    part_counter = self._save_docs_to_file(docs=docs,
                                           annotated_ids=annotated_ids,
                                           save_dir_path=save_dir_path,
                                           annotated_ids_path=annotated_ids_path,
                                           part_counter=part_counter)
                    del docs
                    docs = {}
                    _batch_counter = 0
            except Exception as e:
                self.log.warning("Failed an outer batch in the multiprocessing script")
                self.log.warning(e, exc_info=True, stack_info=True)

        # Save the last batch
        if out_split_size_chars is not None and len(docs) > 0:
            # Save to file and reset the docs 
            self._save_docs_to_file(docs=docs,
                                   annotated_ids=annotated_ids,
                                   save_dir_path=save_dir_path,
                                   annotated_ids_path=annotated_ids_path,
                                   part_counter=part_counter)

        # Enable the GPU Components again
        if separate_nn_components:
            for name, _ in nn_components:
                # No need to do anything else as it was already in the pipe
                self.pipe.spacy_nlp.enable_pipe(name)

        return docs

    def _multiprocessing_batch(self,
                               data: Union[List[Tuple], Iterable[Tuple]],
                               nproc: int = 8,
                               batch_size_chars: int = 1000000,
                               only_cui: bool = False,
                               addl_info: List[str] = [],
                               nn_components: List = [],
                               min_free_memory: int = 0) -> Dict:
        r''' Run multiprocessing on one batch

        Args:
            data(``):
                Iterator or array with format: [(id, text), (id, text), ...]
            nproc (`int`, defaults to 8):
                Number of processors
            batch_size_chars (`int`, defaults to 1000000):
                Size of a batch in number of characters

        Returns:
            A dictionary: {id: doc_json, id2: doc_json2, ...}
        '''
        # Create the input output for MP
        with Manager() as manager:
            out_list = manager.list()
            lock = manager.Lock()
            in_q = manager.Queue(maxsize=10*nproc)

            id2text = {}
            for batch in self._batch_generator(data, batch_size_chars):
                if nn_components:
                    # We need this for the json_to_fake_spacy
                    id2text.update({k:v for k,v in batch})
                in_q.put(batch)

            # Final data point for workers
            for _ in range(nproc):
                in_q.put(None)
            sleep(2)

            # Create processes
            procs = []
            for i in range(nproc):
                p = Process(target=self._mp_cons,
                            kwargs={'in_q': in_q,
                                    'out_list': out_list,
                                    'pid': i,
                                    'only_cui': only_cui,
                                    'addl_info': addl_info,
                                    'min_free_memory': min_free_memory,
                                    'lock': lock})
                p.start()
                procs.append(p)

            # Join processes
            for p in procs:
                p.join()

            docs = {}
            # Covnerts a touple into a dict
            docs.update({k:v for k,v in out_list})

        # If we have separate GPU components now we pipe that
        if nn_components:
            try:
                self._run_nn_components(docs, nn_components, id2text=id2text)
            except Exception as e:
                self.log.warning(e, exc_info=True, stack_info=True)

        return docs

    def multiprocessing_pipe(self,
                             in_data: Union[List[Tuple], Iterable[Tuple]],
                             nproc: Optional[int] = None,
                             batch_size: Optional[int] = None,
                             only_cui: bool = False,
                             addl_info: List[str] = [],
                             return_dict: bool = True,
                             batch_factor: int = 2) -> Union[List[Tuple], Dict]:
        r''' Run multiprocessing NOT FOR TRAINING

        in_data:  a list with format: [(id, text), (id, text), ...]
        nproc:  the number of processors
        batch_size: the number of texts to buffer
        return_dict: a flag for returning either a dict or a list of tuples

        return:  a dict: {id: doc_json, id: doc_json, ...} or if return_dict is False, a list of tuples: [(id, doc_json), (id, doc_json), ...]
        '''
        out: Union[Dict, List[Tuple]]

        if nproc == 0:
            raise ValueError("nproc cannot be set to zero")

        if self._meta_cats:
            # Hack for torch using multithreading, which is not good here
            import torch
            torch.set_num_threads(1)

        in_data = list(in_data) if isinstance(in_data, Iterable) else in_data
        n_process = nproc if nproc is not None else min(max(cpu_count() - 1, 1), math.ceil(len(in_data) / batch_factor))
        batch_size = batch_size if batch_size is not None else math.ceil(len(in_data) / (batch_factor * abs(n_process)))

        entities = self.get_entities_multi_texts(texts=in_data, only_cui=only_cui, addl_info=addl_info,
                                     n_process=n_process, batch_size=batch_size)

        if return_dict:
            out = {}
            for idx, data in enumerate(in_data):
                out[data[0]] = entities[idx]
        else:
            out = []
            for idx, data in enumerate(in_data):
                out.append((data[0], entities[idx]))

        return out

    def _mp_cons(self, in_q: Queue, out_list: List, min_free_memory: int, lock: Lock, pid: int = 0, only_cui: bool = False, addl_info: List = []) -> None:
        out: List = []

        while True:
            if not in_q.empty():
                if psutil.virtual_memory().available / psutil.virtual_memory().total < min_free_memory:
                    with lock:
                        out_list.extend(out)
                    # Stop a process if there is not enough memory left
                    break

                data = in_q.get()
                if data is None:
                    with lock:
                        out_list.extend(out)
                    break

                for i_text, text in data:
                    try:
                        # Annotate document
                        doc = self.get_entities(text=text, only_cui=only_cui, addl_info=addl_info)
                        out.append((i_text, doc))
                    except Exception as e:
                        self.log.warning("PID: %s failed one document in _mp_cons, running will continue normally. \n" +
                                         "Document length in chars: %s, and ID: %s", pid, len(str(text)), i_text)
                        self.log.warning(str(e))
        sleep(2)

    def _doc_to_out(self,
                    doc: Doc,
                    only_cui: bool,
                    addl_info: List[str],
                    out_with_text: bool = False) -> Dict:
        out: Dict = {'entities': {}, 'tokens': []}
        cnf_annotation_output = getattr(self.config, 'annotation_output', {})
        if doc is not None:
            out_ent: Dict = {}
            if self.config.general.get('show_nested_entities', False):
                _ents = []
                for _ent in doc._.ents:
                    entity = Span(doc, _ent['start'], _ent['end'], label=_ent['label'])
                    entity._.cui = _ent['cui']
                    entity._.detected_name = _ent['detected_name']
                    entity._.context_similarity = _ent['context_similarity']
                    entity._.id = _ent['id']
                    if 'meta_anns' in _ent:
                        entity._.meta_anns = _ent['meta_anns']
                    _ents.append(entity)
            else:
                _ents = doc.ents

            if cnf_annotation_output.get("lowercase_context", True):
                doc_tokens = [tkn.text_with_ws.lower() for tkn in list(doc)]
            else:
                doc_tokens = [tkn.text_with_ws for tkn in list(doc)]

            if cnf_annotation_output.get('doc_extended_info', False):
                # Add tokens if extended info
                out['tokens'] = doc_tokens

            context_left = cnf_annotation_output.get('context_left', -1)
            context_right = cnf_annotation_output.get('context_right', -1)
            doc_extended_info = cnf_annotation_output.get('doc_extended_info', False)

            for _, ent in enumerate(_ents):
                cui = str(ent._.cui)
                if not only_cui:
                    out_ent['pretty_name'] = self.cdb.get_name(cui)
                    out_ent['cui'] = cui
                    out_ent['type_ids'] = list(self.cdb.cui2type_ids.get(cui, ''))
                    out_ent['types'] = [self.cdb.addl_info['type_id2name'].get(tui, '') for tui in out_ent['type_ids']]
                    out_ent['source_value'] = ent.text
                    out_ent['detected_name'] = str(ent._.detected_name)
                    out_ent['acc'] = float(ent._.context_similarity)
                    out_ent['context_similarity'] = float(ent._.context_similarity)
                    out_ent['start'] = ent.start_char
                    out_ent['end'] = ent.end_char
                    for addl in addl_info:
                        tmp = self.cdb.addl_info.get(addl, {}).get(cui, [])
                        out_ent[addl.split("2")[-1]] = list(tmp) if type(tmp) == set else tmp
                    out_ent['id'] = ent._.id
                    out_ent['meta_anns'] = {}

                    if doc_extended_info:
                        out_ent['start_tkn'] = ent.start
                        out_ent['end_tkn'] = ent.end

                    if context_left > 0 and context_right > 0:
                        out_ent['context_left'] = doc_tokens[max(ent.start - context_left, 0):ent.start]
                        out_ent['context_right'] = doc_tokens[ent.end:min(ent.end + context_right, len(doc_tokens))]
                        out_ent['context_center'] = doc_tokens[ent.start:ent.end]

                    if hasattr(ent._, 'meta_anns') and ent._.meta_anns:
                        out_ent['meta_anns'] = ent._.meta_anns

                    out['entities'][out_ent['id']] = dict(out_ent)
                else:
                    out['entities'][ent._.id] = cui

            if cnf_annotation_output.get('include_text_in_output', False) or out_with_text:
                out['text'] = doc.text
        return out

    def _get_trimmed_text(self, text: Optional[str]) -> str:
        return text[0:self.config.preprocessing.get('max_document_length')] if text is not None and len(text) > 0 else ""

    def _generate_trimmed_texts(self, texts: Union[Iterable[str], Iterable[Tuple]]) -> Iterable[str]:
        text_: str
        for text in texts:
            text_ = text[1] if isinstance(text, tuple) else text
            yield self._get_trimmed_text(text_)

    def _get_trimmed_texts(self, texts: Union[Iterable[str], Iterable[Tuple]]) -> List[str]:
        trimmed: List = []
        text_: str
        for text in texts:
            text_ = text[1] if isinstance(text, tuple) else text
            trimmed.append(self._get_trimmed_text(text_))
        return trimmed

    async def _train_main(self, checkpoint, data_iterator, progress_print):
        tasks = []
        loop = asyncio.get_event_loop()
        cnt = checkpoint.count
        for line in islice(data_iterator, checkpoint.count, None):
            if line is not None and line:
                # Convert to string
                line = str(line).strip()

                try:
                    _ = self(line, do_train=True)
                except Exception as e:
                    self.log.warning("LINE: '%s...' \t WAS SKIPPED", line[0:100])
                    self.log.warning("BECAUSE OF: %s", str(e))
                if cnt % progress_print == 0:
                    self.log.info("DONE: %s", str(cnt))
                cnt += 1
                if cnt % checkpoint.steps == 0:
                    tasks.append(loop.create_task(checkpoint.save_async(cdb=self.cdb, count=cnt)))

        # The last checkpoint may not be needed in practicality but for the sake of integrity let's save it
        if cnt % checkpoint.steps != 0:
            tasks.append(loop.create_task(checkpoint.save_async(cdb=self.cdb, count=cnt)))

        await asyncio.wait(tasks)

    async def _train_supervised_main(self,
                                     data_path,
                                     reset_cui_count,
                                     nepochs,
                                     print_stats,
                                     use_filters,
                                     terminate_last,
                                     use_overlaps,
                                     use_cui_doc_limit,
                                     test_size,
                                     devalue_others,
                                     use_groups,
                                     never_terminate,
                                     train_from_false_positives,
                                     extra_cui_filter,
                                     checkpoint) -> Tuple:
        # Backup filters
        _filters = deepcopy(self.config.linking['filters'])
        filters = self.config.linking['filters']

        fp = fn = tp = p = r = f1 = examples = {}
        with open(data_path) as f:
            data = json.load(f)
        cui_counts = {}

        if test_size == 0:
            self.log.info("Running without a test set, or train==test")
            test_set = data
            train_set = data
        else:
            train_set, test_set, _, _ = make_mc_train_test(data, self.cdb, test_size=test_size)

        if print_stats > 0:
            fp, fn, tp, p, r, f1, cui_counts, examples = self._print_stats(test_set,
                                                                           use_project_filters=use_filters,
                                                                           use_cui_doc_limit=use_cui_doc_limit,
                                                                           use_overlaps=use_overlaps,
                                                                           use_groups=use_groups,
                                                                           extra_cui_filter=extra_cui_filter)
        if reset_cui_count:
            # Get all CUIs
            cuis = []
            for project in train_set['projects']:
                for doc in project['documents']:
                    doc_annotations = self._get_doc_annotations(doc)
                    for ann in doc_annotations:
                        cuis.append(ann['cui'])
            for cui in set(cuis):
                if cui in self.cdb.cui2count_train:
                    self.cdb.cui2count_train[cui] = 10

        # Remove entities that were terminated
        if not never_terminate:
            for project in train_set['projects']:
                for doc in project['documents']:
                    doc_annotations = self._get_doc_annotations(doc)
                    for ann in doc_annotations:
                        if ann.get('killed', False):
                            self.unlink_concept_name(ann['cui'], ann['value'])

        tasks = []
        loop = asyncio.get_event_loop()
        current = checkpoint.count
        upper_bound = checkpoint.count + nepochs
        for epoch in trange(current, upper_bound, initial=current, total=upper_bound, desc='Epoch', leave=False):
            # Print acc before training
            for project in tqdm(train_set['projects'], desc='Project', leave=False, total=len(train_set['projects'])):
                # Set filters in case we are using the train_from_fp
                filters['cuis'] = set()
                if isinstance(extra_cui_filter, set):
                    filters['cuis'] = extra_cui_filter

                if use_filters:
                    project_filter = get_project_filters(cuis=project.get('cuis', None),
                                                         type_ids=project.get('tuis', None),
                                                         cdb=self.cdb)

                    if project_filter:
                        filters['cuis'] = intersect_nonempty_set(project_filter, filters['cuis'])

                for _, doc in tqdm(enumerate(project['documents']), desc='Document', leave=False,
                                   total=len(project['documents'])):
                    spacy_doc: Doc = self(doc['text'])
                    # Compatibility with old output where annotations are a list
                    doc_annotations = self._get_doc_annotations(doc)
                    for ann in doc_annotations:
                        if not ann.get('killed', False):
                            cui = ann['cui']
                            start = ann['start']
                            end = ann['end']
                            spacy_entity = tkns_from_doc(spacy_doc=spacy_doc, start=start, end=end)
                            deleted = ann.get('deleted', False)
                            self.add_and_train_concept(cui=cui,
                                                       name=ann['value'],
                                                       spacy_doc=spacy_doc,
                                                       spacy_entity=spacy_entity,
                                                       negative=deleted,
                                                       devalue_others=devalue_others)
                    if train_from_false_positives:
                        fps: List[Span] = get_false_positives(doc, spacy_doc)

                        for fp in fps:
                            fp_: Span = fp
                            self.add_and_train_concept(cui=fp_._.cui,
                                                       name=fp_.text,
                                                       spacy_doc=spacy_doc,
                                                       spacy_entity=fp_,
                                                       negative=True,
                                                       do_add_concept=False)

            if terminate_last and not never_terminate:
                # Remove entities that were terminated, but after all training is done
                for project in train_set['projects']:
                    for doc in project['documents']:
                        doc_annotations = self._get_doc_annotations(doc)
                        for ann in doc_annotations:
                            if ann.get('killed', False):
                                self.unlink_concept_name(ann['cui'], ann['value'])

            if print_stats > 0 and (epoch + 1) % print_stats == 0:
                fp, fn, tp, p, r, f1, cui_counts, examples = self._print_stats(test_set,
                                                                               epoch=epoch + 1,
                                                                               use_project_filters=use_filters,
                                                                               use_cui_doc_limit=use_cui_doc_limit,
                                                                               use_overlaps=use_overlaps,
                                                                               use_groups=use_groups,
                                                                               extra_cui_filter=extra_cui_filter)
            if (epoch + 1) % checkpoint.steps == 0:
                tasks.append(loop.create_task(checkpoint.save_async(self.cdb, epoch + 1)))

        # The last checkpoint may not be needed in practicality but for the sake of integrity let's save it
        if (epoch + 1) % checkpoint.steps != 0:
            tasks.append(loop.create_task(checkpoint.save_async(self.cdb, epoch + 1)))

        # Set the filters again
        self.config.linking['filters'] = _filters

        await asyncio.wait(tasks)
        return fp, fn, tp, p, r, f1, cui_counts, examples

    @staticmethod
    def _pipe_error_handler(proc_name: str, proc: "Pipe", docs: List[Doc], e: Exception) -> None:
        CAT.log.warning("Exception raised when applying component %s to a batch of docs.", proc_name)
        CAT.log.warning(e, exc_info=True, stack_info=True)
        if docs is not None:
            CAT.log.warning("Docs contained in the batch:")
            for doc in docs:
                if hasattr(doc, "text"):
                    CAT.log.warning("%s...", doc.text[:50])

    @staticmethod
    def _get_doc_annotations(doc: Doc):
        if type(doc['annotations']) == list:
            return doc['annotations']
        if type(doc['annotations']) == dict:
            return doc['annotations'].values()
        return None

    def destroy_pipe(self):
        self.pipe.destroy()<|MERGE_RESOLUTION|>--- conflicted
+++ resolved
@@ -293,19 +293,15 @@
             meta_cats.append(MetaCAT.load(save_dir_path=meta_path,
                                           config_dict=meta_cat_config_dict))
 
-<<<<<<< HEAD
         # same is done for rel models
         rel_paths = [os.path.join(model_pack_path, path) for path in os.listdir(model_pack_path) if path.startswith('rel_')]
         rel_cats = []
         for rel_path in rel_paths:
             rel_cats.append(RelCAT.load(load_path=rel_path))
 
-        return cls(cdb=cdb, config=cdb.config, vocab=vocab, meta_cats=meta_cats)
-=======
         cat = cls(cdb=cdb, config=cdb.config, vocab=vocab, meta_cats=meta_cats)
         print(cat.get_model_card()) # Print the model card
         return cat
->>>>>>> 695bdb20
 
     def __call__(self, text: Optional[str], do_train: bool = False) -> Optional[Doc]:
         r'''
