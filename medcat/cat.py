import os
import shutil
import pickle
import traceback
import json
import logging
import math
import time
import psutil
from time import sleep
from copy import deepcopy
from multiprocess import Process, Manager, cpu_count
from multiprocess.queues import Queue
from multiprocess.synchronize import Lock
from typing import Union, List, Tuple, Optional, Dict, Iterable, Set
from itertools import islice, chain, repeat
from datetime import date
from tqdm.autonotebook import tqdm, trange
from spacy.tokens import Span, Doc, Token
from spacy.language import Language

from medcat import __version__
from medcat.preprocessing.tokenizers import spacy_split_all
from medcat.pipe import Pipe
from medcat.preprocessing.taggers import tag_skip_and_punct
from medcat.cdb import CDB
from medcat.utils.matutils import intersect_nonempty_set
from medcat.utils.data_utils import make_mc_train_test, get_false_positives
from medcat.utils.normalizers import BasicSpellChecker
from medcat.utils.checkpoint import Checkpoint, CheckpointConfig, CheckpointManager
from medcat.utils.helpers import tkns_from_doc, get_important_config_parameters
from medcat.utils.hasher import Hasher
from medcat.ner.vocab_based_ner import NER
from medcat.linking.context_based_linker import Linker
from medcat.utils.filters import get_project_filters, check_filters
from medcat.preprocessing.cleaners import prepare_name
from medcat.meta_cat import MetaCAT
from medcat.rel_cat import RelCAT
from medcat.utils.meta_cat.data_utils import json_to_fake_spacy
from medcat.config import Config
from medcat.vocab import Vocab
from medcat.utils.decorators import deprecated
from medcat.ner.transformers_ner import TransformersNER


class CAT(object):
    r"""
    The main MedCAT class used to annotate documents, it is built on top of spaCy
    and works as a spaCy pipline. Creates an instance of a spaCy pipline that can
    be used as a spacy nlp model.

    Args:
        cdb (medcat.cdb.CDB):
            The concept database that will be used for NER+L
        config (medcat.config.Config):
            Global configuration for medcat
        vocab (medcat.vocab.Vocab, optional):
            Vocabulary used for vector embeddings and spelling. Default: None
        meta_cats (list of medcat.meta_cat.MetaCAT, optional):
            A list of models that will be applied sequentially on each
            detected annotation.

    Attributes (limited):
        cdb (medcat.cdb.CDB):
            Concept database used with this CAT instance, please do not assign
            this value directly.
        config (medcat.config.Config):
            The global configuration for medcat. Usually cdb.config will be used for this
            field. WILL BE REMOVED - TEMPORARY PLACEHOLDER
        vocab (medcat.utils.vocab.Vocab):
            The vocabulary object used with this instance, please do not assign
            this value directly.

    Examples:

        >>> cat = CAT(cdb, vocab)
        >>> spacy_doc = cat("Put some text here")
        >>> print(spacy_doc.ents) # Detected entites
    """
    # Add file and console handlers
    log = logging.getLogger(__package__)
    DEFAULT_MODEL_PACK_NAME = "medcat_model_pack"

    def __init__(self,
                 cdb: CDB,
                 vocab: Union[Vocab, None] = None,
                 config: Optional[Config] = None,
                 meta_cats: List[MetaCAT] = [],
<<<<<<< HEAD
                 rel_cats: List[RelCAT] = []) -> None:
=======
                 addl_ner: Union[TransformersNER, List[TransformersNER]] = []) -> None:
>>>>>>> 60b047f7
        self.cdb = cdb
        self.vocab = vocab
        if config is None:
            # Take config from the cdb
            self.config = cdb.config
        else:
            # Take the new config and assign it to the CDB also
            self.config = config
            self.cdb.config = config
        self._meta_cats = meta_cats
<<<<<<< HEAD
        self._rel_cats = rel_cats
=======
        self._addl_ner = addl_ner if isinstance(addl_ner, list) else [addl_ner]
>>>>>>> 60b047f7
        self._create_pipeline(self.config)

    def _create_pipeline(self, config):
        # Set log level
        self.log.setLevel(config.general['log_level'])

        # Build the pipeline
        self.pipe = Pipe(tokenizer=spacy_split_all, config=config)
        self.pipe.add_tagger(tagger=tag_skip_and_punct,
                             name='skip_and_punct',
                             additional_fields=['is_punct'])

        if self.vocab is not None:
            spell_checker = BasicSpellChecker(cdb_vocab=self.cdb.vocab, config=config, data_vocab=self.vocab)
            self.pipe.add_token_normalizer(spell_checker=spell_checker, config=config)

            # Add NER
            self.ner = NER(self.cdb, config)
            self.pipe.add_ner(self.ner)

            # Add LINKER
            self.linker = Linker(self.cdb, self.vocab, config)
            self.pipe.add_linker(self.linker)

        # Add addl_ner if they exist
        for ner in self._addl_ner:
            self.pipe.add_addl_ner(ner, ner.config.general['name'])

        # Add meta_annotaiton classes if they exist
        for meta_cat in self._meta_cats:
            self.pipe.add_meta_cat(meta_cat, meta_cat.config.general['category_name'])

        for rel_cat in self._rel_cats:
            self.pipe.add_rel_cat(rel_cat, "_".join(list(rel_cat.config.general["labels2idx"].keys())))

        # Set max document length
        self.pipe.spacy_nlp.max_length = config.preprocessing.get('max_document_length', 1000000)

    @deprecated(message="Replaced with cat.pipe.spacy_nlp.")
    def get_spacy_nlp(self) -> Language:
        """ Returns the spacy pipeline with MedCAT
        """
        return self.pipe.spacy_nlp

    def get_hash(self):
        r""" Will not be a deep hash but will try to cactch all the changing parts during training.
        """
        hasher = Hasher()
        hasher.update(self.cdb.get_hash())

        hasher.update(self.config.get_hash())

        for mc in self._meta_cats:
            hasher.update(mc.get_hash())

        for trf in self._addl_ner:
            hasher.update(trf.get_hash())

        return hasher.hexdigest()

    def get_model_card(self, as_dict=False):
        """
        A minimal model card for MedCAT model packs.

        Args:
            as_dict: return the model card as a dictionary instead of a str.

        Returns:
            By default a str - indented JSON object.
        """
        card = {
                'Model ID': self.config.version['id'],
                'Last Modified On': self.config.version['last_modified'],
                'History (from least to most recent)': self.config.version['history'],
                'Description': self.config.version['description'],
                'Source Ontology': self.config.version['ontology'],
                'Location': self.config.version['location'],
                'MetaCAT models': self.config.version['meta_cats'],
                'Basic CDB Stats': self.config.version['cdb_info'],
                'Performance': self.config.version['performance'],
                'Important Parameters (Partial view, all available in cat.config)': get_important_config_parameters(self.config),
                'MedCAT Version': self.config.version['medcat_version']
                }

        if as_dict:
            return card
        else:
            return json.dumps(card, indent=2, sort_keys=False)

    def _versioning(self):
        # Check version info and do not allow without it
        if self.config.version['description'] == 'No description':
            self.log.warning("Please consider populating the version information [description, performance, location, ontology] in cat.config.version")

        # Fill the stuff automatically that is needed for versioning
        m = self.get_hash()
        version = self.config.version
        if version['id'] is None or m != version['id']:
            if version['id'] is not None:
                version['history'].append(version['id'])
            version['id'] = m
            version['last_modified'] = date.today().strftime("%d %B %Y")
            version['cdb_info'] = self.cdb._make_stats()
            version['meta_cats'] = [meta_cat.get_model_card(as_dict=True) for meta_cat in self._meta_cats]
            version['medcat_version'] = __version__
            self.log.warning("Please consider updating [description, performance, location, ontology] in cat.config.version")

    def create_model_pack(self, save_dir_path: str, model_pack_name: str = DEFAULT_MODEL_PACK_NAME) -> str:
        r""" Will crete a .zip file containing all the models in the current running instance
        of MedCAT. This is not the most efficient way, for sure, but good enough for now.

        model_pack_name - an id will be appended to this name

        returns:
            Model pack name
        """
        # Spacy model always should be just the name, but during loading it can be reset to path
        self.config.general['spacy_model'] = os.path.basename(self.config.general['spacy_model'])
        # Versioning
        self._versioning()
        model_pack_name += "_{}".format(self.config.version['id'])

        self.log.warning("This will save all models into a zip file, can take some time and require quite a bit of disk space.")
        _save_dir_path = save_dir_path
        save_dir_path = os.path.join(save_dir_path, model_pack_name)

        # expand user path to make this work with '~'
        os.makedirs(os.path.expanduser(save_dir_path), exist_ok=True)

        # Save the used spacy model
        spacy_path = os.path.join(save_dir_path, self.config.general['spacy_model'])
        if str(self.pipe.spacy_nlp._path) != spacy_path:
            # First remove if something is there
            shutil.rmtree(spacy_path, ignore_errors=True)
            shutil.copytree(str(self.pipe.spacy_nlp._path), spacy_path)

        # Save the CDB
        cdb_path = os.path.join(save_dir_path, "cdb.dat")
        self.cdb.save(cdb_path)

        # Save the Vocab
        vocab_path = os.path.join(save_dir_path, "vocab.dat")
        if self.vocab is not None:
            # We will allow creation of modelpacks without vocabs
            self.vocab.save(vocab_path)

        # Save addl_ner
        for comp in self.pipe.spacy_nlp.components:
            if isinstance(comp[1], TransformersNER):
                trf_path = os.path.join(save_dir_path, "trf_" + comp[1].config.general['name'])
                comp[1].save(trf_path)

        # Save all meta_cats
        for comp in self.pipe.spacy_nlp.components:
            if isinstance(comp[1], MetaCAT):
                name = comp[0]
                meta_path = os.path.join(save_dir_path, "meta_" + name)
                comp[1].save(meta_path)
            if isinstance(comp[1], RelCAT):
                name = comp[0]
                rel_path = os.path.join(save_dir_path, "rel_" + name)
                comp[1].save(rel_path)

        # Add a model card also, why not
        model_card_path = os.path.join(save_dir_path, "model_card.json")
        json.dump(self.get_model_card(as_dict=True), open(model_card_path, 'w'), indent=2)

        # Zip everything
        shutil.make_archive(os.path.join(_save_dir_path, model_pack_name), 'zip', root_dir=save_dir_path)

        # Log model card and return new name
        self.log.info(self.get_model_card()) # Print the model card
        return model_pack_name

    @classmethod
    def load_model_pack(cls, zip_path: str, meta_cat_config_dict: Optional[Dict] = None) -> "CAT":
        r"""Load everything within the 'model pack', i.e. the CDB, config, vocab and any MetaCAT models
        (if present)

        Args:
            zip_path:
                path to model pack zip.
            meta_cat_config_dict:
                A config dict that will overwrite existing configs in meta_cat.
                e.g. meta_cat_config_dict = {'general': {'device': 'cpu'}}
        """
        from medcat.cdb import CDB
        from medcat.vocab import Vocab
        from medcat.meta_cat import MetaCAT
        from medcat.rel_cat import RelCAT

        base_dir = os.path.dirname(zip_path)
        filename = os.path.basename(zip_path)
        foldername = filename.replace(".zip", '')

        model_pack_path = os.path.join(base_dir, foldername)
        if os.path.exists(model_pack_path):
            cls.log.info("Found an existing unziped model pack at: {}, the provided zip will not be touched.".format(model_pack_path))
        else:
            cls.log.info("Unziping the model pack and loading models.")
            shutil.unpack_archive(zip_path, extract_dir=model_pack_path)

        # Load the CDB
        cdb_path = os.path.join(model_pack_path, "cdb.dat")
        cdb = CDB.load(cdb_path)

        # TODO load addl_ner

        # Modify the config to contain full path to spacy model
        cdb.config.general['spacy_model'] = os.path.join(model_pack_path, os.path.basename(cdb.config.general['spacy_model']))

        # Load Vocab
        vocab_path = os.path.join(model_pack_path, "vocab.dat")
        if os.path.exists(vocab_path):
            vocab = Vocab.load(vocab_path)
        else:
            vocab = None

        # Find meta models in the model_pack
        trf_paths = [os.path.join(model_pack_path, path) for path in os.listdir(model_pack_path) if path.startswith('trf_')]
        addl_ner = []
        for trf_path in trf_paths:
            trf = TransformersNER.load(save_dir_path=trf_path)
            trf.cdb = cdb # Set the cat.cdb to be the CDB of the TRF model
            addl_ner.append(trf)

        # Find meta models in the model_pack
        meta_paths = [os.path.join(model_pack_path, path) for path in os.listdir(model_pack_path) if path.startswith('meta_')]
        meta_cats = []
        for meta_path in meta_paths:
            meta_cats.append(MetaCAT.load(save_dir_path=meta_path,
                                          config_dict=meta_cat_config_dict))

<<<<<<< HEAD
        # same is done for rel models
        rel_paths = [os.path.join(model_pack_path, path) for path in os.listdir(model_pack_path) if path.startswith('rel_')]
        rel_cats = []
        for rel_path in rel_paths:
            rel_cats.append(RelCAT.load(load_path=rel_path))

        cat = cls(cdb=cdb, config=cdb.config, vocab=vocab, meta_cats=meta_cats)
=======
        cat = cls(cdb=cdb, config=cdb.config, vocab=vocab, meta_cats=meta_cats, addl_ner=addl_ner)
>>>>>>> 60b047f7
        cls.log.info(cat.get_model_card()) # Print the model card
        return cat

    def __call__(self, text: Optional[str], do_train: bool = False) -> Optional[Doc]:
        r"""
        Push the text through the pipeline.

        Args:
            text (string):
                The text to be annotated, if the text length is longer than
                self.config.preprocessing['max_document_length'] it will be trimmed to that length.
            do_train (bool, defaults to `False`):
                This causes so many screwups when not there, so I'll force training
                to False. To run training it is much better to use the self.train() function
                but for some special cases I'm leaving it here also.
        Returns:
            A single spacy document or multiple spacy documents with the extracted entities
        """
        # Should we train - do not use this for training, unless you know what you are doing. Use the
        #self.train() function
        self.config.linking['train'] = do_train

        if text is None:
            self.log.error("The input text should be either a string or a sequence of strings but got %s", type(text))
            return None
        else:
            text = self._get_trimmed_text(str(text))
            return self.pipe(text)

    def __repr__(self):
        """
        Prints the model_card for this CAT instance.
        Returns:
            the 'Model Card' for this CAT instance. This includes NER+L config and any MetaCATs
        """
        return self.get_model_card(as_dict=False)

    def _print_stats(self,
                     data: Dict,
                     epoch: int = 0,
                     use_project_filters: bool = False,
                     use_overlaps: bool = False,
                     use_cui_doc_limit: bool = False,
                     use_groups: bool = False,
                     extra_cui_filter: Optional[Set] = None) -> Tuple:
        r""" TODO: Refactor and make nice
        Print metrics on a dataset (F1, P, R), it will also print the concepts that have the most FP,FN,TP.

        Args:
            data (list of dict):
                The json object that we get from MedCATtrainer on export.
            epoch (int):
                Used during training, so we know what epoch is it.
            use_project_filters (boolean):
                Each project in medcattrainer can have filters, do we want to respect those filters
                when calculating metrics.
            use_overlaps (boolean):
                Allow overlapping entites, nearly always False as it is very difficult to annotate overlapping entites.
            use_cui_doc_limit (boolean):
                If True the metrics for a CUI will be only calculated if that CUI appears in a document, in other words
                if the document was annotated for that CUI. Useful in very specific situations when during the annotation
                process the set of CUIs changed.
            use_groups (boolean):
                If True concepts that have groups will be combined and stats will be reported on groups.
            extra_cui_filter(Optional[Set]):
                This filter will be intersected with all other filters, or if all others are not set then only this one will be used.

        Returns:
            fps (dict):
                False positives for each CUI
            fns (dict):
                False negatives for each CUI
            tps (dict):
                True positives for each CUI
            cui_prec (dict):
                Precision for each CUI
            cui_rec (dict):
                Recall for each CUI
            cui_f1 (dict):
                F1 for each CUI
            cui_counts (dict):
                Number of occurrence for each CUI
            examples (dict):
                Examples for each of the fp, fn, tp. Format will be examples['fp']['cui'][<list_of_examples>]
        """
        tp = 0
        fp = 0
        fn = 0
        fps: Dict = {}
        fns: Dict = {}
        tps: Dict = {}
        cui_prec: Dict = {}
        cui_rec: Dict = {}
        cui_f1: Dict = {}
        cui_counts: Dict = {}
        examples: Dict = {'fp': {}, 'fn': {}, 'tp': {}}

        fp_docs: Set = set()
        fn_docs: Set = set()
        # reset and back up filters
        _filters = deepcopy(self.config.linking['filters'])
        filters = self.config.linking['filters']
        for pind, project in tqdm(enumerate(data['projects']), desc="Stats project", total=len(data['projects']), leave=False):
            filters['cuis'] = set()

            # Add extrafilter if set
            if isinstance(extra_cui_filter, set):
                filters['cuis'] = extra_cui_filter

            if use_project_filters:
                project_filter = get_project_filters(cuis=project.get('cuis', None),
                                                      type_ids=project.get('tuis', None),
                                                      cdb=self.cdb,
                                                      project=project)
                # Intersect project filter with existing if it has something
                if project_filter:
                    filters['cuis'] = intersect_nonempty_set(project_filter, filters['cuis'])

            for dind, doc in tqdm(
                enumerate(project["documents"]),
                desc="Stats document",
                total=len(project["documents"]),
                leave=False,
            ):
                anns = self._get_doc_annotations(doc)

                # Apply document level filtering, in this case project_filter is ignored while the extra_cui_filter is respected still
                if use_cui_doc_limit:
                    _cuis = set([ann['cui'] for ann in anns])
                    if _cuis:
                        filters['cuis'] = intersect_nonempty_set(_cuis, extra_cui_filter)
                    else:
                        filters['cuis'] = {'empty'}

                spacy_doc: Doc = self(doc['text'])

                if use_overlaps:
                    p_anns = spacy_doc._.ents
                else:
                    p_anns = spacy_doc.ents

                anns_norm = []
                anns_norm_neg = []
                anns_examples = []
                anns_norm_cui = []
                for ann in anns:
                    cui = ann['cui']
                    if check_filters(cui, filters):
                        if use_groups:
                            cui = self.cdb.addl_info['cui2group'].get(cui, cui)

                        if ann.get('validated', True) and (not ann.get('killed', False) and not ann.get('deleted', False)):
                            anns_norm.append((ann['start'], cui))
                            anns_examples.append({"text": doc['text'][max(0, ann['start']-60):ann['end']+60],
                                                  "cui": cui,
                                                  "source value": ann['value'],
                                                  "acc": 1,
                                                  "project index": pind,
                                                  "document inedex": dind})
                        elif ann.get('validated', True) and (ann.get('killed', False) or ann.get('deleted', False)):
                            anns_norm_neg.append((ann['start'], cui))


                        if ann.get("validated", True):
                            # This is used to test was someone annotating for this CUI in this document
                            anns_norm_cui.append(cui)
                            cui_counts[cui] = cui_counts.get(cui, 0) + 1

                p_anns_norm = []
                p_anns_examples = []
                for ann in p_anns:
                    cui = ann._.cui
                    if use_groups:
                        cui = self.cdb.addl_info['cui2group'].get(cui, cui)

                    p_anns_norm.append((ann.start_char, cui))
                    p_anns_examples.append({"text": doc['text'][max(0, ann.start_char-60):ann.end_char+60],
                                          "cui": cui,
                                          "source value": ann.text,
                                          "acc": float(ann._.context_similarity),
                                          "project index": pind,
                                          "document inedex": dind})


                for iann, ann in enumerate(p_anns_norm):
                    cui = ann[1]
                    if ann in anns_norm:
                        tp += 1
                        tps[cui] = tps.get(cui, 0) + 1

                        example = p_anns_examples[iann]
                        examples['tp'][cui] = examples['tp'].get(cui, []) + [example]
                    else:
                        fp += 1
                        fps[cui] = fps.get(cui, 0) + 1
                        fp_docs.add(doc.get('name', 'unk'))

                        # Add example for this FP prediction
                        example = p_anns_examples[iann]
                        if ann in anns_norm_neg:
                            # Means that it really was annotated as negative
                            example['real_fp'] = True

                        examples['fp'][cui] = examples['fp'].get(cui, []) + [example]

                for iann, ann in enumerate(anns_norm):
                    if ann not in p_anns_norm:
                        cui = ann[1]
                        fn += 1
                        fn_docs.add(doc.get('name', 'unk'))

                        fns[cui] = fns.get(cui, 0) + 1
                        examples['fn'][cui] = examples['fn'].get(cui, []) + [anns_examples[iann]]

        try:
            prec = tp / (tp + fp)
            rec = tp / (tp + fn)
            f1 = 2*(prec*rec) / (prec + rec)
            print("Epoch: {}, Prec: {}, Rec: {}, F1: {}\n".format(epoch, prec, rec, f1))
            print("Docs with false positives: {}\n".format("; ".join([str(x) for x in list(fp_docs)[0:10]])))
            print("Docs with false negatives: {}\n".format("; ".join([str(x) for x in list(fn_docs)[0:10]])))

            # Sort fns & prec
            fps = {k: v for k, v in sorted(fps.items(), key=lambda item: item[1], reverse=True)}
            fns = {k: v for k, v in sorted(fns.items(), key=lambda item: item[1], reverse=True)}
            tps = {k: v for k, v in sorted(tps.items(), key=lambda item: item[1], reverse=True)}


            # F1 per concept
            for cui in tps.keys():
                prec = tps[cui] / (tps.get(cui, 0) + fps.get(cui, 0))
                rec = tps[cui] / (tps.get(cui, 0) + fns.get(cui, 0))
                f1 = 2*(prec*rec) / (prec + rec)
                cui_prec[cui] = prec
                cui_rec[cui] = rec
                cui_f1[cui] = f1


            # Get top 10
            pr_fps = [(self.cdb.cui2preferred_name.get(cui,
                list(self.cdb.cui2names.get(cui, [cui]))[0]), cui, fps[cui]) for cui in list(fps.keys())[0:10]]
            pr_fns = [(self.cdb.cui2preferred_name.get(cui,
                list(self.cdb.cui2names.get(cui, [cui]))[0]), cui, fns[cui]) for cui in list(fns.keys())[0:10]]
            pr_tps = [(self.cdb.cui2preferred_name.get(cui,
                list(self.cdb.cui2names.get(cui, [cui]))[0]), cui, tps[cui]) for cui in list(tps.keys())[0:10]]


            print("\n\nFalse Positives\n")
            for one in pr_fps:
                print("{:70} - {:20} - {:10}".format(str(one[0])[0:69], str(one[1])[0:19], one[2]))
            print("\n\nFalse Negatives\n")
            for one in pr_fns:
                print("{:70} - {:20} - {:10}".format(str(one[0])[0:69], str(one[1])[0:19], one[2]))
            print("\n\nTrue Positives\n")
            for one in pr_tps:
                print("{:70} - {:20} - {:10}".format(str(one[0])[0:69], str(one[1])[0:19], one[2]))
            print("*"*110 + "\n")

        except Exception:
            traceback.print_exc()

        # restore filters to original state
        self.config.linking['filters'] = _filters

        return fps, fns, tps, cui_prec, cui_rec, cui_f1, cui_counts, examples

    def _init_ckpts(self, is_resumed, checkpoint):
        if self.config.general['checkpoint']['steps'] is not None or checkpoint is not None:
            checkpoint_config = CheckpointConfig(**self.config.general.get('checkpoint', {}))
            checkpoint_manager = CheckpointManager('cat_train', checkpoint_config)
            if is_resumed:
                # TODO: probably remove is_resumed mark and always resume if a checkpoint is provided,
                #but I'll leave it for now
                checkpoint = checkpoint or checkpoint_manager.get_latest_checkpoint()
                self.log.info(f"Resume training on the most recent checkpoint at {checkpoint.dir_path}...")
                self.cdb = checkpoint.restore_latest_cdb()
                self.cdb.config.merge_config(self.config.__dict__)
                self.config = self.cdb.config
                self._create_pipeline(self.config)
            else:
                checkpoint = checkpoint or checkpoint_manager.create_checkpoint()
                self.log.info(f"Start new training and checkpoints will be saved at {checkpoint.dir_path}...")

        return checkpoint

    def train(self,
              data_iterator: Iterable,
              nepochs: int = 1,
              fine_tune: bool = True,
              progress_print: int = 1000,
              checkpoint: Optional[Checkpoint] = None,
              is_resumed: bool = False) -> None:
        """ Runs training on the data, note that the maximum length of a line
        or document is 1M characters. Anything longer will be trimmed.

        Args:
            data_iterator (Iterable):
                Simple iterator over sentences/documents, e.g. a open file
                or an array or anything that we can use in a for loop.
            nepochs (int):
                Number of epochs for which to run the training.
            fine_tune (bool):
                If False old training will be removed.
            progress_print (int):
                Print progress after N lines.
            checkpoint (Optional[medcat.utils.checkpoint.CheckpointUT]):
                The MedCAT checkpoint object
            is_resumed (bool):
                If True resume the previous training; If False, start a fresh new training.
        """
        if not fine_tune:
            self.log.info("Removing old training data!")
            self.cdb.reset_training()
        checkpoint = self._init_ckpts(is_resumed, checkpoint)

        latest_trained_step = checkpoint.count if checkpoint is not None else 0
        epochal_data_iterator = chain.from_iterable(repeat(data_iterator, nepochs))
        for line in islice(epochal_data_iterator, latest_trained_step, None):
            if line is not None and line:
                # Convert to string
                line = str(line).strip()

                try:
                    _ = self(line, do_train=True)
                except Exception as e:
                    self.log.warning("LINE: '%s...' \t WAS SKIPPED", line[0:100])
                    self.log.warning("BECAUSE OF: %s", str(e))
            else:
                self.log.warning("EMPTY LINE WAS DETECTED AND SKIPPED")

            latest_trained_step += 1
            if latest_trained_step % progress_print == 0:
                self.log.info("DONE: %s", str(latest_trained_step))
            if checkpoint is not None and checkpoint.steps is not None and latest_trained_step % checkpoint.steps == 0:
                checkpoint.save(cdb=self.cdb, count=latest_trained_step)

        self.config.linking['train'] = False

    def add_cui_to_group(self, cui: str, group_name: str) -> None:
        r"""
        Ads a CUI to a group, will appear in cdb.addl_info['cui2group']

        Args:
            cui (str):
                The concept to be added
            group_name (str):
                The group to whcih the concept will be added

        Examples:

            >>> cat.add_cui_to_group("S-17", 'pain')
        """

        # Add group_name
        self.cdb.addl_info['cui2group'][cui] = group_name

    def unlink_concept_name(self, cui: str, name: str, preprocessed_name: bool = False) -> None:
        r"""
        Unlink a concept name from the CUI (or all CUIs if full_unlink), removes the link from
        the Concept Database (CDB). As a consequence medcat will never again link the `name`
        to this CUI - meaning the name will not be detected as a concept in the future.

        Args:
            cui (str):
                The CUI from which the `name` will be removed
            name (str):
                The span of text to be removed from the linking dictionary
        Examples:

            >>> # To never again link C0020538 to HTN
            >>> cat.unlink_concept_name('C0020538', 'htn', False)
        """

        cuis = [cui]
        if preprocessed_name:
            names = {name: 'nothing'}
        else:
            names = prepare_name(name, self.pipe.spacy_nlp, {}, self.config)

        # If full unlink find all CUIs
        if self.config.general.get('full_unlink', False):
            for n in names:
                cuis.extend(self.cdb.name2cuis.get(n, []))

        # Remove name from all CUIs
        for c in cuis:
            self.cdb.remove_names(cui=c, names=names)

    def add_and_train_concept(self,
                              cui: str,
                              name: str,
                              spacy_doc: Optional[Doc] = None,
                              spacy_entity: Optional[Union[List[Token], Span]] = None,
                              ontologies: Set = set(),
                              name_status: str = 'A',
                              type_ids: Set = set(),
                              description: str = '',
                              full_build: bool = True,
                              negative: bool = False,
                              devalue_others: bool = False,
                              do_add_concept: bool = True) -> None:
        r""" Add a name to an existing concept, or add a new concept, or do not do anything if the name or concept already exists. Perform
        training if spacy_entity and spacy_doc are set.

        Args:
            cui (str):
                CUI of the concept
            name (str):
                Name to be linked to the concept (in the case of MedCATtrainer this is simply the
                selected value in text, no preprocessing or anything needed).
            spacy_doc (spacy.tokens.Doc):
                Spacy represenation of the document that was manually annotated.
            spacy_entity (Optional[Union[List[Token], Span]]):
                Given the spacy document, this is the annotated span of text - list of annotated tokens that are marked with this CUI.
            negative (bool):
                Is this a negative or positive example.
            devalue_others:
                If set, cuis to which this name is assigned and are not `cui` will receive negative training given
                that negative=False.

            \*\*other:
                Refer to medcat.cat.cdb.CDB.add_concept
        """
        names = prepare_name(name, self.pipe.spacy_nlp, {}, self.config)
        # Only if not negative, otherwise do not add the new name if in fact it should not be detected
        if do_add_concept and not negative:
            self.cdb.add_concept(cui=cui, names=names, ontologies=ontologies, name_status=name_status, type_ids=type_ids, description=description,
                                 full_build=full_build)

        if spacy_entity is not None and spacy_doc is not None:
            # Train Linking
            self.linker.context_model.train(cui=cui, entity=spacy_entity, doc=spacy_doc, negative=negative, names=names)

            if not negative and devalue_others:
                # Find all cuis
                cuis = set()
                for n in names:
                    cuis.update(self.cdb.name2cuis.get(n, []))
                # Remove the cui for which we just added positive training
                if cui in cuis:
                    cuis.remove(cui)
                # Add negative training for all other CUIs that link to these names
                for _cui in cuis:
                    self.linker.context_model.train(cui=_cui, entity=spacy_entity, doc=spacy_doc, negative=True)

    def train_supervised(self,
                         data_path: str,
                         reset_cui_count: bool = False,
                         nepochs: int = 1,
                         print_stats: int = 0,
                         use_filters: bool = False,
                         terminate_last: bool = False,
                         use_overlaps: bool = False,
                         use_cui_doc_limit: bool = False,
                         test_size: int = 0,
                         devalue_others: bool = False,
                         use_groups: bool = False,
                         never_terminate: bool = False,
                         train_from_false_positives: bool = False,
                         extra_cui_filter: Optional[Set] = None,
                         checkpoint: Optional[Checkpoint] = None,
                         is_resumed: bool = False) -> Tuple:
        r""" TODO: Refactor, left from old
        Run supervised training on a dataset from MedCATtrainer. Please take care that this is more a simulated
        online training then supervised.

        Args:
            data_path (str):
                The path to the json file that we get from MedCATtrainer on export.
            reset_cui_count (boolean):
                Used for training with weight_decay (annealing). Each concept has a count that is there
                from the beginning of the CDB, that count is used for annealing. Resetting the count will
                significantly increase the training impact. This will reset the count only for concepts
                that exist in the the training data.
            nepochs (int):
                Number of epochs for which to run the training.
            print_stats (int):
                If > 0 it will print stats every print_stats epochs.
            use_filters (boolean):
                Each project in medcattrainer can have filters, do we want to respect those filters
                when calculating metrics.
            terminate_last (boolean):
                If true, concept termination will be done after all training.
            use_overlaps (boolean):
                Allow overlapping entities, nearly always False as it is very difficult to annotate overlapping entities.
            use_cui_doc_limit (boolean):
                If True the metrics for a CUI will be only calculated if that CUI appears in a document, in other words
                if the document was annotated for that CUI. Useful in very specific situations when during the annotation
                process the set of CUIs changed.
            test_size (float):
                If > 0 the data set will be split into train test based on this ration. Should be between 0 and 1.
                Usually 0.1 is fine.
            devalue_others(bool):
                Check add_name for more details.
            use_groups (boolean):
                If True concepts that have groups will be combined and stats will be reported on groups.
            never_terminate (boolean):
                If True no termination will be applied
            train_from_false_positives (boolean):
                If True it will use false positive examples detected by medcat and train from them as negative examples.
            extra_cui_filter(Optional[Set]):
                This filter will be intersected with all other filters, or if all others are not set then only this one will be used.
            checkpoint (Optional[Optional[medcat.utils.checkpoint.CheckpointST]):
                The MedCAT CheckpointST object
            is_resumed (bool):
                If True resume the previous training; If False, start a fresh new training.
        Returns:
            fp (dict):
                False positives for each CUI
            fn (dict):
                False negatives for each CUI
            tp (dict):
                True positives for each CUI
            p (dict):
                Precision for each CUI
            r (dict):
                Recall for each CUI
            f1 (dict):
                F1 for each CUI
            cui_counts (dict):
                Number of occurrence for each CUI
            examples (dict):
                FP/FN examples of sentences for each CUI
        """
        checkpoint = self._init_ckpts(is_resumed, checkpoint)

        # Backup filters
        _filters = deepcopy(self.config.linking['filters'])
        filters = self.config.linking['filters']

        fp = fn = tp = p = r = f1 = examples = {}
        with open(data_path) as f:
            data = json.load(f)
        cui_counts = {}

        if test_size == 0:
            self.log.info("Running without a test set, or train==test")
            test_set = data
            train_set = data
        else:
            train_set, test_set, _, _ = make_mc_train_test(data, self.cdb, test_size=test_size)

        if print_stats > 0:
            fp, fn, tp, p, r, f1, cui_counts, examples = self._print_stats(test_set,
                                                                           use_project_filters=use_filters,
                                                                           use_cui_doc_limit=use_cui_doc_limit,
                                                                           use_overlaps=use_overlaps,
                                                                           use_groups=use_groups,
                                                                           extra_cui_filter=extra_cui_filter)
        if reset_cui_count:
            # Get all CUIs
            cuis = []
            for project in train_set['projects']:
                for doc in project['documents']:
                    doc_annotations = self._get_doc_annotations(doc)
                    for ann in doc_annotations:
                        cuis.append(ann['cui'])
            for cui in set(cuis):
                if cui in self.cdb.cui2count_train:
                    self.cdb.cui2count_train[cui] = 100

        # Remove entities that were terminated
        if not never_terminate:
            for project in train_set['projects']:
                for doc in project['documents']:
                    doc_annotations = self._get_doc_annotations(doc)
                    for ann in doc_annotations:
                        if ann.get('killed', False):
                            self.unlink_concept_name(ann['cui'], ann['value'])

        latest_trained_step = checkpoint.count if checkpoint is not None else 0
        current_epoch, current_project, current_document = self._get_training_start(train_set, latest_trained_step)

        for epoch in trange(current_epoch, nepochs, initial=current_epoch, total=nepochs, desc='Epoch', leave=False):
            # Print acc before training
            for idx_project in trange(current_project, len(train_set['projects']), initial=current_project, total=len(train_set['projects']), desc='Project', leave=False):
                project = train_set['projects'][idx_project]

                # Set filters in case we are using the train_from_fp
                filters['cuis'] = set()
                if isinstance(extra_cui_filter, set):
                    filters['cuis'] = extra_cui_filter

                if use_filters:
                    project_filter = get_project_filters(cuis=project.get('cuis', None),
                                                         type_ids=project.get('tuis', None),
                                                         cdb=self.cdb,
                                                         project=project)

                    if project_filter:
                        filters['cuis'] = intersect_nonempty_set(project_filter, filters['cuis'])

                for idx_doc in trange(current_document, len(project['documents']), initial=current_document, total=len(project['documents']), desc='Document', leave=False):
                    doc = project['documents'][idx_doc]
                    spacy_doc: Doc = self(doc['text'])

                    # Compatibility with old output where annotations are a list
                    doc_annotations = self._get_doc_annotations(doc)
                    for ann in doc_annotations:
                        if not ann.get('killed', False):
                            cui = ann['cui']
                            start = ann['start']
                            end = ann['end']
                            spacy_entity = tkns_from_doc(spacy_doc=spacy_doc, start=start, end=end)
                            deleted = ann.get('deleted', False)
                            self.add_and_train_concept(cui=cui,
                                                       name=ann['value'],
                                                       spacy_doc=spacy_doc,
                                                       spacy_entity=spacy_entity,
                                                       negative=deleted,
                                                       devalue_others=devalue_others)
                    if train_from_false_positives:
                        fps: List[Span] = get_false_positives(doc, spacy_doc)

                        for fp in fps:
                            fp_: Span = fp
                            self.add_and_train_concept(cui=fp_._.cui,
                                                       name=fp_.text,
                                                       spacy_doc=spacy_doc,
                                                       spacy_entity=fp_,
                                                       negative=True,
                                                       do_add_concept=False)

                    latest_trained_step += 1
                    if checkpoint is not None and checkpoint.steps is not None and latest_trained_step % checkpoint.steps == 0:
                        checkpoint.save(self.cdb, latest_trained_step)

            if terminate_last and not never_terminate:
                # Remove entities that were terminated, but after all training is done
                for project in train_set['projects']:
                    for doc in project['documents']:
                        doc_annotations = self._get_doc_annotations(doc)
                        for ann in doc_annotations:
                            if ann.get('killed', False):
                                self.unlink_concept_name(ann['cui'], ann['value'])

            if print_stats > 0 and (epoch + 1) % print_stats == 0:
                fp, fn, tp, p, r, f1, cui_counts, examples = self._print_stats(test_set,
                                                                               epoch=epoch + 1,
                                                                               use_project_filters=use_filters,
                                                                               use_cui_doc_limit=use_cui_doc_limit,
                                                                               use_overlaps=use_overlaps,
                                                                               use_groups=use_groups,
                                                                               extra_cui_filter=extra_cui_filter)

        # Set the filters again
        self.config.linking['filters'] = _filters

        return fp, fn, tp, p, r, f1, cui_counts, examples

    def get_entities(self,
                     text: str,
                     only_cui: bool = False,
                     addl_info: List[str] = ['cui2icd10', 'cui2ontologies', 'cui2snomed']) -> Dict:
        doc = self(text)
        out = self._doc_to_out(doc, only_cui, addl_info)
        return out

    def get_entities_multi_texts(self,
                     texts: Union[Iterable[str], Iterable[Tuple]],
                     only_cui: bool = False,
                     addl_info: List[str] = ['cui2icd10', 'cui2ontologies', 'cui2snomed'],
                     n_process: Optional[int] = None,
                     batch_size: Optional[int] = None) -> List[Dict]:
        r""" Get entities
        text:  text to be annotated
        return:  entities
        """
        out: List[Dict] = []

        if n_process is None:
            texts_ = self._generate_trimmed_texts(texts)
            for text in texts_:
                out.append(self._doc_to_out(self(text), only_cui, addl_info))
        else:
            self.pipe.set_error_handler(self._pipe_error_handler)
            try:
                texts_ = self._get_trimmed_texts(texts)
                docs = self.pipe.batch_multi_process(texts_, n_process, batch_size)

                for doc in tqdm(docs, total=len(texts_)):
                    doc = None if doc.text.strip() == '' else doc
                    out.append(self._doc_to_out(doc, only_cui, addl_info, out_with_text=True))

                # Currently spaCy cannot mark which pieces of texts failed within the pipe so be this workaround,
                # which also assumes texts are different from each others.
                if len(out) < len(texts_):
                    self.log.warning("Found at least one failed batch and set output for enclosed texts to empty")
                    for i, text in enumerate(texts_):
                        if i == len(out):
                            out.append(self._doc_to_out(None, only_cui, addl_info))
                        elif out[i].get('text', '') != text:
                            out.insert(i, self._doc_to_out(None, only_cui, addl_info))

                cnf_annotation_output = getattr(self.config, 'annotation_output', {})
                if not(cnf_annotation_output.get('include_text_in_output', False)):
                    for o in out:
                        if o is not None:
                            o.pop('text', None)
            finally:
                self.pipe.reset_error_handler()

        return out

    def get_json(self, text: str, only_cui: bool = False, addl_info=['cui2icd10', 'cui2ontologies']) -> str:
        """ Get output in json format

        text:  text to be annotated
        return:  json with fields {'entities': <>, 'text': text}
        """
        ents = self.get_entities(text, only_cui, addl_info=addl_info)['entities']
        out = {'annotations': ents, 'text': text}

        return json.dumps(out)

    @staticmethod
    def _get_training_start(train_set, latest_trained_step):
        total_steps_per_epoch = sum([1 for project in train_set['projects'] for _ in project['documents']])
        if total_steps_per_epoch == 0:
            raise ValueError("MedCATtrainer export contains no documents")
        current_epoch, last_step_in_epoch = divmod(latest_trained_step, total_steps_per_epoch)
        document_count = 0
        current_project = 0
        current_document = 0
        for idx_project, project in enumerate(train_set['projects']):
            for idx_doc, _ in enumerate(project['documents']):
                document_count += 1
                if document_count == last_step_in_epoch:
                    current_project = idx_project
                    current_document = idx_doc
                    break
            if current_project > 0:
                break
            current_document = 0
        return current_epoch, current_project, current_document

    def _separate_nn_components(self):
        # Loop though the models and check are there GPU devices
        nn_components = []
        for component in self.pipe.spacy_nlp.components:
            if isinstance(component[1], MetaCAT) or isinstance(component[1], TransformersNER):
                self.pipe.spacy_nlp.disable_pipe(component[0])
                nn_components.append(component)

        return nn_components

    def _run_nn_components(self, docs: Dict, nn_components: List, id2text: Dict) -> None:
        r""" This will add meta_anns in-place to the docs dict.
        """
        self.log.debug("Running GPU components separately")

        # First convert the docs into the fake spacy doc format
        spacy_docs = json_to_fake_spacy(docs, id2text=id2text)
        # Disable component locks also
        for name, component in nn_components:
            component.config.general['disable_component_lock'] = True

        # For meta_cat compoments 
        for name, component in [c for c in nn_components if isinstance(c[1], MetaCAT)]:
            spacy_docs = component.pipe(spacy_docs)
        for spacy_doc in spacy_docs:
            for ent in spacy_doc.ents:
                docs[spacy_doc.id]['entities'][ent._.id]['meta_anns'].update(ent._.meta_anns)

    def _batch_generator(self, data: Iterable, batch_size_chars: int, skip_ids: Set = set()):
        docs = []
        char_count = 0
        for doc in data:
            if doc[0] not in skip_ids:
                char_count += len(str(doc[1]))
                docs.append(doc)
                if char_count < batch_size_chars:
                    continue
                yield docs
                docs = []
                char_count = 0

        if len(docs) > 0:
            yield docs

    def _save_docs_to_file(self, docs: Iterable, annotated_ids: List[str], save_dir_path: str, annotated_ids_path: Optional[str], part_counter: int = 0) -> int:
        path = os.path.join(save_dir_path, 'part_{}.pickle'.format(part_counter))
        pickle.dump(docs, open(path, "wb"))
        self.log.info("Saved part: %s, to: %s", part_counter, path)
        part_counter = part_counter + 1 # Increase for save, as it should be what is the next part
        if annotated_ids_path is not None:
            pickle.dump((annotated_ids, part_counter), open(annotated_ids_path, 'wb'))
        return part_counter

    def multiprocessing(self,
                        data: Union[List[Tuple], Iterable[Tuple]],
                        nproc: int = 2,
                        batch_size_chars: int = 5000 * 1000,
                        only_cui: bool = False,
                        addl_info: List[str] = [],
                        separate_nn_components: bool = True,
                        out_split_size_chars: Optional[int] = None,
                        save_dir_path: str = os.path.abspath(os.getcwd()),
                        min_free_memory=0.1) -> Dict:
        r""" Run multiprocessing for inference, if out_save_path and out_split_size_chars is used this will also continue annotating
        documents if something is saved in that directory.

        Args:
            data:
                Iterator or array with format: [(id, text), (id, text), ...]
            nproc (`int`, defaults to 8):
                Number of processors
            batch_size_chars (`int`, defaults to 1000000):
                Size of a batch in number of characters, this should be around: NPROC * average_document_length * 200
            separate_nn_components (`bool`, defaults to True):
                If set the medcat pipe will be broken up into NN and not-NN components and
                they will be run sequentially. This is useful as the NN components
                have batching and like to process many docs at once, while the rest of the pipeline
                runs the documents one by one.
            out_split_size_chars (`int`, None):
                If set once more than out_split_size_chars are annotated
                they will be saved to a file (save_dir_path) and the memory cleared. Recommended
                value is 20*batch_size_chars.
            save_dir_path(`str`, defaults to the current working directory):
                Where to save the annotated documents if splitting.
            min_free_memory(`float`, defaults to 0.1):
                If set a process will not start unless there is at least this much RAM memory left,
                should be a range between [0, 1] meaning how much of the memory has to be free. Helps when annotating
                very large datasets because spacy is not the best with memory management and multiprocessing.

        Returns:
            A dictionary: {id: doc_json, id2: doc_json2, ...}, in case out_split_size_chars is used
            the last batch will be returned while that and all previous batches will be
            written to disk (out_save_dir).
        """
        for comp in self.pipe.spacy_nlp.components:
            if isinstance(comp[1], TransformersNER):
                raise Exception("Please do not use multiprocessing when running a transformer model for NER, run sequentially.")

        # Set max document length
        self.pipe.spacy_nlp.max_length = self.config.preprocessing.get('max_document_length', 1000000)

        if self._meta_cats and not separate_nn_components:
            # Hack for torch using multithreading, which is not good if not 
            #separate_nn_components, need for CPU runs only
            import torch
            torch.set_num_threads(1)

        nn_components = []
        if separate_nn_components:
            nn_components = self._separate_nn_components()

        if save_dir_path is not None:
            os.makedirs(save_dir_path, exist_ok=True)

        # "5" looks like a magic number here so better with comment about why the choice was made.
        internal_batch_size_chars = batch_size_chars // (5 * nproc)

        annotated_ids_path = os.path.join(save_dir_path, 'annotated_ids.pickle') if save_dir_path is not None else None
        if annotated_ids_path is not None and os.path.exists(annotated_ids_path):
            annotated_ids, part_counter = pickle.load(open(annotated_ids_path, 'rb'))
        else:
            annotated_ids = []
            part_counter = 0

        docs = {}
        _start_time = time.time()
        _batch_counter = 0 # Used for splitting the output, counts batches inbetween saves
        for batch in self._batch_generator(data, batch_size_chars, skip_ids=set(annotated_ids)):
            self.log.info("Annotated until now: %s docs; Current BS: %s docs; Elapsed time: %.2f minutes",
                          len(annotated_ids),
                          len(batch),
                          (time.time() - _start_time)/60)
            try:
                _docs = self._multiprocessing_batch(data=batch,
                                                    nproc=nproc,
                                                    only_cui=only_cui,
                                                    batch_size_chars=internal_batch_size_chars,
                                                    addl_info=addl_info,
                                                    nn_components=nn_components,
                                                    min_free_memory=min_free_memory)
                docs.update(_docs)
                annotated_ids.extend(_docs.keys())
                _batch_counter += 1
                del _docs
                if out_split_size_chars is not None and (_batch_counter * batch_size_chars) > out_split_size_chars:
                    # Save to file and reset the docs 
                    part_counter = self._save_docs_to_file(docs=docs,
                                           annotated_ids=annotated_ids,
                                           save_dir_path=save_dir_path,
                                           annotated_ids_path=annotated_ids_path,
                                           part_counter=part_counter)
                    del docs
                    docs = {}
                    _batch_counter = 0
            except Exception as e:
                self.log.warning("Failed an outer batch in the multiprocessing script")
                self.log.warning(e, exc_info=True, stack_info=True)

        # Save the last batch
        if out_split_size_chars is not None and len(docs) > 0:
            # Save to file and reset the docs 
            self._save_docs_to_file(docs=docs,
                                   annotated_ids=annotated_ids,
                                   save_dir_path=save_dir_path,
                                   annotated_ids_path=annotated_ids_path,
                                   part_counter=part_counter)

        # Enable the GPU Components again
        if separate_nn_components:
            for name, _ in nn_components:
                # No need to do anything else as it was already in the pipe
                self.pipe.spacy_nlp.enable_pipe(name)

        return docs

    def _multiprocessing_batch(self,
                               data: Union[List[Tuple], Iterable[Tuple]],
                               nproc: int = 8,
                               batch_size_chars: int = 1000000,
                               only_cui: bool = False,
                               addl_info: List[str] = [],
                               nn_components: List = [],
                               min_free_memory: int = 0) -> Dict:
        r""" Run multiprocessing on one batch

        Args:
            data:
                Iterator or array with format: [(id, text), (id, text), ...]
            nproc (`int`, defaults to 8):
                Number of processors
            batch_size_chars (`int`, defaults to 1000000):
                Size of a batch in number of characters

        Returns:
            A dictionary: {id: doc_json, id2: doc_json2, ...}
        """
        # Create the input output for MP
        with Manager() as manager:
            out_list = manager.list()
            lock = manager.Lock()
            in_q = manager.Queue(maxsize=10*nproc)

            id2text = {}
            for batch in self._batch_generator(data, batch_size_chars):
                if nn_components:
                    # We need this for the json_to_fake_spacy
                    id2text.update({k:v for k,v in batch})
                in_q.put(batch)

            # Final data point for workers
            for _ in range(nproc):
                in_q.put(None)
            sleep(2)

            # Create processes
            procs = []
            for i in range(nproc):
                p = Process(target=self._mp_cons,
                            kwargs={'in_q': in_q,
                                    'out_list': out_list,
                                    'pid': i,
                                    'only_cui': only_cui,
                                    'addl_info': addl_info,
                                    'min_free_memory': min_free_memory,
                                    'lock': lock})
                p.start()
                procs.append(p)

            # Join processes
            for p in procs:
                p.join()

            docs = {}
            # Covnerts a touple into a dict
            docs.update({k:v for k,v in out_list})

        # If we have separate GPU components now we pipe that
        if nn_components:
            try:
                self._run_nn_components(docs, nn_components, id2text=id2text)
            except Exception as e:
                self.log.warning(e, exc_info=True, stack_info=True)

        return docs

    def multiprocessing_pipe(self,
                             in_data: Union[List[Tuple], Iterable[Tuple]],
                             nproc: Optional[int] = None,
                             batch_size: Optional[int] = None,
                             only_cui: bool = False,
                             addl_info: List[str] = [],
                             return_dict: bool = True,
                             batch_factor: int = 2) -> Union[List[Tuple], Dict]:
        r""" Run multiprocessing NOT FOR TRAINING

        in_data:  a list with format: [(id, text), (id, text), ...]
        nproc:  the number of processors
        batch_size: the number of texts to buffer
        return_dict: a flag for returning either a dict or a list of tuples

        return:  a dict: {id: doc_json, id: doc_json, ...} or if return_dict is False, a list of tuples: [(id, doc_json), (id, doc_json), ...]
        """
        out: Union[Dict, List[Tuple]]

        if nproc == 0:
            raise ValueError("nproc cannot be set to zero")

        in_data = list(in_data) if isinstance(in_data, Iterable) else in_data
        n_process = nproc if nproc is not None else min(max(cpu_count() - 1, 1), math.ceil(len(in_data) / batch_factor))
        batch_size = batch_size if batch_size is not None else math.ceil(len(in_data) / (batch_factor * abs(n_process)))

        start_method = None
        try:
            if self._meta_cats:
                import torch
                if torch.multiprocessing.get_start_method() != "spawn":
                    start_method = torch.multiprocessing.get_start_method()
                    torch.multiprocessing.set_start_method("spawn", force=True)

            entities = self.get_entities_multi_texts(texts=in_data, only_cui=only_cui, addl_info=addl_info,
                                                     n_process=n_process, batch_size=batch_size)
        finally:
            if start_method is not None:
                import torch
                torch.multiprocessing.set_start_method(start_method, force=True)

        if return_dict:
            out = {}
            for idx, data in enumerate(in_data):
                out[data[0]] = entities[idx]
        else:
            out = []
            for idx, data in enumerate(in_data):
                out.append((data[0], entities[idx]))

        return out

    def _mp_cons(self, in_q: Queue, out_list: List, min_free_memory: int, lock: Lock, pid: int = 0, only_cui: bool = False, addl_info: List = []) -> None:
        out: List = []

        while True:
            if not in_q.empty():
                if psutil.virtual_memory().available / psutil.virtual_memory().total < min_free_memory:
                    with lock:
                        out_list.extend(out)
                    # Stop a process if there is not enough memory left
                    break

                data = in_q.get()
                if data is None:
                    with lock:
                        out_list.extend(out)
                    break

                for i_text, text in data:
                    try:
                        # Annotate document
                        doc = self.get_entities(text=text, only_cui=only_cui, addl_info=addl_info)
                        out.append((i_text, doc))
                    except Exception as e:
                        self.log.warning("PID: %s failed one document in _mp_cons, running will continue normally. \n" +
                                         "Document length in chars: %s, and ID: %s", pid, len(str(text)), i_text)
                        self.log.warning(str(e))
        sleep(2)

    def _doc_to_out(self,
                    doc: Doc,
                    only_cui: bool,
                    addl_info: List[str],
                    out_with_text: bool = False) -> Dict:
        out: Dict = {'entities': {}, 'tokens': []}
        cnf_annotation_output = getattr(self.config, 'annotation_output', {})
        if doc is not None:
            out_ent: Dict = {}
            if self.config.general.get('show_nested_entities', False):
                _ents = []
                for _ent in doc._.ents:
                    entity = Span(doc, _ent['start'], _ent['end'], label=_ent['label'])
                    entity._.cui = _ent['cui']
                    entity._.detected_name = _ent['detected_name']
                    entity._.context_similarity = _ent['context_similarity']
                    entity._.id = _ent['id']
                    if 'meta_anns' in _ent:
                        entity._.meta_anns = _ent['meta_anns']
                    _ents.append(entity)
            else:
                _ents = doc.ents

            if cnf_annotation_output.get("lowercase_context", True):
                doc_tokens = [tkn.text_with_ws.lower() for tkn in list(doc)]
            else:
                doc_tokens = [tkn.text_with_ws for tkn in list(doc)]

            if cnf_annotation_output.get('doc_extended_info', False):
                # Add tokens if extended info
                out['tokens'] = doc_tokens

            context_left = cnf_annotation_output.get('context_left', -1)
            context_right = cnf_annotation_output.get('context_right', -1)
            doc_extended_info = cnf_annotation_output.get('doc_extended_info', False)

            for _, ent in enumerate(_ents):
                cui = str(ent._.cui)
                if not only_cui:
                    out_ent['pretty_name'] = self.cdb.get_name(cui)
                    out_ent['cui'] = cui
                    out_ent['type_ids'] = list(self.cdb.cui2type_ids.get(cui, ''))
                    out_ent['types'] = [self.cdb.addl_info['type_id2name'].get(tui, '') for tui in out_ent['type_ids']]
                    out_ent['source_value'] = ent.text
                    out_ent['detected_name'] = str(ent._.detected_name)
                    out_ent['acc'] = float(ent._.context_similarity)
                    out_ent['context_similarity'] = float(ent._.context_similarity)
                    out_ent['start'] = ent.start_char
                    out_ent['end'] = ent.end_char
                    for addl in addl_info:
                        tmp = self.cdb.addl_info.get(addl, {}).get(cui, [])
                        out_ent[addl.split("2")[-1]] = list(tmp) if type(tmp) == set else tmp
                    out_ent['id'] = ent._.id
                    out_ent['meta_anns'] = {}

                    if doc_extended_info:
                        out_ent['start_tkn'] = ent.start
                        out_ent['end_tkn'] = ent.end

                    if context_left > 0 and context_right > 0:
                        out_ent['context_left'] = doc_tokens[max(ent.start - context_left, 0):ent.start]
                        out_ent['context_right'] = doc_tokens[ent.end:min(ent.end + context_right, len(doc_tokens))]
                        out_ent['context_center'] = doc_tokens[ent.start:ent.end]

                    if hasattr(ent._, 'meta_anns') and ent._.meta_anns:
                        out_ent['meta_anns'] = ent._.meta_anns

                    out['entities'][out_ent['id']] = dict(out_ent)
                else:
                    out['entities'][ent._.id] = cui

            if cnf_annotation_output.get('include_text_in_output', False) or out_with_text:
                out['text'] = doc.text
        return out

    def _get_trimmed_text(self, text: Optional[str]) -> str:
        return text[0:self.config.preprocessing.get('max_document_length')] if text is not None and len(text) > 0 else ""

    def _generate_trimmed_texts(self, texts: Union[Iterable[str], Iterable[Tuple]]) -> Iterable[str]:
        text_: str
        for text in texts:
            text_ = text[1] if isinstance(text, tuple) else text
            yield self._get_trimmed_text(text_)

    def _get_trimmed_texts(self, texts: Union[Iterable[str], Iterable[Tuple]]) -> List[str]:
        trimmed: List = []
        text_: str
        for text in texts:
            text_ = text[1] if isinstance(text, tuple) else text
            trimmed.append(self._get_trimmed_text(text_))
        return trimmed

    @staticmethod
    def _pipe_error_handler(proc_name: str, proc: "Pipe", docs: List[Doc], e: Exception) -> None:
        CAT.log.warning("Exception raised when applying component %s to a batch of docs.", proc_name)
        CAT.log.warning(e, exc_info=True, stack_info=True)
        if docs is not None:
            CAT.log.warning("Docs contained in the batch:")
            for doc in docs:
                if hasattr(doc, "text"):
                    CAT.log.warning("%s...", doc.text[:50])

    @staticmethod
    def _get_doc_annotations(doc: Doc):
        if type(doc['annotations']) == list:
            return doc['annotations']
        if type(doc['annotations']) == dict:
            return doc['annotations'].values()
        return None

    def destroy_pipe(self):
        self.pipe.destroy()<|MERGE_RESOLUTION|>--- conflicted
+++ resolved
@@ -86,11 +86,8 @@
                  vocab: Union[Vocab, None] = None,
                  config: Optional[Config] = None,
                  meta_cats: List[MetaCAT] = [],
-<<<<<<< HEAD
-                 rel_cats: List[RelCAT] = []) -> None:
-=======
+                 rel_cats: List[RelCAT] = [],
                  addl_ner: Union[TransformersNER, List[TransformersNER]] = []) -> None:
->>>>>>> 60b047f7
         self.cdb = cdb
         self.vocab = vocab
         if config is None:
@@ -101,11 +98,8 @@
             self.config = config
             self.cdb.config = config
         self._meta_cats = meta_cats
-<<<<<<< HEAD
         self._rel_cats = rel_cats
-=======
         self._addl_ner = addl_ner if isinstance(addl_ner, list) else [addl_ner]
->>>>>>> 60b047f7
         self._create_pipeline(self.config)
 
     def _create_pipeline(self, config):
@@ -339,7 +333,6 @@
             meta_cats.append(MetaCAT.load(save_dir_path=meta_path,
                                           config_dict=meta_cat_config_dict))
 
-<<<<<<< HEAD
         # same is done for rel models
         rel_paths = [os.path.join(model_pack_path, path) for path in os.listdir(model_pack_path) if path.startswith('rel_')]
         rel_cats = []
@@ -347,9 +340,7 @@
             rel_cats.append(RelCAT.load(load_path=rel_path))
 
         cat = cls(cdb=cdb, config=cdb.config, vocab=vocab, meta_cats=meta_cats)
-=======
         cat = cls(cdb=cdb, config=cdb.config, vocab=vocab, meta_cats=meta_cats, addl_ner=addl_ner)
->>>>>>> 60b047f7
         cls.log.info(cat.get_model_card()) # Print the model card
         return cat
 
