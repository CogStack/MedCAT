import logging
from typing import Dict, Any, List, Tuple
from medcat.config import MixingConfig, BaseModel, Optional, Extra


class General(MixingConfig, BaseModel):
    """The General part of the RelCAT config"""
    device: str = "cpu"
    """The device to use (CPU or GPU).

    NB! For these changes to take effect, the pipe would need to be recreated."""
    relation_type_filter_pairs: List = []
    """Map from category values to ID, if empty it will be autocalculated during training"""
    vocab_size: Optional[int] = None
    lowercase: bool = True
    """If true all input text will be lowercased"""
    cntx_left: int = 15
    """Number of tokens to take from the left of the concept"""
    cntx_right: int = 15
    """Number of tokens to take from the right of the concept"""
    window_size: int = 300
    """Max acceptable dinstance between entities (in characters), care when using this as it can produce sentences that are over 512 tokens (limit is given by tokenizer)"""

    limit_samples_per_class: int = -1
    """Number of samples per class, this limit is applied for train samples, so if train samples are 100 then test would be 20."""
    addl_rels_max_sample_size:int = 200
    """Limit the number of 'Other' samples selected for training/test. This is applied per encountered medcat project, sample_size/num_projects. """
    create_addl_rels: bool = False
    """When processing relations from a MedCAT export/docs, relations labeled as 'Other' are created from all the annotations pairs available"""
    create_addl_rels_by_type: bool = False
    """When creating the 'Other' relation class, actually split this class into subclasses based on concept types"""

    tokenizer_name: str = "bert"
    """The name of the tokenizer user.

    NB! For these changes to take effect, the pipe would need to be recreated."""
    model_name: str = "bert-base-uncased"
    """The name of the model used.

    NB! For these changes to take effect, the pipe would need to be recreated."""
    log_level: int = logging.INFO
    """The log level for RelCAT.

    NB! For these changes to take effect, the pipe would need to be recreated."""
    max_seq_length: int = 512
    """The maximum sequence length.

    NB! For these changes to take effect, the pipe would need to be recreated."""
    tokenizer_special_tokens: bool = False
    """Tokenizer.

    NB! For these changes to take effect, the pipe would need to be recreated."""
    annotation_schema_tag_ids: List = []
    """If a foreign non-MCAT trainer dataset is used, you can insert your own Rel entity token delimiters into the tokenizer, \
    copy those token IDs here, and also resize your tokenizer embeddings and adjust the hidden_size of the model, this will depend on the number of tokens you introduce"""
    labels2idx: Dict = {}
    idx2labels: Dict = {}
    pin_memory: bool = True
    seed: int = 13
    """The seed for random number generation.

    NOTE: If used along MetaCAT or additional NER, only one of the seeds will take effect
    NB! For these changes to take effect, the pipe would need to be recreated."""
    task: str = "train"
<<<<<<< HEAD
    language: str= "en"
=======
    """The task for RelCAT.

    NB! For these changes to take effect, the pipe would need to be recreated."""
>>>>>>> 6127f770


class Model(MixingConfig, BaseModel):
    """The model part of the RelCAT config"""
    input_size: int = 300
    hidden_size: int = 768
    """The hidden size.

    NB! For these changes to take effect, the pipe would need to be recreated."""
    hidden_layers: int = 3
    """ hidden_size * 5, 5 being the number of tokens, default (s1,s2,e1,e2+CLS).

    NB! For these changes to take effect, the pipe would need to be recreated."""
    model_size: int = 5120
    """The size of the model.

    NB! For these changes to take effect, the pipe would need to be recreated."""
    dropout: float = 0.2
    num_directions: int = 2
    """2 - bidirectional model, 1 - unidirectional"""

    freeze_layers: bool = True
    """If we update the weights during training"""

    padding_idx: int = -1
    emb_grad: bool = True
    """If True the embeddings will also be trained"""
    ignore_cpos: bool = False
    """If set to True center positions will be ignored when calculating representation"""

    llama_use_pooled_output: bool = False
    """If set to True, used only in Llama model, it will add the extra tensor formed from selecting the max of the last hidden layer"""

    class Config:
        extra = Extra.allow
        validate_assignment = True


class Train(MixingConfig, BaseModel):
    """The train part of the RelCAT config"""
    nclasses: int = 2
    """Number of classes that this model will output"""
    batch_size: int = 25
    nepochs: int = 1
    lr: float = 1e-4
    stratified_batching = False
    """Train the model with stratified batching"""
    batching_samples_per_class = []
    """Number of samples per class in each batch
    example for batch size 64: [6,6,6,8,8,8,6,8,8]"""
    batching_minority_limit = 0
    """Maximum number of samples the minority class can have.
    Since the minority class elements need to be repeated, this is used to facilitate that
    example: batching_samples_per_class - [6,6,6,8,8,8,6,8,8]
             batching_minority_limit - 6"""
    adam_betas: Tuple[float, float] = (0.9, 0.999)
    adam_weight_decay: float = 0
    adam_epsilon: float = 1e-8
    test_size: float = 0.2
    gradient_acc_steps: int = 1
    multistep_milestones: List[int] = [
        2, 4, 6, 8, 12, 15, 18, 20, 22, 24, 26, 30]
    multistep_lr_gamma: float = 0.8
    max_grad_norm: float = 1.0
    shuffle_data: bool = True
    """Used only during training, if set the dataset will be shuffled before train/test split"""
    class_weights: Optional[Any] = None
    enable_class_weights: bool = False
    score_average: str = "weighted"
    """What to use for averaging F1/P/R across labels"""
    auto_save_model: bool = True
    """Should the model be saved during training for best results"""

    class Config:
        extra = Extra.allow
        validate_assignment = True


class ConfigRelCAT(MixingConfig, BaseModel):
    """The RelCAT part of the config"""
    general: General = General()
    model: Model = Model()
    train: Train = Train()

    class Config:
        extra = Extra.allow
        validate_assignment = True
<|MERGE_RESOLUTION|>--- conflicted
+++ resolved
@@ -1,158 +1,150 @@
-import logging
-from typing import Dict, Any, List, Tuple
-from medcat.config import MixingConfig, BaseModel, Optional, Extra
-
-
-class General(MixingConfig, BaseModel):
-    """The General part of the RelCAT config"""
-    device: str = "cpu"
-    """The device to use (CPU or GPU).
-
-    NB! For these changes to take effect, the pipe would need to be recreated."""
-    relation_type_filter_pairs: List = []
-    """Map from category values to ID, if empty it will be autocalculated during training"""
-    vocab_size: Optional[int] = None
-    lowercase: bool = True
-    """If true all input text will be lowercased"""
-    cntx_left: int = 15
-    """Number of tokens to take from the left of the concept"""
-    cntx_right: int = 15
-    """Number of tokens to take from the right of the concept"""
-    window_size: int = 300
-    """Max acceptable dinstance between entities (in characters), care when using this as it can produce sentences that are over 512 tokens (limit is given by tokenizer)"""
-
-    limit_samples_per_class: int = -1
-    """Number of samples per class, this limit is applied for train samples, so if train samples are 100 then test would be 20."""
-    addl_rels_max_sample_size:int = 200
-    """Limit the number of 'Other' samples selected for training/test. This is applied per encountered medcat project, sample_size/num_projects. """
-    create_addl_rels: bool = False
-    """When processing relations from a MedCAT export/docs, relations labeled as 'Other' are created from all the annotations pairs available"""
-    create_addl_rels_by_type: bool = False
-    """When creating the 'Other' relation class, actually split this class into subclasses based on concept types"""
-
-    tokenizer_name: str = "bert"
-    """The name of the tokenizer user.
-
-    NB! For these changes to take effect, the pipe would need to be recreated."""
-    model_name: str = "bert-base-uncased"
-    """The name of the model used.
-
-    NB! For these changes to take effect, the pipe would need to be recreated."""
-    log_level: int = logging.INFO
-    """The log level for RelCAT.
-
-    NB! For these changes to take effect, the pipe would need to be recreated."""
-    max_seq_length: int = 512
-    """The maximum sequence length.
-
-    NB! For these changes to take effect, the pipe would need to be recreated."""
-    tokenizer_special_tokens: bool = False
-    """Tokenizer.
-
-    NB! For these changes to take effect, the pipe would need to be recreated."""
-    annotation_schema_tag_ids: List = []
-    """If a foreign non-MCAT trainer dataset is used, you can insert your own Rel entity token delimiters into the tokenizer, \
-    copy those token IDs here, and also resize your tokenizer embeddings and adjust the hidden_size of the model, this will depend on the number of tokens you introduce"""
-    labels2idx: Dict = {}
-    idx2labels: Dict = {}
-    pin_memory: bool = True
-    seed: int = 13
-    """The seed for random number generation.
-
-    NOTE: If used along MetaCAT or additional NER, only one of the seeds will take effect
-    NB! For these changes to take effect, the pipe would need to be recreated."""
-    task: str = "train"
-<<<<<<< HEAD
-    language: str= "en"
-=======
-    """The task for RelCAT.
-
-    NB! For these changes to take effect, the pipe would need to be recreated."""
->>>>>>> 6127f770
-
-
-class Model(MixingConfig, BaseModel):
-    """The model part of the RelCAT config"""
-    input_size: int = 300
-    hidden_size: int = 768
-    """The hidden size.
-
-    NB! For these changes to take effect, the pipe would need to be recreated."""
-    hidden_layers: int = 3
-    """ hidden_size * 5, 5 being the number of tokens, default (s1,s2,e1,e2+CLS).
-
-    NB! For these changes to take effect, the pipe would need to be recreated."""
-    model_size: int = 5120
-    """The size of the model.
-
-    NB! For these changes to take effect, the pipe would need to be recreated."""
-    dropout: float = 0.2
-    num_directions: int = 2
-    """2 - bidirectional model, 1 - unidirectional"""
-
-    freeze_layers: bool = True
-    """If we update the weights during training"""
-
-    padding_idx: int = -1
-    emb_grad: bool = True
-    """If True the embeddings will also be trained"""
-    ignore_cpos: bool = False
-    """If set to True center positions will be ignored when calculating representation"""
-
-    llama_use_pooled_output: bool = False
-    """If set to True, used only in Llama model, it will add the extra tensor formed from selecting the max of the last hidden layer"""
-
-    class Config:
-        extra = Extra.allow
-        validate_assignment = True
-
-
-class Train(MixingConfig, BaseModel):
-    """The train part of the RelCAT config"""
-    nclasses: int = 2
-    """Number of classes that this model will output"""
-    batch_size: int = 25
-    nepochs: int = 1
-    lr: float = 1e-4
-    stratified_batching = False
-    """Train the model with stratified batching"""
-    batching_samples_per_class = []
-    """Number of samples per class in each batch
-    example for batch size 64: [6,6,6,8,8,8,6,8,8]"""
-    batching_minority_limit = 0
-    """Maximum number of samples the minority class can have.
-    Since the minority class elements need to be repeated, this is used to facilitate that
-    example: batching_samples_per_class - [6,6,6,8,8,8,6,8,8]
-             batching_minority_limit - 6"""
-    adam_betas: Tuple[float, float] = (0.9, 0.999)
-    adam_weight_decay: float = 0
-    adam_epsilon: float = 1e-8
-    test_size: float = 0.2
-    gradient_acc_steps: int = 1
-    multistep_milestones: List[int] = [
-        2, 4, 6, 8, 12, 15, 18, 20, 22, 24, 26, 30]
-    multistep_lr_gamma: float = 0.8
-    max_grad_norm: float = 1.0
-    shuffle_data: bool = True
-    """Used only during training, if set the dataset will be shuffled before train/test split"""
-    class_weights: Optional[Any] = None
-    enable_class_weights: bool = False
-    score_average: str = "weighted"
-    """What to use for averaging F1/P/R across labels"""
-    auto_save_model: bool = True
-    """Should the model be saved during training for best results"""
-
-    class Config:
-        extra = Extra.allow
-        validate_assignment = True
-
-
-class ConfigRelCAT(MixingConfig, BaseModel):
-    """The RelCAT part of the config"""
-    general: General = General()
-    model: Model = Model()
-    train: Train = Train()
-
-    class Config:
-        extra = Extra.allow
-        validate_assignment = True
+import logging
+from typing import Dict, Any, List, Tuple
+from medcat.config import MixingConfig, BaseModel, Optional, Extra
+
+
+class General(MixingConfig, BaseModel):
+    """The General part of the RelCAT config"""
+    device: str = "cpu"
+    """The device to use (CPU or GPU).
+
+    NB! For these changes to take effect, the pipe would need to be recreated."""
+    relation_type_filter_pairs: List = []
+    """Map from category values to ID, if empty it will be autocalculated during training"""
+    vocab_size: Optional[int] = None
+    lowercase: bool = True
+    """If true all input text will be lowercased"""
+    cntx_left: int = 15
+    """Number of tokens to take from the left of the concept"""
+    cntx_right: int = 15
+    """Number of tokens to take from the right of the concept"""
+    window_size: int = 300
+    """Max acceptable dinstance between entities (in characters), care when using this as it can produce sentences that are over 512 tokens (limit is given by tokenizer)"""
+
+    limit_samples_per_class: int = -1
+    """Number of samples per class, this limit is applied for train samples, so if train samples are 100 then test would be 20."""
+    addl_rels_max_sample_size:int = 200
+    """Limit the number of 'Other' samples selected for training/test. This is applied per encountered medcat project, sample_size/num_projects. """
+    create_addl_rels: bool = False
+    """When processing relations from a MedCAT export/docs, relations labeled as 'Other' are created from all the annotations pairs available"""
+    create_addl_rels_by_type: bool = False
+    """When creating the 'Other' relation class, actually split this class into subclasses based on concept types"""
+
+    tokenizer_name: str = "bert"
+    """The name of the tokenizer user.
+
+    NB! For these changes to take effect, the pipe would need to be recreated."""
+    model_name: str = "bert-base-uncased"
+    """The name of the model used.
+
+    NB! For these changes to take effect, the pipe would need to be recreated."""
+    log_level: int = logging.INFO
+    """The log level for RelCAT.
+
+    NB! For these changes to take effect, the pipe would need to be recreated."""
+    max_seq_length: int = 512
+    """The maximum sequence length.
+
+    NB! For these changes to take effect, the pipe would need to be recreated."""
+    tokenizer_special_tokens: bool = False
+    """Tokenizer.
+
+    NB! For these changes to take effect, the pipe would need to be recreated."""
+    annotation_schema_tag_ids: List = []
+    """If a foreign non-MCAT trainer dataset is used, you can insert your own Rel entity token delimiters into the tokenizer, \
+    copy those token IDs here, and also resize your tokenizer embeddings and adjust the hidden_size of the model, this will depend on the number of tokens you introduce"""
+    labels2idx: Dict = {}
+    idx2labels: Dict = {}
+    pin_memory: bool = True
+    seed: int = 13
+    """The seed for random number generation."""
+    task: str = "train"
+    """The task for RelCAT."""
+    language: str= "en"
+
+
+class Model(MixingConfig, BaseModel):
+    """The model part of the RelCAT config"""
+    input_size: int = 300
+    hidden_size: int = 768
+    """The hidden size.
+
+    NB! For these changes to take effect, the pipe would need to be recreated."""
+    hidden_layers: int = 3
+    """ hidden_size * 5, 5 being the number of tokens, default (s1,s2,e1,e2+CLS).
+
+    NB! For these changes to take effect, the pipe would need to be recreated."""
+    model_size: int = 5120
+    """The size of the model.
+
+    NB! For these changes to take effect, the pipe would need to be recreated."""
+    dropout: float = 0.2
+    num_directions: int = 2
+    """2 - bidirectional model, 1 - unidirectional"""
+
+    freeze_layers: bool = True
+    """If we update the weights during training"""
+
+    padding_idx: int = -1
+    emb_grad: bool = True
+    """If True the embeddings will also be trained"""
+    ignore_cpos: bool = False
+    """If set to True center positions will be ignored when calculating representation"""
+
+    llama_use_pooled_output: bool = False
+    """If set to True, used only in Llama model, it will add the extra tensor formed from selecting the max of the last hidden layer"""
+
+    class Config:
+        extra = Extra.allow
+        validate_assignment = True
+
+
+class Train(MixingConfig, BaseModel):
+    """The train part of the RelCAT config"""
+    nclasses: int = 2
+    """Number of classes that this model will output"""
+    batch_size: int = 25
+    nepochs: int = 1
+    lr: float = 1e-4
+    stratified_batching = False
+    """Train the model with stratified batching"""
+    batching_samples_per_class = []
+    """Number of samples per class in each batch
+    example for batch size 64: [6,6,6,8,8,8,6,8,8]"""
+    batching_minority_limit = 0
+    """Maximum number of samples the minority class can have.
+    Since the minority class elements need to be repeated, this is used to facilitate that
+    example: batching_samples_per_class - [6,6,6,8,8,8,6,8,8]
+             batching_minority_limit - 6"""
+    adam_betas: Tuple[float, float] = (0.9, 0.999)
+    adam_weight_decay: float = 0
+    adam_epsilon: float = 1e-8
+    test_size: float = 0.2
+    gradient_acc_steps: int = 1
+    multistep_milestones: List[int] = [
+        2, 4, 6, 8, 12, 15, 18, 20, 22, 24, 26, 30]
+    multistep_lr_gamma: float = 0.8
+    max_grad_norm: float = 1.0
+    shuffle_data: bool = True
+    """Used only during training, if set the dataset will be shuffled before train/test split"""
+    class_weights: Optional[Any] = None
+    enable_class_weights: bool = False
+    score_average: str = "weighted"
+    """What to use for averaging F1/P/R across labels"""
+    auto_save_model: bool = True
+    """Should the model be saved during training for best results"""
+
+    class Config:
+        extra = Extra.allow
+        validate_assignment = True
+
+
+class ConfigRelCAT(MixingConfig, BaseModel):
+    """The RelCAT part of the config"""
+    general: General = General()
+    model: Model = Model()
+    train: Train = Train()
+
+    class Config:
+        extra = Extra.allow
+        validate_assignment = True