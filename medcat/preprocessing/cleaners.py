--- conflicted
+++ resolved
@@ -49,14 +49,9 @@
         if tokens is not None and tokens:
             snames = set()
             name = config.general['separator'].join(tokens)
-<<<<<<< HEAD
 
             min_letters = config.cdb_maker.get('min_letters_required', 0)
-            if not min_letters or len(re.sub("[^A-Za-z]*", '', name)) >= min_letters:
-=======
-            
-            if not config.cdb_maker.get('min_letters_required', 0) or len(re.sub("[^{}A-Za-z]*".format(config.general.additional_token_characters), '', name)) >= config.cdb_maker.get('min_letters_required', 0):
->>>>>>> 99b4a4ca
+            if not min_letters or len(re.sub("[^{}A-Za-z]*".format(config.general.additional_token_characters), '', name)) >= min_letters:
                 if name not in names:
                     sname = ""
                     for token in tokens:
