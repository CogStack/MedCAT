import os
import json
import logging
import datasets
from spacy.tokens import Doc
from datetime import datetime
from typing import Iterable, Iterator, Optional, Dict, List, cast, Union, Tuple, Callable
from spacy.tokens import Span
import inspect
from functools import partial

from medcat.cdb import CDB
from medcat.utils.meta_cat.ml_utils import set_all_seeds
from medcat.datasets import transformers_ner
from medcat.utils.postprocessing import map_ents_to_groups, make_pretty_labels, create_main_ann, LabelStyle
from medcat.utils.hasher import Hasher
from medcat.config_transformers_ner import ConfigTransformersNER
from medcat.tokenizers.transformers_ner import TransformersTokenizerNER
from medcat.utils.ner.metrics import metrics
from medcat.datasets.data_collator import CollateAndPadNER

from transformers import Trainer, AutoModelForTokenClassification, AutoTokenizer
from transformers import pipeline, TrainingArguments
from transformers.trainer_callback import TrainerCallback

# It should be safe to do this always, as all other multiprocessing
#will be finished before data comes to meta_cat
os.environ["TOKENIZERS_PARALLELISM"] = "true"
os.environ['WANDB_DISABLED'] = 'true'


logger = logging.getLogger(__name__)


class TransformersNER(object):
    """TODO: Add documentation"""

    # Custom pipeline component name
    name = 'transformers_ner'

    def __init__(self, cdb, config: Optional[ConfigTransformersNER] = None,
                 training_arguments=None) -> None:
        self.cdb = cdb
        if config is None:
            config = ConfigTransformersNER()

        self.config = config
        set_all_seeds(config.general['seed'])

        self.model = AutoModelForTokenClassification.from_pretrained(config.general['model_name'])

        # Get the tokenizer either create a new one or load existing
        if os.path.exists(os.path.join(config.general['model_name'], 'tokenizer.dat')):
            self.tokenizer = TransformersTokenizerNER.load(os.path.join(config.general['model_name'], 'tokenizer.dat'))
        else:
            hf_tokenizer = AutoTokenizer.from_pretrained(self.config.general['model_name'])
            self.tokenizer = TransformersTokenizerNER(hf_tokenizer)

        if training_arguments is None:
            self.training_arguments = TrainingArguments(
                output_dir='./results',
                logging_dir='./logs',            # directory for storing logs
                num_train_epochs=10,              # total number of training epochs
                per_device_train_batch_size=1,  # batch size per device during training
                per_device_eval_batch_size=1,   # batch size for evaluation
                weight_decay=0.14,               # strength of weight decay
                warmup_ratio=0.01,
                learning_rate=4.47e-05, # Should be smaller when finetuning an existing deid model
                eval_accumulation_steps=1,
                gradient_accumulation_steps=4, # We want to get to bs=4
                do_eval=True,
                evaluation_strategy='epoch', # type: ignore
                logging_strategy='epoch', # type: ignore
                save_strategy='epoch', # type: ignore
                metric_for_best_model='eval_recall', # Can be changed if our preference is not recall but precision or f1
                load_best_model_at_end=True,
                remove_unused_columns=False)
        else:
            self.training_arguments = training_arguments

    def create_eval_pipeline(self):

        if self.config.general['chunking_overlap_window'] is None:
            logger.warning("Chunking overlap window attribute in the config is set to None, hence chunking is disabled. Be cautious, PII data MAY BE REVEALED. To enable chunking, set the value to 0 or above.")
        self.ner_pipe = pipeline(model=self.model, task="ner", tokenizer=self.tokenizer.hf_tokenizer,stride=self.config.general['chunking_overlap_window'])
        if not hasattr(self.ner_pipe.tokenizer, '_in_target_context_manager'):
            # NOTE: this will fix the DeID model(s) created before medcat 1.9.3
            #       though this fix may very well be unstable
            self.ner_pipe.tokenizer._in_target_context_manager = False
        self.ner_pipe.device = self.model.device

    def get_hash(self) -> str:
        """A partial hash trying to catch differences between models.

        Returns:
            str: The hex hash.
        """
        hasher = Hasher()
        # Set last_train_on if None
        if self.config.general['last_train_on'] is None:
            self.config.general['last_train_on'] = datetime.now().timestamp()

        hasher.update(self.config.get_hash())
        return hasher.hexdigest()

    def _prepare_dataset(self, json_path, ignore_extra_labels, meta_requirements, file_name='data.json'):
        def merge_data_loaded(base, other):
            if not base:
                return other
            elif other is None:
                return base
            else:
                for p in other['projects']:
                    base['projects'].append(p)
            return base

        if isinstance(json_path, str):
            json_path = [json_path]

        # Merge data from all different data paths
        data_loaded: Dict = {}
        for path in json_path:
            with open(path, 'r') as f:
                data_loaded = merge_data_loaded(data_loaded, json.load(f))

        # Remove labels that did not exist in old dataset
        if ignore_extra_labels and self.tokenizer.label_map:
            logger.info("Ignoring extra labels from the data")
            for p in data_loaded['projects']:
                for d in p['documents']:
                    new_anns = []
                    for a in d['annotations']:
                        if a['cui'] in self.tokenizer.label_map:
                            new_anns.append(a)
                    d['annotations'] = new_anns
        if meta_requirements is not None:
            logger.info("Removing anns that do not meet meta requirements")
            for p in data_loaded['projects']:
                for d in p['documents']:
                    new_anns = []
                    for a in d['annotations']:
                        if all([a['meta_anns'][name]['value'] == value for name, value in meta_requirements.items()]):
                            new_anns.append(a)
                    d['annotations'] = new_anns

        # Here we have to save the data because of the data loader
        os.makedirs('results', exist_ok=True)
        out_path = os.path.join(os.getcwd(), 'results', file_name)
        json.dump(data_loaded, open(out_path, 'w'))

        return out_path

    def train(self,
              json_path: Union[str, list, None]=None,
              ignore_extra_labels=False,
              dataset=None,
              meta_requirements=None,
              trainer_callbacks: Optional[List[TrainerCallback]]=None) -> Tuple:
        """Train or continue training a model give a json_path containing a MedCATtrainer export. It will
        continue training if an existing model is loaded or start new training if the model is blank/new.

        Args:
            json_path (str or list):
                Path/Paths to a MedCATtrainer export containing the meta_annotations we want to train for.
            ignore_extra_labels:
                Makes only sense when an existing deid model was loaded and from the new data we want to ignore
                labels that did not exist in the old model.
            dataset: Defaults to None.
            meta_requirements: Defaults to None
            trainer_callbacks (List[TrainerCallback]):
                A list of trainer callbacks for collecting metrics during the training at the client side. The
                transformers Trainer object will be passed in when each callback is called.

        Returns:
            Tuple: The dataframe, examples, and the dataset
        """

        if dataset is None and json_path is not None:
            # Load the medcattrainer export
            json_path = self._prepare_dataset(json_path, ignore_extra_labels=ignore_extra_labels,
                                              meta_requirements=meta_requirements, file_name='data_eval.json')
            # Load dataset

            # NOTE: The following is for backwards comppatibility
            #       in datasets==2.20.0 `trust_remote_code=True` must be explicitly
            #       specified, otherwise an error is raised.
<<<<<<< HEAD
            #       On the other hand, the keyword argumnet was added in datasets==2.16.0
=======
            #       On the other hand, the keyword argument was added in datasets==2.16.0
>>>>>>> 540224c3
            #       yet we support datasets>=2.2.0.
            #       So we need to use the kwarg if applicable and omit its use otherwise.
            if func_has_kwarg(datasets.load_dataset, 'trust_remote_code'):
                ds_load_dataset = partial(datasets.load_dataset, trust_remote_code=True)
            else:
                ds_load_dataset = datasets.load_dataset
            dataset = ds_load_dataset(os.path.abspath(transformers_ner.__file__),
                                      data_files={'train': json_path}, # type: ignore
                                      split='train',
                                      cache_dir='/tmp/')
            # We split before encoding so the split is document level, as encoding
            #does the document splitting into max_seq_len
            dataset = dataset.train_test_split(test_size=self.config.general['test_size']) # type: ignore

        # Update labelmap in case the current dataset has more labels than what we had before
        self.tokenizer.calculate_label_map(dataset['train'])
        self.tokenizer.calculate_label_map(dataset['test'])

        if self.model.num_labels != len(self.tokenizer.label_map):
            logger.warning("The dataset contains labels we've not seen before, model is being reinitialized")
            logger.warning("Model: {} vs Dataset: {}".format(self.model.num_labels, len(self.tokenizer.label_map)))
            self.model = AutoModelForTokenClassification.from_pretrained(self.config.general['model_name'], num_labels=len(self.tokenizer.label_map))
            self.tokenizer.cui2name = {k:self.cdb.get_name(k) for k in self.tokenizer.label_map.keys()}

        self.model.config.id2label = {v:k for k,v in self.tokenizer.label_map.items()}
        self.model.config.label2id = self.tokenizer.label_map


        # Encode dataset
        # Note: tokenizer.encode performs chunking
        encoded_dataset = dataset.map(
                lambda examples: self.tokenizer.encode(examples, ignore_subwords=False),
                batched=True,
                remove_columns=['ent_cuis', 'ent_ends', 'ent_starts', 'text'])

        data_collator = CollateAndPadNER(self.tokenizer.hf_tokenizer.pad_token_id) # type: ignore
        trainer = Trainer(
                model=self.model,
                args=self.training_arguments,
                train_dataset=encoded_dataset['train'],
                eval_dataset=encoded_dataset['test'],
                compute_metrics=lambda p: metrics(p, tokenizer=self.tokenizer, dataset=encoded_dataset['test'], verbose=self.config.general['verbose_metrics']),
                data_collator=data_collator, # type: ignore
                tokenizer=None)
        if trainer_callbacks:
            for callback in trainer_callbacks:
                trainer.add_callback(callback(trainer))

        trainer.train() # type: ignore

        # Save the training time
        self.config.general['last_train_on'] = datetime.now().timestamp() # type: ignore

        # Save everything
        self.save(save_dir_path=os.path.join(self.training_arguments.output_dir, 'final_model'))

        # Run an eval step and return metrics
        p = trainer.predict(encoded_dataset['test']) # type: ignore
        df, examples = metrics(p, return_df=True, tokenizer=self.tokenizer, dataset=encoded_dataset['test'])


        # Create the pipeline for eval
        self.create_eval_pipeline()

        return df, examples, dataset

    def eval(self, json_path: Union[str, list, None] = None, dataset=None, ignore_extra_labels=False, meta_requirements=None):
        if dataset is None:
            json_path = self._prepare_dataset(json_path, ignore_extra_labels=ignore_extra_labels,
                                              meta_requirements=meta_requirements, file_name='data_eval.json')
            # Load dataset
            dataset = datasets.load_dataset(os.path.abspath(transformers_ner.__file__),
                                            data_files={'train': json_path}, # type: ignore
                                            split='train',
                                            cache_dir='/tmp/')

        # Encode dataset
        # Note: tokenizer.encode performs chunking
        encoded_dataset = dataset.map(
                lambda examples: self.tokenizer.encode(examples, ignore_subwords=False),
                batched=True,
                remove_columns=['ent_cuis', 'ent_ends', 'ent_starts', 'text'])

        data_collator = CollateAndPadNER(self.tokenizer.hf_tokenizer.pad_token_id) # type: ignore
        # TODO: switch from trainer to model prediction
        trainer = Trainer(
                model=self.model,
                args=self.training_arguments,
                train_dataset=None,
                eval_dataset=encoded_dataset, # type: ignore
                compute_metrics=None,
                data_collator=data_collator, # type: ignore
                tokenizer=None)

        # Run an eval step and return metrics
        p = trainer.predict(encoded_dataset) # type: ignore
        df, examples = metrics(p, return_df=True, tokenizer=self.tokenizer, dataset=encoded_dataset)

        return df, examples

    def save(self, save_dir_path: str) -> None:
        """Save all components of this class to a file

        Args:
            save_dir_path(str):
                Path to the directory where everything will be saved.
        """
        # Create dirs if they do not exist
        os.makedirs(save_dir_path, exist_ok=True)

        # Save tokenizer
        self.tokenizer.save(os.path.join(save_dir_path, 'tokenizer.dat'))

        # Save config
        self.config.save(os.path.join(save_dir_path, 'cat_config.json'))

        # Save the model
        self.model.save_pretrained(save_dir_path)

        # Save the cdb
        self.cdb.save(os.path.join(save_dir_path, 'cdb.dat'))

        # This is everything we need to save from the class, we do not
        #save the class itself.

    @classmethod
    def load(cls, save_dir_path: str, config_dict: Optional[Dict] = None) -> "TransformersNER":
        """Load a meta_cat object.

        Args:
            save_dir_path (str):
                The directory where all was saved.
            config_dict (dict):
                This can be used to overwrite saved parameters for this meta_cat
                instance. Why? It is needed in certain cases where we autodeploy stuff.

        Returns:
            meta_cat (`medcat.MetaCAT`):
                You don't say
        """

        # Load config
        config = cast(ConfigTransformersNER, ConfigTransformersNER.load(os.path.join(save_dir_path, 'cat_config.json')))
        config.general['model_name'] = save_dir_path

        # Overwrite loaded parameters with something new
        if config_dict is not None:
            config.merge_config(config_dict)

        # Load cdb
        cdb = CDB.load(os.path.join(save_dir_path, 'cdb.dat'))

        ner = cls(cdb=cdb, config=config)
        ner.create_eval_pipeline()

        return ner

    @staticmethod
    def batch_generator(stream: Iterable[Doc], batch_size_chars: int) -> Iterable[List[Doc]]:
        docs = []
        char_count = 0
        for doc in stream:
            char_count += len(doc.text)
            docs.append(doc)
            if char_count < batch_size_chars:
                continue
            yield docs
            docs = []
            char_count = 0

        # If there is anything left return that also
        if len(docs) > 0:
            yield docs

    def pipe(self, stream: Iterable[Union[Doc, None]], *args, **kwargs) -> Iterator[Doc]:
        """Process many documents at once.

        Args:
            stream (Iterable[spacy.tokens.Doc]):
                List of spacy documents.
            *args: Extra arguments (not used here).
            **kwargs: Extra keyword arguments (not used here).

        Yields:
            Doc: The same document.

        Returns:
            Iterator[Doc]: If the stream is None or empty.
        """
        # Just in case
        if stream is None or not stream:
            # return an empty generator
            return

        batch_size_chars = self.config.general['pipe_batch_size_in_chars']
        yield from self._process(stream, batch_size_chars)  # type: ignore

    def _process(self,
                 stream: Iterable[Union[Doc, None]],
                 batch_size_chars: int) -> Iterator[Optional[Doc]]:
        for docs in self.batch_generator(stream, batch_size_chars):  # type: ignore
            #all_text = [doc.text for doc in docs]
            #all_text_processed = self.tokenizer.encode_eval(all_text)
            # For now we will process the documents one by one, should be improved in the future to use batching
            for doc in docs:
                try:
                    res = self.ner_pipe(doc.text, aggregation_strategy=self.config.general['ner_aggregation_strategy'])
                    doc.ents = []  # type: ignore
                    for r in res:
                        inds = []
                        for ind, word in enumerate(doc):
                            end_char = word.idx + len(word.text)
                            if end_char <= r['end'] and end_char > r['start']:
                                inds.append(ind)
                            # To not loop through everything
                            if end_char > r['end']:
                                break
                        if inds:
                            entity = Span(doc, min(inds), max(inds) + 1, label=r['entity_group'])
                            entity._.cui = r['entity_group']
                            entity._.context_similarity = r['score']
                            entity._.detected_name = r['word']
                            entity._.id = len(doc._.ents)
                            entity._.confidence = r['score']

                            doc._.ents.append(entity)
                    create_main_ann(self.cdb, doc)
                    if self.cdb.config.general['make_pretty_labels'] is not None:
                        make_pretty_labels(self.cdb, doc, LabelStyle[self.cdb.config.general['make_pretty_labels']])
                    if self.cdb.config.general['map_cui_to_group'] is not None and self.cdb.addl_info.get('cui2group', {}):
                        map_ents_to_groups(self.cdb, doc)
                except Exception as e:
                    logger.warning(e, exc_info=True)
            yield from docs

    # Override
    def __call__(self, doc: Doc) -> Doc:
        """Process one document, used in the spacy pipeline for sequential
        document processing.

        Args:
            doc (Doc):
                A spacy document

        Returns:
            Doc: The same spacy document.
        """

        # Just call the pipe method
        doc = next(self.pipe(iter([doc])))

        return doc


# NOTE: Only needed for datasets backwards compatibility
def func_has_kwarg(func: Callable, keyword: str):
    sig = inspect.signature(func)
    return keyword in sig.parameters<|MERGE_RESOLUTION|>--- conflicted
+++ resolved
@@ -184,11 +184,7 @@
             # NOTE: The following is for backwards comppatibility
             #       in datasets==2.20.0 `trust_remote_code=True` must be explicitly
             #       specified, otherwise an error is raised.
-<<<<<<< HEAD
-            #       On the other hand, the keyword argumnet was added in datasets==2.16.0
-=======
             #       On the other hand, the keyword argument was added in datasets==2.16.0
->>>>>>> 540224c3
             #       yet we support datasets>=2.2.0.
             #       So we need to use the kwarg if applicable and omit its use otherwise.
             if func_has_kwarg(datasets.load_dataset, 'trust_remote_code'):
