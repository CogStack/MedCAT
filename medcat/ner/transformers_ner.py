import os
import json
import logging
import datasets
import torch
from spacy.tokens import Doc
from datetime import datetime
from typing import Iterable, Iterator, Optional, Dict, List, cast, Union, Tuple, Callable, Type
from spacy.tokens import Span
import inspect
from functools import partial

from medcat.cdb import CDB
from medcat.utils.meta_cat.ml_utils import set_all_seeds
from medcat.datasets import transformers_ner
from medcat.utils.postprocessing import map_ents_to_groups, make_pretty_labels, create_main_ann, LabelStyle
from medcat.utils.hasher import Hasher
from medcat.config_transformers_ner import ConfigTransformersNER
from medcat.tokenizers.transformers_ner import TransformersTokenizerNER
from medcat.utils.ner.metrics import metrics
from medcat.datasets.data_collator import CollateAndPadNER

from transformers import Trainer, AutoModelForTokenClassification, AutoTokenizer
from transformers import pipeline, TrainingArguments
from transformers.trainer_callback import TrainerCallback

# It should be safe to do this always, as all other multiprocessing
#will be finished before data comes to meta_cat
os.environ["TOKENIZERS_PARALLELISM"] = "true"
os.environ['WANDB_DISABLED'] = 'true'


logger = logging.getLogger(__name__)


class TransformersNER(object):
    """TODO: Add documentation"""

    # Custom pipeline component name
    name = 'transformers_ner'

    def __init__(self, cdb, config: Optional[ConfigTransformersNER] = None,
                 training_arguments=None) -> None:
        self.cdb = cdb
        if config is None:
            config = ConfigTransformersNER()

        self.config = config
        set_all_seeds(config.general['seed'])

        self.model = AutoModelForTokenClassification.from_pretrained(config.general['model_name'])

        # Get the tokenizer either create a new one or load existing
        if os.path.exists(os.path.join(config.general['model_name'], 'tokenizer.dat')):
            self.tokenizer = TransformersTokenizerNER.load(os.path.join(config.general['model_name'], 'tokenizer.dat'))
        else:
            hf_tokenizer = AutoTokenizer.from_pretrained(self.config.general['model_name'])
            self.tokenizer = TransformersTokenizerNER(hf_tokenizer)

        if training_arguments is None:
            self.training_arguments = TrainingArguments(
                output_dir='./results',
                logging_dir='./logs',            # directory for storing logs
                num_train_epochs=10,              # total number of training epochs
                per_device_train_batch_size=1,  # batch size per device during training
                per_device_eval_batch_size=1,   # batch size for evaluation
                weight_decay=0.14,               # strength of weight decay
                warmup_ratio=0.01,
                learning_rate=4.47e-05, # Should be smaller when finetuning an existing deid model
                eval_accumulation_steps=1,
                gradient_accumulation_steps=4, # We want to get to bs=4
                do_eval=True,
                # eval_strategy over evaluation_strategy since trf==4.46 (apperently)
                eval_strategy='epoch', # type: ignore
                logging_strategy='epoch', # type: ignore
                save_strategy='epoch', # type: ignore
                metric_for_best_model='eval_recall', # Can be changed if our preference is not recall but precision or f1
                load_best_model_at_end=True,
                remove_unused_columns=False)
        else:
            self.training_arguments = training_arguments

    def create_eval_pipeline(self):

        if self.config.general['chunking_overlap_window'] is None:
            logger.warning("Chunking overlap window attribute in the config is set to None, hence chunking is disabled. Be cautious, PII data MAY BE REVEALED. To enable chunking, set the value to 0 or above.")
        self.ner_pipe = pipeline(model=self.model, task="ner", tokenizer=self.tokenizer.hf_tokenizer,stride=self.config.general['chunking_overlap_window'])
        if not hasattr(self.ner_pipe.tokenizer, '_in_target_context_manager'):
            # NOTE: this will fix the DeID model(s) created before medcat 1.9.3
            #       though this fix may very well be unstable
            self.ner_pipe.tokenizer._in_target_context_manager = False
        if not hasattr(self.ner_pipe.tokenizer, 'split_special_tokens'):
            # NOTE: this will fix the DeID model(s) created with transformers before 4.42
            #       and allow them to run with later transformers
            self.ner_pipe.tokenizer.split_special_tokens = False
        if not hasattr(self.ner_pipe.tokenizer, 'pad_token') and hasattr(self.ner_pipe.tokenizer, '_pad_token'):
            # NOTE: This will fix the DeID model(s) created with transformers before 4.47
            #       and allow them to run with later transformmers versions
            #       In 4.47 the special tokens started to be used differently, yet our saved model
            #       is not aware of that. So we need to explicitly fix that.
            special_tokens_map = self.ner_pipe.tokenizer.__dict__.get('_special_tokens_map', {})
            for name in self.ner_pipe.tokenizer.SPECIAL_TOKENS_ATTRIBUTES:
                # previously saved in (e.g) _pad_token
                prev_val = getattr(self.ner_pipe.tokenizer, f"_{name}")
                # now saved in the special tokens map by its name
                special_tokens_map[name] = prev_val
            # the map is saved in __dict__ explicitly, and it is later used in __getattr__ of the base class.
            self.ner_pipe.tokenizer.__dict__['_special_tokens_map'] = special_tokens_map

        self.ner_pipe.device = self.model.device
        self._consecutive_identical_failures = 0
        self._last_exception: Optional[Tuple[str, Type[Exception]]] = None

    def get_hash(self) -> str:
        """A partial hash trying to catch differences between models.

        Returns:
            str: The hex hash.
        """
        hasher = Hasher()
        # Set last_train_on if None
        if self.config.general.last_train_on is None:
            self.config.general.last_train_on = datetime.now().timestamp()

        hasher.update(self.config.get_hash())
        return hasher.hexdigest()

    def _prepare_dataset(self, json_path, ignore_extra_labels, meta_requirements, file_name='data.json'):
        def merge_data_loaded(base, other):
            if not base:
                return other
            elif other is None:
                return base
            else:
                for p in other['projects']:
                    base['projects'].append(p)
            return base

        if isinstance(json_path, str):
            json_path = [json_path]

        # Merge data from all different data paths
        data_loaded: Dict = {}
        for path in json_path:
            with open(path, 'r') as f:
                data_loaded = merge_data_loaded(data_loaded, json.load(f))

        # Remove labels that did not exist in old dataset
        if ignore_extra_labels and self.tokenizer.label_map:
            logger.info("Ignoring extra labels from the data")
            for p in data_loaded['projects']:
                for d in p['documents']:
                    new_anns = []
                    for a in d['annotations']:
                        if a['cui'] in self.tokenizer.label_map:
                            new_anns.append(a)
                    d['annotations'] = new_anns
        if meta_requirements is not None:
            logger.info("Removing anns that do not meet meta requirements")
            for p in data_loaded['projects']:
                for d in p['documents']:
                    new_anns = []
                    for a in d['annotations']:
                        if all([a['meta_anns'][name]['value'] == value for name, value in meta_requirements.items()]):
                            new_anns.append(a)
                    d['annotations'] = new_anns

        # Here we have to save the data because of the data loader
        os.makedirs('results', exist_ok=True)
        out_path = os.path.join(os.getcwd(), 'results', file_name)
        json.dump(data_loaded, open(out_path, 'w'))

        return out_path

    def train(self,
              json_path: Union[str, list, None]=None,
              ignore_extra_labels=False,
              dataset=None,
              meta_requirements=None,
<<<<<<< HEAD
              trainer_callbacks: Optional[List[TrainerCallback]]=None,
              train_json_path: str=None,
              test_json_path: str=None) -> Tuple:
=======
              trainer_callbacks: Optional[List[Callable[[Trainer], TrainerCallback]]] = None) -> Tuple:
>>>>>>> ae93fdd3
        """Train or continue training a model give a json_path containing a MedCATtrainer export. It will
        continue training if an existing model is loaded or start new training if the model is blank/new.

        Args:
            json_path (str or list):
                Path/Paths to a MedCATtrainer export containing the meta_annotations we want to train for.
            ignore_extra_labels:
                Makes only sense when an existing deid model was loaded and from the new data we want to ignore
                labels that did not exist in the old model.
            dataset: Defaults to None. Will be split by self.config.general['test_size'] into train and test datasets.
            meta_requirements: Defaults to None
            trainer_callbacks (List[Callable[[Trainer], TrainerCallback]]]):
                A list of trainer callbacks for collecting metrics during the training at the client side. The
                transformers Trainer object will be passed in when each callback is called.
<<<<<<< HEAD
            train_json_path (str): Defaults to None. If provided, will be used as the training dataset json_path to load from
            test_json_path (str): Defaults to None. If provided, will be used as the test dataset json_path to load from
=======

        Raises:
            ValueError: If something went wrong with model save path.

>>>>>>> ae93fdd3
        Returns:
            Tuple: The dataframe, examples, and the dataset
        """

        if dataset is None:
            # Load the medcattrainer export
            if json_path is not None:
                json_path = self._prepare_dataset(json_path, ignore_extra_labels=ignore_extra_labels,
                                              meta_requirements=meta_requirements, file_name='data_eval.json')
            elif test_json_path is not None and train_json_path is not None:
                train_json_path = self._prepare_dataset(train_json_path, ignore_extra_labels=ignore_extra_labels,
                                                meta_requirements=meta_requirements, file_name='data_train.json')
                test_json_path = self._prepare_dataset(test_json_path, ignore_extra_labels=ignore_extra_labels,
                                                meta_requirements=meta_requirements, file_name='data_test.json')  

            # NOTE: The following is for backwards comppatibility
            #       in datasets==2.20.0 `trust_remote_code=True` must be explicitly
            #       specified, otherwise an error is raised.
            #       On the other hand, the keyword argument was added in datasets==2.16.0
            #       yet we support datasets>=2.2.0.
            #       So we need to use the kwarg if applicable and omit its use otherwise.
            if func_has_kwarg(datasets.load_dataset, 'trust_remote_code'):
                ds_load_dataset = partial(datasets.load_dataset, trust_remote_code=True)
            else:
                ds_load_dataset = datasets.load_dataset
            
            if json_path:
                dataset = ds_load_dataset(os.path.abspath(transformers_ner.__file__),
                                        data_files={'train': json_path}, # type: ignore
                                        split='train',
                                        cache_dir='/tmp/')
                # We split before encoding so the split is document level, as encoding
                # does the document splitting into max_seq_len
                dataset = dataset.train_test_split(test_size=self.config.general['test_size']) # type: ignore
            elif train_json_path and test_json_path:
                dataset = ds_load_dataset(os.path.abspath(transformers_ner.__file__), 
                                          data_files={'train': train_json_path, 'test': test_json_path}, # type: ignore 
                                          cache_dir='/tmp/')
            else:
                raise ValueError("Either json_path or train_json_path and test_json_path must be provided when no dataset is provided")

        # Update labelmap in case the current dataset has more labels than what we had before
        self.tokenizer.calculate_label_map(dataset['train'])
        self.tokenizer.calculate_label_map(dataset['test'])

        if self.model.num_labels != len(self.tokenizer.label_map):
            logger.warning("The dataset contains labels we've not seen before, model is being reinitialized")
            logger.warning("Model: {} vs Dataset: {}".format(self.model.num_labels, len(self.tokenizer.label_map)))
            self.model = AutoModelForTokenClassification.from_pretrained(self.config.general['model_name'], 
                                                                         num_labels=len(self.tokenizer.label_map), 
                                                                         ignore_mismatched_sizes=True)
            self.tokenizer.cui2name = {k:self.cdb.get_name(k) for k in self.tokenizer.label_map.keys()}

        self.model.config.id2label = {v:k for k,v in self.tokenizer.label_map.items()}
        self.model.config.label2id = self.tokenizer.label_map


        # Encode dataset
        # Note: tokenizer.encode performs chunking
        encoded_dataset = dataset.map(
                lambda examples: self.tokenizer.encode(examples, ignore_subwords=False),
                batched=True,
                remove_columns=['ent_cuis', 'ent_ends', 'ent_starts', 'text'])

        data_collator = CollateAndPadNER(self.tokenizer.hf_tokenizer.pad_token_id) # type: ignore
        trainer = Trainer(
                model=self.model,
                args=self.training_arguments,
                train_dataset=encoded_dataset['train'],
                eval_dataset=encoded_dataset['test'],
                compute_metrics=lambda p: metrics(p, tokenizer=self.tokenizer, dataset=encoded_dataset['test'], verbose=self.config.general['verbose_metrics']),
                data_collator=data_collator, # type: ignore
                tokenizer=None)
        if trainer_callbacks:
            for callback in trainer_callbacks:
                # No idea why mypy isn't picking up the method.
                # It most certainly does exist
                trainer.add_callback(callback(trainer))  # type: ignore

        trainer.train() # type: ignore

        # Save the training time
        self.config.general.last_train_on = datetime.now().timestamp() # type: ignore

        # Save everything
        output_dir = self.training_arguments.output_dir
        if output_dir is None:
            # NOTE: this shouldn't really happen, but we'll do this for type safety
            raise ValueError("Output path should not be None!")
        self.save(save_dir_path=os.path.join(output_dir, 'final_model'))

        # Run an eval step and return metrics
        p = trainer.predict(encoded_dataset['test']) # type: ignore
        df, examples = metrics(p, return_df=True, tokenizer=self.tokenizer, dataset=encoded_dataset['test'])


        # Create the pipeline for eval
        self.create_eval_pipeline()

        return df, examples, dataset

    def eval(self, json_path: Union[str, list, None] = None, dataset=None, ignore_extra_labels=False, meta_requirements=None):
        if dataset is None:
            json_path = self._prepare_dataset(json_path, ignore_extra_labels=ignore_extra_labels,
                                              meta_requirements=meta_requirements, file_name='data_eval.json')
            # Load dataset
            dataset = datasets.load_dataset(os.path.abspath(transformers_ner.__file__),
                                            data_files={'train': json_path}, # type: ignore
                                            split='train',
                                            cache_dir='/tmp/')

        # Encode dataset
        # Note: tokenizer.encode performs chunking
        encoded_dataset = dataset.map(
                lambda examples: self.tokenizer.encode(examples, ignore_subwords=False),
                batched=True,
                remove_columns=['ent_cuis', 'ent_ends', 'ent_starts', 'text'])

        data_collator = CollateAndPadNER(self.tokenizer.hf_tokenizer.pad_token_id) # type: ignore
        # TODO: switch from trainer to model prediction
        trainer = Trainer(
                model=self.model,
                args=self.training_arguments,
                train_dataset=None,
                eval_dataset=encoded_dataset, # type: ignore
                compute_metrics=None,
                data_collator=data_collator, # type: ignore
                tokenizer=None)

        # Run an eval step and return metrics
        p = trainer.predict(encoded_dataset) # type: ignore
        df, examples = metrics(p, return_df=True, tokenizer=self.tokenizer, dataset=encoded_dataset)

        return df, examples, dataset

    def save(self, save_dir_path: str) -> None:
        """Save all components of this class to a file

        Args:
            save_dir_path(str):
                Path to the directory where everything will be saved.
        """
        # Create dirs if they do not exist
        os.makedirs(save_dir_path, exist_ok=True)

        # Save tokenizer
        self.tokenizer.save(os.path.join(save_dir_path, 'tokenizer.dat'))

        # Save config
        self.config.save(os.path.join(save_dir_path, 'cat_config.json'))

        # Save the model
        self.model.save_pretrained(save_dir_path)

        # Save the cdb
        self.cdb.save(os.path.join(save_dir_path, 'cdb.dat'))

        # This is everything we need to save from the class, we do not
        #save the class itself.

    def expand_model_with_concepts(self, cui2preferred_name: Dict[str, str], use_avg_init: bool = True) -> None:
        """Expand the model with new concepts and their preferred names, which requires subsequent retraining on the model.

        Args:
            cui2preferred_name(Dict[str, str]):
                Dictionary where each key is the literal ID of the concept to be added and each value is its preferred name.
            use_avg_init(bool):
                Whether to use the average of existing weights or biases as the initial value for the new concept. Defaults to True.
        """

        avg_weight = torch.mean(self.model.classifier.weight, dim=0, keepdim=True)
        avg_bias = torch.mean(self.model.classifier.bias, dim=0, keepdim=True)

        new_cuis = set()
        for label, preferred_name in cui2preferred_name.items():
            if label in self.model.config.label2id.keys():
                logger.warning("Concept ID '%s' already exists in the model, skipping...", label)
                continue

            sname = preferred_name.lower().replace(" ", "~")
            new_names = {
                sname: {
                    "tokens": [],
                    "snames": [sname],
                    "raw_name": preferred_name,
                    "is_upper": True
                }
            }
            self.cdb.add_names(cui=label, names=new_names, name_status="P", full_build=True)

            new_label_id = sorted(self.model.config.label2id.values())[-1] + 1
            self.model.config.label2id[label] = new_label_id
            self.model.config.id2label[new_label_id] = label
            self.tokenizer.label_map[label] = new_label_id
            self.tokenizer.cui2name = {k: self.cdb.get_name(k) for k in self.tokenizer.label_map.keys()}

            if use_avg_init:
                self.model.classifier.weight = torch.nn.Parameter(
                    torch.cat((self.model.classifier.weight, avg_weight), 0)
                )
                self.model.classifier.bias = torch.nn.Parameter(
                    torch.cat((self.model.classifier.bias, avg_bias), 0)
                )
            else:
                self.model.classifier.weight = torch.nn.Parameter(
                    torch.cat((self.model.classifier.weight, torch.randn(1, self.model.config.hidden_size)), 0)
                )
                self.model.classifier.bias = torch.nn.Parameter(
                    torch.cat((self.model.classifier.bias, torch.randn(1)), 0)
                )
            self.model.num_labels += 1
            self.model.classifier.out_features += 1

            new_cuis.add(label)

        logger.info("Model expanded with the new concept(s): %s and shall be retrained before use.", str(new_cuis))

    @classmethod
    def load(cls, save_dir_path: str, config_dict: Optional[Dict] = None) -> "TransformersNER":
        """Load a meta_cat object.

        Args:
            save_dir_path (str):
                The directory where all was saved.
            config_dict (dict):
                This can be used to overwrite saved parameters for this meta_cat
                instance. Why? It is needed in certain cases where we autodeploy stuff.

        Returns:
            meta_cat (`medcat.MetaCAT`):
                You don't say
        """

        # Load config
        config = cast(ConfigTransformersNER, ConfigTransformersNER.load(os.path.join(save_dir_path, 'cat_config.json')))
        config.general['model_name'] = save_dir_path

        # Overwrite loaded parameters with something new
        if config_dict is not None:
            config.merge_config(config_dict)

        # Load cdb
        cdb = CDB.load(os.path.join(save_dir_path, 'cdb.dat'))

        ner = cls(cdb=cdb, config=config)
        ner.create_eval_pipeline()

        return ner

    @staticmethod
    def batch_generator(stream: Iterable[Doc], batch_size_chars: int) -> Iterable[List[Doc]]:
        docs = []
        char_count = 0
        for doc in stream:
            char_count += len(doc.text)
            docs.append(doc)
            if char_count < batch_size_chars:
                continue
            yield docs
            docs = []
            char_count = 0

        # If there is anything left return that also
        if len(docs) > 0:
            yield docs

    def pipe(self, stream: Iterable[Union[Doc, None]], *args, **kwargs) -> Iterator[Doc]:
        """Process many documents at once.

        Args:
            stream (Iterable[spacy.tokens.Doc]):
                List of spacy documents.
            *args: Extra arguments (not used here).
            **kwargs: Extra keyword arguments (not used here).

        Yields:
            Doc: The same document.

        Returns:
            Iterator[Doc]: If the stream is None or empty.
        """
        # Just in case
        if stream is None or not stream:
            # return an empty generator
            return

        batch_size_chars = self.config.general['pipe_batch_size_in_chars']
        yield from self._process(stream, batch_size_chars)  # type: ignore

    def _process(self,
                 stream: Iterable[Union[Doc, None]],
                 batch_size_chars: int) -> Iterator[Optional[Doc]]:
        for docs in self.batch_generator(stream, batch_size_chars):  # type: ignore
            #all_text = [doc.text for doc in docs]
            #all_text_processed = self.tokenizer.encode_eval(all_text)
            # For now we will process the documents one by one, should be improved in the future to use batching
            for doc in docs:
                res = self.ner_pipe(doc.text, aggregation_strategy=self.config.general['ner_aggregation_strategy'])
                doc.ents = []  # type: ignore
                for r in res:
                    inds = []
                    for ind, word in enumerate(doc):
                        end_char = word.idx + len(word.text)
                        if end_char <= r['end'] and end_char > r['start']:
                            inds.append(ind)
                        # To not loop through everything
                        if end_char > r['end']:
                            break
                    if inds:
                        entity = Span(doc, min(inds), max(inds) + 1, label=r['entity_group'])
                        entity._.cui = r['entity_group']
                        entity._.context_similarity = r['score']
                        entity._.detected_name = r['word']
                        entity._.id = len(doc._.ents)
                        entity._.confidence = r['score']

                        doc._.ents.append(entity)
                create_main_ann(self.cdb, doc)
                if self.cdb.config.general['make_pretty_labels'] is not None:
                    make_pretty_labels(self.cdb, doc, LabelStyle[self.cdb.config.general['make_pretty_labels']])
                if self.cdb.config.general['map_cui_to_group'] is not None and self.cdb.addl_info.get('cui2group', {}):
                    map_ents_to_groups(self.cdb, doc)
                self._consecutive_identical_failures = 0  # success
                self._last_exception = None
            yield from docs

    # Override
    def __call__(self, doc: Doc) -> Doc:
        """Process one document, used in the spacy pipeline for sequential
        document processing.

        Args:
            doc (Doc):
                A spacy document

        Returns:
            Doc: The same spacy document.
        """

        # Just call the pipe method
        doc = next(self.pipe(iter([doc])))

        return doc


# NOTE: Only needed for datasets backwards compatibility
def func_has_kwarg(func: Callable, keyword: str):
    sig = inspect.signature(func)
    return keyword in sig.parameters


if __name__ == "__main__":
    import json
    from copy import copy
    from medcat.utils.ner.deid import DeIdModel

    mct_export = json.load(open('/Users/k1897038/Downloads/MedCAT_Export_With_Text_2025-03-28_18_49_30.json'))

    train_set = {'projects': [copy(mct_export['projects'][0])]}
    train_set['projects'][0]['documents'] = mct_export['projects'][0]['documents'][0:8]

    test_set = {'projects': [copy(mct_export['projects'][0])]}
    test_set['projects'][0]['documents'] = mct_export['projects'][0]['documents'][8:]

    json.dump(train_set, open('train_set.json', 'w'))
    json.dump(test_set, open('test_set.json', 'w'))
    
    train_json_path = 'train_set.json'
    test_json_path = 'test_set.json'
    deid_model_path = '/Users/k1897038/Documents/cogstack_docs/medcat_models/medcat_deid_model_691c3f6a6e5400e7.zip'
    deid_cat = DeIdModel.load_model_pack(deid_model_path) 
    deid_cat.train(train_json_path=train_json_path, test_json_path=test_json_path)
<|MERGE_RESOLUTION|>--- conflicted
+++ resolved
@@ -177,13 +177,9 @@
               ignore_extra_labels=False,
               dataset=None,
               meta_requirements=None,
-<<<<<<< HEAD
-              trainer_callbacks: Optional[List[TrainerCallback]]=None,
               train_json_path: str=None,
               test_json_path: str=None) -> Tuple:
-=======
               trainer_callbacks: Optional[List[Callable[[Trainer], TrainerCallback]]] = None) -> Tuple:
->>>>>>> ae93fdd3
         """Train or continue training a model give a json_path containing a MedCATtrainer export. It will
         continue training if an existing model is loaded or start new training if the model is blank/new.
 
@@ -195,18 +191,15 @@
                 labels that did not exist in the old model.
             dataset: Defaults to None. Will be split by self.config.general['test_size'] into train and test datasets.
             meta_requirements: Defaults to None
+            train_json_path (str): Defaults to None. If provided, will be used as the training dataset json_path to load from
+            test_json_path (str): Defaults to None. If provided, will be used as the test dataset json_path to load from
             trainer_callbacks (List[Callable[[Trainer], TrainerCallback]]]):
                 A list of trainer callbacks for collecting metrics during the training at the client side. The
                 transformers Trainer object will be passed in when each callback is called.
-<<<<<<< HEAD
-            train_json_path (str): Defaults to None. If provided, will be used as the training dataset json_path to load from
-            test_json_path (str): Defaults to None. If provided, will be used as the test dataset json_path to load from
-=======
 
         Raises:
             ValueError: If something went wrong with model save path.
 
->>>>>>> ae93fdd3
         Returns:
             Tuple: The dataframe, examples, and the dataset
         """
