from ast import literal_eval
from typing import Any, Iterable, List, Dict, Tuple
from torch.utils.data import Dataset
from spacy.tokens import Doc
import pandas
import torch

from medcat.cdb import CDB
from medcat.config_rel_cat import ConfigRelCAT
from medcat.utils.meta_cat.data_utils import Span
from medcat.utils.relation_extraction.tokenizer import TokenizerWrapperBERT


class RelData(Dataset):

    def __init__(self, tokenizer: TokenizerWrapperBERT, config: ConfigRelCAT, cdb: CDB):
        self.cdb = cdb
        self.config = config
        self.tokenizer = tokenizer
        self.blank_label_id = self.config.model.padding_idx
        self.dataset: Dict[Any, Any] = {}
        self.window_size = self.config.general.window_size
        self.ent_context_left = self.config.general.cntx_left
        self.ent_context_right = self.config.general.cntx_right

    def generate_base_relations(self, docs: Iterable[Doc]) -> List[Any]:
        '''
            Generate relations from Spacy CAT docs,
        '''
        output_relations = []
        for doc_id, doc in enumerate(docs):
            output_relations.append(self.create_base_relations_from_doc(doc,
                                                                        doc_id=str(doc_id),))

        return output_relations

    def create_base_relations_from_csv(self, csv_path):
        # Assumes the columns are as follows ["relation_token_span_ids", "ent1_ent2_start", "ent1", "ent2", "label",
        # "label_id", "ent1_type", "ent2_type", "ent1_id", "ent2_id", "ent1_cui", "ent2_cui", "doc_id", "sents"],
        # last column is the actual source text

        df = pandas.read_csv(csv_path, index_col=False,
                             sep='\t', encoding='utf-8')

        tmp_col_rel_token_col = df.pop("relation_token_span_ids")

        df.insert(0, "relation_token_span_ids", tmp_col_rel_token_col)

        text_cols = ["sents", "text"]

        df["ent1_ent2_start"] = df["ent1_ent2_start"].apply(
            lambda x: literal_eval(str(x)))

        for col in text_cols:
            if col in df.columns:
                out_rels = []
                for row_idx in range(len(df[col])):
                    _text = df.iloc[row_idx][col]
                    _ent1_ent2_start = df.iloc[row_idx]["ent1_ent2_start"]
<<<<<<< HEAD
                    _rels = self.create_base_relations_from_doc(_text, doc_id=row_idx, ent1_ent2_tokens_char_start_pos=_ent1_ent2_start,)
=======
                    _rels = self.create_base_relations_from_doc(
                        _text, doc_id=row_idx, ent1_ent2_tokens_char_start_pos=_ent1_ent2_start)
>>>>>>> bdf20f58

                    out_rels.append(_rels)

                rows_to_remove = []
                for row_idx in range(len(out_rels)):
                    if len(out_rels[row_idx]["output_relations"]) < 1:
                        rows_to_remove.append(row_idx)

                relation_token_span_ids = []
                out_ent1_ent2_starts = []

                for rel in out_rels:
                    if len(rel["output_relations"]) > 0:
                        relation_token_span_ids.append(
                            rel["output_relations"][0][0])
                        out_ent1_ent2_starts.append(
                            rel["output_relations"][0][1])
                    else:
                        relation_token_span_ids.append([])
                        out_ent1_ent2_starts.append([])

                df["relation_token_span_ids"] = relation_token_span_ids
                df["ent1_ent2_start"] = out_ent1_ent2_starts

                df = df.drop(index=rows_to_remove)
                df = df.drop(columns=col)
                break

        nclasses, labels2idx, idx2label = RelData.get_labels(
            df["label"], self.config)

        output_relations = df.values.tolist()

        print("No. of relations detected:", len(output_relations),
              " from : ", csv_path, "classes: ", str(idx2label))

        # replace/update label_id with actual detected label number
        for idx in range(len(output_relations)):
            output_relations[idx][5] = labels2idx[output_relations[idx][4]]

        return {"output_relations": output_relations, "nclasses": nclasses, "labels2idx": labels2idx, "idx2label": idx2label}

    def create_base_relations_from_doc(self, doc: Doc | str, doc_id: str, ent1_ent2_tokens_char_start_pos: List | Tuple = (-1, -1)) -> Dict:
        """  
            doc : SpacyDoc
            window_size : int, Character distance between any two entities start positions.
            Creates a list of tuples based on pairs of entities detected (relation, ent1, ent2) for one spacy document.

            Returns:
                relations (List[list]) :
                   data columns: [
                                  "relation_token_span_ids", "ent1_ent2_start", "ent1", "ent2", "label",
                                  "label_id", "ent1_type", "ent2_type", "ent1_id", "ent2_id",
                                  "ent1_cui", "ent2_cui", "doc_id"
                                 ]
        """
        relation_instances = []

        chars_to_exclude = ":!@#$%^&*()-+?_=.,;<>/[]{}"
        tokenizer_data = None

        if isinstance(doc, str):
            tokenizer_data = self.tokenizer(doc, truncation=False)
            doc_text = doc
        elif isinstance(doc, Doc):
            tokenizer_data = self.tokenizer(doc.text, truncation=False)
            doc_text = doc.text

        doc_length = len(tokenizer_data["tokens"])

        if ent1_ent2_tokens_char_start_pos != (-1, -1):
            
            ent1_token_start_pos, ent2_token_start_pos = ent1_ent2_tokens_char_start_pos[0],\
                                                ent1_ent2_tokens_char_start_pos[1]
            # add + 1 to the pos cause of [CLS]
<<<<<<< HEAD
            if self.config.general.annotation_schema_tag_ids:
                ent1_token_start_pos, ent2_token_start_pos = ent1_ent2_tokens_char_start_pos[0] + 1,\
                                                ent1_ent2_tokens_char_start_pos[1] + 1
=======
            ent1_token_start_pos, ent2_token_start_pos = ent1_ent2_tokens_char_start_pos[0] + 1,\
                ent1_ent2_tokens_char_start_pos[1] + 1
>>>>>>> bdf20f58

            ent1_start_char_pos, _ = tokenizer_data["offset_mapping"][ent1_token_start_pos]
            ent2_start_char_pos, _ = tokenizer_data["offset_mapping"][ent2_token_start_pos]

            if abs(ent2_start_char_pos - ent1_start_char_pos) <= self.window_size:
                ent1_left_ent_context_token_pos_end = ent1_token_start_pos - self.ent_context_left

                left_context_start_char_pos = 0
                right_context_start_end_pos = len(doc_text) - 1

                if ent1_left_ent_context_token_pos_end < 0:
                    ent1_left_ent_context_token_pos_end = 0
                else:
                    left_context_start_char_pos = tokenizer_data[
                        "offset_mapping"][ent1_left_ent_context_token_pos_end][0]

                ent2_right_ent_context_token_pos_end = ent2_token_start_pos + self.ent_context_right

                # get end of 2nd ent token (if using tags)
                if self.config.general.annotation_schema_tag_ids:
                    far_pos = -1
                    for tkn_id in self.config.general.annotation_schema_tag_ids:
                        pos = [i for i in range(
                            0, doc_length) if tokenizer_data["input_ids"][i] == tkn_id][0]
                        far_pos = pos if far_pos < pos else far_pos
                    ent2_right_ent_context_token_pos_end = far_pos

                if ent2_right_ent_context_token_pos_end >= doc_length - 1:
                    ent2_right_ent_context_token_pos_end = doc_length - 2
                else:
                    right_context_start_end_pos = tokenizer_data[
                        "offset_mapping"][ent2_right_ent_context_token_pos_end][1]

                ent1_token = tokenizer_data["tokens"][ent1_token_start_pos]
                ent2_token = tokenizer_data["tokens"][ent2_token_start_pos]
<<<<<<< HEAD
                
                window_tokenizer_data = self.tokenizer(doc_text[left_context_start_char_pos:right_context_start_end_pos])

                # update token loc to match new selection
                ent2_token_start_pos = ent2_token_start_pos - ent1_token_start_pos
                ent1_token_start_pos = self.ent_context_left if ent1_token_start_pos - self.ent_context_left > 0 else ent1_token_start_pos
                ent2_token_start_pos += ent1_token_start_pos

                ent1_ent2_new_start = (ent1_token_start_pos, ent2_token_start_pos)
=======

                window_tokenizer_data = self.tokenizer(
                    doc_text[left_context_start_char_pos:right_context_start_end_pos])

                ent1_token_id = self.tokenizer.token_to_id(ent1_token)
                ent2_token_id = self.tokenizer.token_to_id(ent2_token)

                ent1_token_start_pos = [pos for pos, token_id in enumerate(
                    window_tokenizer_data["input_ids"]) if token_id == ent1_token_id][0]
                ent2_token_start_pos = [pos for pos, token_id in enumerate(
                    window_tokenizer_data["input_ids"]) if token_id == ent2_token_id][0]

                ent1_ent2_new_start = (
                    ent1_token_start_pos, ent2_token_start_pos)
>>>>>>> bdf20f58
                en1_start, en1_end = window_tokenizer_data["offset_mapping"][ent1_token_start_pos]
                en2_start, en2_end = window_tokenizer_data["offset_mapping"][ent2_token_start_pos]

                relation_instances.append([window_tokenizer_data["input_ids"], ent1_ent2_new_start, ent1_token, ent2_token, "UNK", self.blank_label_id,
                                           None, None, None, None, None, None, doc_id, "",
                                           en1_start, en1_end, en2_start, en2_end])

        elif isinstance(doc, Doc):
            for ent1_idx in range(0, len(doc.ents)):
                ent1_token: Span = doc.ents[ent1_idx]   # type: ignore

                if ent1_token not in chars_to_exclude:
                    ent1_type_id = list(
                        self.cdb.cui2type_ids.get(ent1_token._.cui, ''))
                    ent1_types = [self.cdb.addl_info['type_id2name'].get(
                        tui, '') for tui in ent1_type_id]

                    ent2pos = ent1_idx
                    ent1_start = ent1_token.start

                    ent1_left_ent_context_token_pos_end = ent1_idx - self.ent_context_left
                    if ent1_left_ent_context_token_pos_end < 0:
                        ent1_left_ent_context_token_pos_end = 0

                    ent2_right_ent_context_token_pos_end = ent2pos + self.ent_context_right
                    if ent2_right_ent_context_token_pos_end >= doc_length - 1:
                        ent2_right_ent_context_token_pos_end = doc_length - 2

                    left_context_start_char_pos = doc.ents[ent1_left_ent_context_token_pos_end].start

                    for ent2_idx in range(len(doc.ents[ent2pos:ent2_right_ent_context_token_pos_end])):
                        ent2pos += 1

                        ent2_token: Span = doc.ents[ent2_idx]   # type: ignore

                        if ent2_token not in chars_to_exclude and ent1_token != ent2_token:

                            ent2_type_id = list(
                                self.cdb.cui2type_ids.get(ent2_token._.cui, ''))
                            ent2_types = [self.cdb.addl_info['type_id2name'].get(
                                tui, '') for tui in ent2_type_id]

                            ent2_start = ent2_token.start
                            if ent2_token != ent1_token and abs(ent2_start - ent1_start) <= self.window_size:
                                ent2_right_ent_context_token_pos_end = ent2pos + self.ent_context_right
                                if ent2_right_ent_context_token_pos_end >= doc_length:
                                    ent2_right_ent_context_token_pos_end = doc_length

                                right_context_start_end_pos = doc.ents[ent2_right_ent_context_token_pos_end].end

<<<<<<< HEAD
                                window_tokenizer_data = self.tokenizer(doc_text[left_context_start_char_pos:right_context_start_end_pos])
                            
                                # update token loc to match new selection
                                ent2_token_start_pos = ent2_token_start_pos - ent1_token_start_pos
                                ent1_token_start_pos = self.ent_context_left if ent1_token_start_pos - self.ent_context_left > 0 else ent1_token_start_pos
                                ent2_token_start_pos += ent1_token_start_pos
                                
                                ent1_ent2_new_start = (ent1_token_start_pos, ent2_token_start_pos)
                                en1_start, en1_end = window_tokenizer_data["offset_mapping"][ent1_token_start_pos]
                                en2_start, en2_end = window_tokenizer_data["offset_mapping"][ent2_token_start_pos]
                                
=======
                                window_tokenizer_data = self.tokenizer(
                                    doc_text[left_context_start_char_pos:right_context_start_end_pos])

                                ent1_token_id = self.tokenizer.token_to_id(
                                    ent1_token)
                                ent2_token_id = self.tokenizer.token_to_id(
                                    ent2_token)

                                ent1_token_start_pos = [pos for pos, token_id in enumerate(
                                    window_tokenizer_data["input_ids"]) if token_id == ent1_token_id][0]
                                ent2_token_pos = [pos for pos, token_id in enumerate(
                                    window_tokenizer_data["input_ids"]) if token_id == ent2_token_id][0]

                                ent1_ent2_new_start = (
                                    ent1_token_start_pos, ent2_token_pos)
                                en1_start, en1_end = window_tokenizer_data[
                                    "offset_mapping"][ent1_token_start_pos]
                                en2_start, en2_end = window_tokenizer_data["offset_mapping"][ent2_token_pos]

>>>>>>> bdf20f58
                                relation_instances.append([window_tokenizer_data["input_ids"], ent1_ent2_new_start, ent1_token, ent2_token, "UNK", self.blank_label_id,
                                                           ent1_types, ent2_types, ent1_token._.id, ent2_token._.id, ent1_token._.cui, ent2_token._.cui, doc_id, "",
                                                           en1_start, en1_end, en2_start, en2_end])

        return {"output_relations": relation_instances, "nclasses": self.blank_label_id, "labels2idx": {}, "idx2label": {}}

    def create_relations_from_export(self, data: Dict):
        """  
            Args:
                data (Dict):
                    MedCAT Export data.
            Returns:
                relations (List[list]) :
                   data columns: ["relation_token_span_ids", "ent1_ent2_start", "ent1", "ent2", "label", "label_id", "ent1_type", "ent2_type", "ent1_id", "ent2_id", "ent1_cui", "ent2_cui", "doc_id"]
                nclasses (int):
                   no. of classes detected
        """

        output_relations = []

        relation_type_filter_pairs = self.config.general.relation_type_filter_pairs

        for project in data['projects']:
            for doc_id, document in enumerate(project['documents']):
                text = str(document['text'])
                if len(text) > 0:
                    annotations = document['annotations']
                    relations = document['relations']

                    if self.config.general.lowercase:
                        text = text.lower()

                    tokenizer_data = self.tokenizer(text)

                    doc_length_tokens = len(tokenizer_data["tokens"])

                    ann_ids_ents: Dict[Any, Any] = {}
                    for ann in annotations:
                        ann_id = ann['id']
                        ann_ids_ents[ann_id] = {}
                        ann_ids_ents[ann_id]['cui'] = ann['cui']
                        ann_ids_ents[ann_id]['type_ids'] = list(
                            self.cdb.cui2type_ids.get(ann['cui'], ''))

                        ann_ids_ents[ann_id]['types'] = [self.cdb.addl_info['type_id2name'].get(
                            tui, '') for tui in ann_ids_ents[ann_id]['type_ids']]

                    relation_instances = []
                    ann_ids_from_reliations = []

                    for relation in relations:
                        ann_start_start_pos = relation['start_entity_start_idx']
                        ann_end_start_pos = relation['end_entity_start_idx']

                        start_entity_value = relation['start_entity_value']
                        end_entity_value = relation['end_entity_value']

                        start_entity_id = relation['start_entity']
                        end_entity_id = relation['end_entity']

                        # if somehow the annotations belong to the same relation but make sense in reverse
                        if ann_start_start_pos > ann_end_start_pos:
                            ann_end_start_pos = relation['start_entity_start_idx']
                            ann_start_start_pos = relation['end_entity_start_idx']

                            end_entity_value = relation['start_entity_value']
                            start_entity_value = relation['end_entity_value']

                            start_entity_id = relation['end_entity']
                            end_entity_id = relation['start_entity']

                        start_entity_types = ann_ids_ents[start_entity_id]['types']
                        end_entity_types = ann_ids_ents[end_entity_id]['types']
                        start_entity_cui = ann_ids_ents[start_entity_id]['cui']
                        end_entity_cui = ann_ids_ents[end_entity_id]['cui']

                        for ent1type, ent2type in enumerate(relation_type_filter_pairs):
                            if ent1type not in start_entity_types and ent2type not in end_entity_types:
                                continue

                        ann_ids_from_reliations.extend(
                            [start_entity_id, end_entity_id])

                        relation_label = relation['relation']

                        if start_entity_id != end_entity_id and relation.get('validated', True):

                            if abs(ann_start_start_pos - ann_end_start_pos) <= self.window_size:

                                ent1_token_start_pos = [i for i in range(0, doc_length_tokens) if ann_start_start_pos
                                                        in range(tokenizer_data["offset_mapping"][i][0], tokenizer_data["offset_mapping"][i][1] + 1)][0]
                                ent2_token_start_pos = [i for i in range(0, doc_length_tokens) if ann_end_start_pos
                                                        in range(tokenizer_data["offset_mapping"][i][0], tokenizer_data["offset_mapping"][i][1] + 1)][0]

                                ent1_left_ent_context_token_pos_end = ent1_token_start_pos - self.ent_context_left

                                left_context_start_char_pos = 0
                                right_context_start_end_pos = len(text) - 1

                                if ent1_left_ent_context_token_pos_end < 0:
                                    ent1_left_ent_context_token_pos_end = 0
                                else:
                                    left_context_start_char_pos = tokenizer_data[
                                        "offset_mapping"][ent1_left_ent_context_token_pos_end][0]

                                ent2_right_ent_context_token_pos_end = ent2_token_start_pos + self.ent_context_right
                                if ent2_right_ent_context_token_pos_end >= doc_length_tokens - 1:
                                    ent2_right_ent_context_token_pos_end = doc_length_tokens - 2
                                else:
                                    right_context_start_end_pos = tokenizer_data[
                                        "offset_mapping"][ent2_right_ent_context_token_pos_end][1]

                                ent1_token = tokenizer_data["tokens"][ent1_token_start_pos]
                                ent2_token = tokenizer_data["tokens"][ent2_token_start_pos]

<<<<<<< HEAD
                                window_tokenizer_data = self.tokenizer(text[left_context_start_char_pos:right_context_start_end_pos])
                
                                # update token loc to match new selection
                                ent2_token_start_pos = ent2_token_start_pos - ent1_token_start_pos
                                ent1_token_start_pos = self.ent_context_left if ent1_token_start_pos - self.ent_context_left > 0 else ent1_token_start_pos
                                ent2_token_start_pos += ent1_token_start_pos
                                
                                ent1_ent2_new_start = (ent1_token_start_pos, ent2_token_start_pos)
                                en1_start, en1_end = window_tokenizer_data["offset_mapping"][ent1_token_start_pos]
                                en2_start, en2_end = window_tokenizer_data["offset_mapping"][ent2_token_start_pos]
=======
                                window_tokenizer_data = self.tokenizer(
                                    text[left_context_start_char_pos:right_context_start_end_pos])

                                ent1_token_id = self.tokenizer.token_to_id(
                                    ent1_token)
                                ent2_token_id = self.tokenizer.token_to_id(
                                    ent2_token)

                                ent1_token_start_pos = [pos for pos, token_id in enumerate(
                                    window_tokenizer_data["input_ids"]) if token_id == ent1_token_id][0]
                                ent2_token_start_pos = [pos for pos, token_id in enumerate(
                                    window_tokenizer_data["input_ids"]) if token_id == ent2_token_id][0]

                                ent1_ent2_new_start = (
                                    ent1_token_start_pos, ent2_token_start_pos)
                                en1_start, en1_end = window_tokenizer_data[
                                    "offset_mapping"][ent1_token_start_pos]
                                en2_start, en2_end = window_tokenizer_data[
                                    "offset_mapping"][ent2_token_start_pos]
>>>>>>> bdf20f58

                                relation_instances.append([window_tokenizer_data["input_ids"], ent1_ent2_new_start, start_entity_value, end_entity_value, relation_label, self.blank_label_id,
                                                           start_entity_types, end_entity_types, start_entity_id, end_entity_id, start_entity_cui, end_entity_cui, doc_id, "",
                                                           en1_start, en1_end, en2_start, en2_end])

                    output_relations.extend(relation_instances)

        all_relation_labels = [relation[4] for relation in output_relations]

        nclasses, labels2idx, idx2label = self.get_labels(
            all_relation_labels, self.config)

        # replace label_id with actual detected label number
        for idx in range(len(output_relations)):
            output_relations[idx][5] = labels2idx[output_relations[idx][4]]

        return {"output_relations": output_relations, "nclasses": nclasses, "labels2idx": labels2idx, "idx2label": idx2label}

    @classmethod
    def get_labels(cls, relation_labels: List[str], config: ConfigRelCAT) -> Any:
        labels2idx: Dict[str, int] = {}
        idx2label: Dict[int, str] = {}
        class_ids = 0

        config_labels2idx = config.general.labels2idx

        if len(list(config_labels2idx.values())) > 0:
            class_ids = max(list(config_labels2idx.values())) + 1

        for relation_label in relation_labels:
            if relation_label not in labels2idx.keys() and relation_label not in config_labels2idx.keys():
                labels2idx[relation_label] = class_ids
                config_labels2idx[relation_label] = class_ids
                class_ids += 1

            if relation_label not in config_labels2idx.keys():
                labels2idx[relation_label] = class_ids
                config_labels2idx[relation_label] = labels2idx[relation_label]
                class_ids += 1

            if relation_label in config_labels2idx.keys() and relation_label not in labels2idx.keys():
                labels2idx[relation_label] = config_labels2idx[relation_label]

            idx2label[labels2idx[relation_label]] = relation_label

        config.general.labels2idx = config_labels2idx

        return len(labels2idx.keys()), labels2idx, idx2label,

    def __len__(self):
        return len(self.dataset['output_relations'])

    def __getitem__(self, idx):
        '''
            Args:
                idx (int):
                 index of item in the dataset dict
            Return:
                long tensors of the following the columns : input_ids, ent1&ent2 token idx, label_ids
        '''
        return torch.LongTensor(self.dataset['output_relations'][idx][0]),\
            torch.LongTensor(self.dataset['output_relations'][idx][1]),\
            torch.LongTensor([self.dataset['output_relations'][idx][5]])<|MERGE_RESOLUTION|>--- conflicted
+++ resolved
@@ -57,13 +57,7 @@
                 for row_idx in range(len(df[col])):
                     _text = df.iloc[row_idx][col]
                     _ent1_ent2_start = df.iloc[row_idx]["ent1_ent2_start"]
-<<<<<<< HEAD
                     _rels = self.create_base_relations_from_doc(_text, doc_id=row_idx, ent1_ent2_tokens_char_start_pos=_ent1_ent2_start,)
-=======
-                    _rels = self.create_base_relations_from_doc(
-                        _text, doc_id=row_idx, ent1_ent2_tokens_char_start_pos=_ent1_ent2_start)
->>>>>>> bdf20f58
-
                     out_rels.append(_rels)
 
                 rows_to_remove = []
@@ -138,14 +132,9 @@
             ent1_token_start_pos, ent2_token_start_pos = ent1_ent2_tokens_char_start_pos[0],\
                                                 ent1_ent2_tokens_char_start_pos[1]
             # add + 1 to the pos cause of [CLS]
-<<<<<<< HEAD
             if self.config.general.annotation_schema_tag_ids:
                 ent1_token_start_pos, ent2_token_start_pos = ent1_ent2_tokens_char_start_pos[0] + 1,\
                                                 ent1_ent2_tokens_char_start_pos[1] + 1
-=======
-            ent1_token_start_pos, ent2_token_start_pos = ent1_ent2_tokens_char_start_pos[0] + 1,\
-                ent1_ent2_tokens_char_start_pos[1] + 1
->>>>>>> bdf20f58
 
             ent1_start_char_pos, _ = tokenizer_data["offset_mapping"][ent1_token_start_pos]
             ent2_start_char_pos, _ = tokenizer_data["offset_mapping"][ent2_token_start_pos]
@@ -181,8 +170,7 @@
 
                 ent1_token = tokenizer_data["tokens"][ent1_token_start_pos]
                 ent2_token = tokenizer_data["tokens"][ent2_token_start_pos]
-<<<<<<< HEAD
-                
+
                 window_tokenizer_data = self.tokenizer(doc_text[left_context_start_char_pos:right_context_start_end_pos])
 
                 # update token loc to match new selection
@@ -191,22 +179,7 @@
                 ent2_token_start_pos += ent1_token_start_pos
 
                 ent1_ent2_new_start = (ent1_token_start_pos, ent2_token_start_pos)
-=======
-
-                window_tokenizer_data = self.tokenizer(
-                    doc_text[left_context_start_char_pos:right_context_start_end_pos])
-
-                ent1_token_id = self.tokenizer.token_to_id(ent1_token)
-                ent2_token_id = self.tokenizer.token_to_id(ent2_token)
-
-                ent1_token_start_pos = [pos for pos, token_id in enumerate(
-                    window_tokenizer_data["input_ids"]) if token_id == ent1_token_id][0]
-                ent2_token_start_pos = [pos for pos, token_id in enumerate(
-                    window_tokenizer_data["input_ids"]) if token_id == ent2_token_id][0]
-
-                ent1_ent2_new_start = (
-                    ent1_token_start_pos, ent2_token_start_pos)
->>>>>>> bdf20f58
+
                 en1_start, en1_end = window_tokenizer_data["offset_mapping"][ent1_token_start_pos]
                 en2_start, en2_end = window_tokenizer_data["offset_mapping"][ent2_token_start_pos]
 
@@ -257,7 +230,6 @@
 
                                 right_context_start_end_pos = doc.ents[ent2_right_ent_context_token_pos_end].end
 
-<<<<<<< HEAD
                                 window_tokenizer_data = self.tokenizer(doc_text[left_context_start_char_pos:right_context_start_end_pos])
                             
                                 # update token loc to match new selection
@@ -269,27 +241,7 @@
                                 en1_start, en1_end = window_tokenizer_data["offset_mapping"][ent1_token_start_pos]
                                 en2_start, en2_end = window_tokenizer_data["offset_mapping"][ent2_token_start_pos]
                                 
-=======
-                                window_tokenizer_data = self.tokenizer(
-                                    doc_text[left_context_start_char_pos:right_context_start_end_pos])
-
-                                ent1_token_id = self.tokenizer.token_to_id(
-                                    ent1_token)
-                                ent2_token_id = self.tokenizer.token_to_id(
-                                    ent2_token)
-
-                                ent1_token_start_pos = [pos for pos, token_id in enumerate(
-                                    window_tokenizer_data["input_ids"]) if token_id == ent1_token_id][0]
-                                ent2_token_pos = [pos for pos, token_id in enumerate(
-                                    window_tokenizer_data["input_ids"]) if token_id == ent2_token_id][0]
-
-                                ent1_ent2_new_start = (
-                                    ent1_token_start_pos, ent2_token_pos)
-                                en1_start, en1_end = window_tokenizer_data[
-                                    "offset_mapping"][ent1_token_start_pos]
-                                en2_start, en2_end = window_tokenizer_data["offset_mapping"][ent2_token_pos]
-
->>>>>>> bdf20f58
+
                                 relation_instances.append([window_tokenizer_data["input_ids"], ent1_ent2_new_start, ent1_token, ent2_token, "UNK", self.blank_label_id,
                                                            ent1_types, ent2_types, ent1_token._.id, ent2_token._.id, ent1_token._.cui, ent2_token._.cui, doc_id, "",
                                                            en1_start, en1_end, en2_start, en2_end])
@@ -405,7 +357,6 @@
                                 ent1_token = tokenizer_data["tokens"][ent1_token_start_pos]
                                 ent2_token = tokenizer_data["tokens"][ent2_token_start_pos]
 
-<<<<<<< HEAD
                                 window_tokenizer_data = self.tokenizer(text[left_context_start_char_pos:right_context_start_end_pos])
                 
                                 # update token loc to match new selection
@@ -416,27 +367,7 @@
                                 ent1_ent2_new_start = (ent1_token_start_pos, ent2_token_start_pos)
                                 en1_start, en1_end = window_tokenizer_data["offset_mapping"][ent1_token_start_pos]
                                 en2_start, en2_end = window_tokenizer_data["offset_mapping"][ent2_token_start_pos]
-=======
-                                window_tokenizer_data = self.tokenizer(
-                                    text[left_context_start_char_pos:right_context_start_end_pos])
-
-                                ent1_token_id = self.tokenizer.token_to_id(
-                                    ent1_token)
-                                ent2_token_id = self.tokenizer.token_to_id(
-                                    ent2_token)
-
-                                ent1_token_start_pos = [pos for pos, token_id in enumerate(
-                                    window_tokenizer_data["input_ids"]) if token_id == ent1_token_id][0]
-                                ent2_token_start_pos = [pos for pos, token_id in enumerate(
-                                    window_tokenizer_data["input_ids"]) if token_id == ent2_token_id][0]
-
-                                ent1_ent2_new_start = (
-                                    ent1_token_start_pos, ent2_token_start_pos)
-                                en1_start, en1_end = window_tokenizer_data[
-                                    "offset_mapping"][ent1_token_start_pos]
-                                en2_start, en2_end = window_tokenizer_data[
-                                    "offset_mapping"][ent2_token_start_pos]
->>>>>>> bdf20f58
+
 
                                 relation_instances.append([window_tokenizer_data["input_ids"], ent1_ent2_new_start, start_entity_value, end_entity_value, relation_label, self.blank_label_id,
                                                            start_entity_types, end_entity_types, start_entity_id, end_entity_id, start_entity_cui, end_entity_cui, doc_id, "",
