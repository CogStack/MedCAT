--- conflicted
+++ resolved
@@ -75,12 +75,8 @@
 
         self.scores_df = pd.DataFrame(data[1:], columns=data[0])
 
-<<<<<<< HEAD
-    def unlink_names(self, sort='score', skip=0, cui_filter=None):
-=======
 
     def unlink_names(self, sort='score', skip=0, cui_filter=None, apply_existing_decisions=0):
->>>>>>> f6384f6a
         scores_df = self.scores_df.sort_values(sort, ascending=False)
         self.final_cdb.config.general['full_unlink'] = False
         if self.final_cat is None:
