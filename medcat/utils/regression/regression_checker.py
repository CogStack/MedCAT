--- conflicted
+++ resolved
@@ -6,13 +6,9 @@
 from typing import Optional
 
 from medcat.cat import CAT
-<<<<<<< HEAD
-from medcat.utils.regression.checking import RegressionChecker, TranslationLayer
 from medcat.utils.pydantic_version import get_model_dump
-=======
 from medcat.utils.regression.checking import RegressionSuite, TranslationLayer
 from medcat.utils.regression.results import Strictness, Finding, STRICTNESS_MATRIX
->>>>>>> 6d1247a7
 
 logger = logging.getLogger(__name__)
 
@@ -114,12 +110,8 @@
         examples_strictness = Strictness[examples_strictness_str]
     if jsonpath:
         logger.info('Writing to %s', str(jsonpath))
-<<<<<<< HEAD
-        jsonpath.write_text(json.dumps(get_model_dump(res), indent=jsonindent))
-=======
-        jsonpath.write_text(json.dumps(res.dict(strictness=examples_strictness),
-                                       indent=jsonindent))
->>>>>>> 6d1247a7
+        dumped = get_model_dump(res, strictness=examples_strictness)
+        jsonpath.write_text(json.dumps(dumped, indent=jsonindent))
     else:
         logger.info(res.get_report(phrases_separately=phrases,
                     hide_empty=hide_empty, examples_strictness=examples_strictness,
