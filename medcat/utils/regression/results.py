--- conflicted
+++ resolved
@@ -496,12 +496,8 @@
         # NOTE: need to propagate here manually so the strictness keyword
         #       makes sense and doesn't cause issues due being to unexpected keyword
         per_phrase_results = {
-<<<<<<< HEAD
-            phrase: get_model_dump(res, **kwargs) for phrase, res in self.per_phrase_results.items()
-=======
-            phrase: res.dict(**kwargs) for phrase, res in
+            phrase: get_model_dump(res, **kwargs) for phrase, res in
             sorted(self.per_phrase_results.items(), key=lambda it: it[0])
->>>>>>> 3e01747b
         }
         d['per_phrase_results'] = per_phrase_results
         return d
