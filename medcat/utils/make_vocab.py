--- conflicted
+++ resolved
@@ -1,9 +1,4 @@
-<<<<<<< HEAD
-from medcat.utils.vocab import Vocab
-import os
-=======
 from medcat.vocab import Vocab
->>>>>>> a9918fdf
 import numpy as np
 import pandas
 from medcat.preprocessing.tokenizers import spacy_split_all
@@ -80,10 +75,10 @@
                 between e.g. plural/singular should be ignored. But in general not so important if the dataset is big enough.
         '''
         # Save the preprocessed data, used for emb training
-        out_path = os.path.join(out_folder, "data.txt")
-        vocab_path = os.path.join(out_folder, "vocab.dat")
+        out_path = out_folder + "data.txt"
+        vocab_path = out_folder + "vocab.dat"
         self.vocab_path = vocab_path
-        out = open(out_path, 'w', encoding='utf-8')
+        out = open(out_path, 'w')
 
         for ind, doc in enumerate(iter_data):
             if ind % 10000 == 0:
@@ -124,12 +119,8 @@
         self.vocab.save(path=self.vocab_path)
 
 
-<<<<<<< HEAD
-    def add_vectors(self, in_path=None, w2v=None, overwrite=False, data_iter=None, unigram_table_size=100000000, workers=8, niter=2, min_count=10, window=10, vsize=300):
-=======
     def add_vectors(self, in_path=None, w2v=None, overwrite=False, data_iter=None, workers=14, niter=2, min_count=10, window=10, vsize=300,
                     unigram_table_size=100000000):
->>>>>>> a9918fdf
         r'''
         Add vectors to an existing vocabulary and save changes to the vocab_path.
 
@@ -142,9 +133,6 @@
                 If True it will overwrite existing vectors in the vocabulary. Default: False
             data_iter (iterator):
                 If you want to provide a customer iterator over the data use this. If yes, then in_path is not needed.
-            unigram_table_size:
-                Default is 100,000,000. It can easily be 100 times smaller without affecting the performance at all on
-                small/medium datasets, while reducing the size of vocab.dat
             **: Word2Vec arguments
 
         Returns:
@@ -166,11 +154,6 @@
                         self.vocab.add_vec(word, w2v.wv.get_vector(word))
 
         # Save the vocab again, now with vectors
-<<<<<<< HEAD
-        self.vocab.make_unigram_table(unigram_table_size)
-        self.vocab.save_dict(path=self.vocab_path)
-=======
         self.vocab.make_unigram_table(table_size=unigram_table_size)
         self.vocab.save(path=self.vocab_path)
->>>>>>> a9918fdf
         return w2v