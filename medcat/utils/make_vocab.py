--- conflicted
+++ resolved
@@ -1,9 +1,4 @@
-<<<<<<< HEAD
-from medcat.utils.vocab import Vocab
-import os
-=======
 from medcat.vocab import Vocab
->>>>>>> 967b2976
 import numpy as np
 import pandas
 from pathlib import Path
@@ -81,13 +76,8 @@
                 between e.g. plural/singular should be ignored. But in general not so important if the dataset is big enough.
         '''
         # Save the preprocessed data, used for emb training
-<<<<<<< HEAD
-        out_path = os.path.join(out_folder, "data.txt")
-        vocab_path = os.path.join(out_folder, "vocab.dat")
-=======
         out_path = Path(out_folder) / "data.txt"
         vocab_path = Path(out_folder) / "vocab.dat"
->>>>>>> 967b2976
         self.vocab_path = vocab_path
         out = open(out_path, 'w', encoding='utf-8')
 
