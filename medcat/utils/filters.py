--- conflicted
+++ resolved
@@ -14,12 +14,7 @@
     else:
         return False
 
-<<<<<<< HEAD
-
-def process_old_project_filters(cuis, type_ids, cdb):
-=======
 def get_project_filters(cuis, type_ids, cdb):
->>>>>>> 5bffd6ef
     cui_filter = set()
     if isinstance(cuis, str):
         if cuis is not None and cuis:
