--- conflicted
+++ resolved
@@ -92,11 +92,7 @@
 class PatternDecoder(PartDecoder):
 
     def try_decode(self, dct: dict) -> Union[dict, re.Pattern]:
-<<<<<<< HEAD
-        """Decode re.Patttern from input dicts.
-=======
         """Decode re.Pattern from input dicts.
->>>>>>> 540224c3
 
         Args:
             dct (dict): The input dict
