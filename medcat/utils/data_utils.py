--- conflicted
+++ resolved
@@ -3,17 +3,13 @@
 import torch
 import copy
 import numpy as np
+import os
+
 from sklearn.metrics import cohen_kappa_score
-<<<<<<< HEAD
-import os
-=======
 from typing import Dict, List, Optional, Union, Tuple, Any, Set
 from spacy.tokens.doc import Doc
 from spacy.tokens.span import Span
 from medcat.cat import CDB
->>>>>>> 8f28b767
-
-import logging
 
 def set_all_seeds(seed: int) -> None:
     torch.manual_seed(seed)
