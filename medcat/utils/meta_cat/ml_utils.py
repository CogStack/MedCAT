--- conflicted
+++ resolved
@@ -7,15 +7,9 @@
 from typing import List, Optional, Tuple, Any, Dict
 from torch import nn
 from scipy.special import softmax
-<<<<<<< HEAD
-from sklearn.metrics import classification_report, f1_score
 from medcat.config_meta_cat import ConfigMetaCAT
 from medcat.tokenizers.meta_cat_tokenizers import TokenizerWrapperBase
-=======
 from sklearn.metrics import classification_report, f1_score, precision_recall_fscore_support
-from torch import nn
-import torch.optim as optim
->>>>>>> 50509877
 
 
 def set_all_seeds(seed: int) -> None:
@@ -61,7 +55,7 @@
     return x, cpos, y
 
 
-def predict(model: torch.nn.Module, data: List, config: ConfigMetaCAT) -> Tuple:
+def predict(model: nn.Module, data: List, config: ConfigMetaCAT) -> Tuple:
     r''' Predict on data used in the meta_cat.pipe
 
     Args:
@@ -139,7 +133,7 @@
         print(classification_report(y, np.argmax(np.concatenate(all_logits, axis=0), axis=1)))
 
 
-def train_model(model: torch.nn.Module, data: List, config: ConfigMetaCAT, save_dir_path: Optional[str] = None) -> Dict:
+def train_model(model: nn.Module, data: List, config: ConfigMetaCAT, save_dir_path: Optional[str] = None) -> Dict:
     r''' Trains a LSTM model (for now) with autocheckpoints
 
     Args:
@@ -188,7 +182,7 @@
             all_logits.append(logits.detach().cpu().numpy())
 
             parameters = filter(lambda p: p.requires_grad, model.parameters())
-            torch.nn.utils.clip_grad_norm_(parameters, 0.25)
+            nn.utils.clip_grad_norm_(parameters, 0.25)
             optimizer.step()
 
         all_logits_test = []
@@ -228,7 +222,7 @@
     return winner_report
 
 
-def eval_model(model: torch.nn.Module, data: List, config: ConfigMetaCAT, tokenizer: TokenizerWrapperBase) -> Dict:
+def eval_model(model: nn.Module, data: List, config: ConfigMetaCAT, tokenizer: TokenizerWrapperBase) -> Dict:
     r''' Evaluate a trained model on the provided data
 
     Args:
