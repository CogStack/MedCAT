--- conflicted
+++ resolved
@@ -200,11 +200,7 @@
         if config.train['compute_class_weights'] is True:
             y_ = [x[2] for x in train_data]
             class_weights = compute_class_weight(class_weight="balanced", classes=np.unique(y_), y=y_)
-<<<<<<< HEAD
-            config.train['class_weights'] = class_weights
-=======
             config.train['class_weights'] = class_weights.tolist()
->>>>>>> 540224c3
             logger.info(f"Class weights computed: {class_weights}")
 
             class_weights = torch.FloatTensor(class_weights).to(device)
