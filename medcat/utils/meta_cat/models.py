--- conflicted
+++ resolved
@@ -24,11 +24,7 @@
             # Disable training for the embeddings - IMPORTANT
             self.embeddings.weight.requires_grad = config.model['emb_grad']
 
-<<<<<<< HEAD
-        # Create the RNN cell - devide
-=======
         # Create the RNN cell - divide
->>>>>>> 540224c3
         self.rnn = nn.LSTM(input_size=config.model['input_size'],
                            hidden_size=config.model['hidden_size'] // config.model['num_directions'],
                            num_layers=config.model['num_layers'],
@@ -118,10 +114,6 @@
         self.fc3 = nn.Linear(hidden_size_2, hidden_size_2)
         # dense layer 3 (Output layer)
         model_arch_config = config.model.model_architecture_config
-<<<<<<< HEAD
-        if model_arch_config is not None:
-            if model_arch_config['fc2'] is True or model_arch_config['fc3'] is True:
-=======
 
         if model_arch_config['fc3'] is True and model_arch_config['fc2'] is False:
             logger.warning("FC3 can only be used if FC2 is also enabled. Enabling FC2...")
@@ -129,7 +121,6 @@
 
         if model_arch_config is not None:
             if model_arch_config['fc2'] is True:
->>>>>>> 540224c3
                 self.fc4 = nn.Linear(hidden_size_2, self.num_labels)
             else:
                 self.fc4 = nn.Linear(config.model.hidden_size, self.num_labels)
@@ -204,19 +195,11 @@
                 x = self.relu(x)
                 x = self.dropout(x)
 
-<<<<<<< HEAD
-            if self.config.model.model_architecture_config['fc3'] is True:
-                # fc3
-                x = self.fc3(x)
-                x = self.relu(x)
-                x = self.dropout(x)
-=======
                 if self.config.model.model_architecture_config['fc3'] is True:
                     # fc3
                     x = self.fc3(x)
                     x = self.relu(x)
                     x = self.dropout(x)
->>>>>>> 540224c3
         else:
             # fc2
             x = self.fc2(x)
