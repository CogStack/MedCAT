--- conflicted
+++ resolved
@@ -155,35 +155,8 @@
             Generator of spacy like documents that can be feed into meta_cat.pipe
     '''
 
-<<<<<<< HEAD
-    class Empty(object):
-        def __init__(self) -> None:
-            pass
-
-    class Span(object):
-        def __init__(self, start_char: str, end_char: str, id: str) -> None:
-            self._ = Empty()
-            self.start_char = start_char
-            self.end_char = end_char
-            self._.id = id  # type: ignore
-            self._.meta_anns = None # type: ignore
-
-    class Doc(object):
-        def __init__(self, text: str, id: str) -> None:
-            self._ = Empty()
-            self._.share_tokens = None  # type: ignore
-            self.ents: List = []
-            # We do not have overlapps at this stage
-            self._ents = self.ents
-            self.text = text
-            self.id = id
-
     for id_ in data.keys():
         ents = data[id_]['entities'].values()
-=======
-    for id in data.keys():
-        ents = data[id]['entities'].values()
->>>>>>> 21581bc0
 
         doc = Doc(text=id2text[id_], id=id_)
         doc.ents.extend([Span(ent['start'], ent['end'], ent['id']) for ent in ents])
@@ -192,25 +165,23 @@
 
 
 class Empty(object):
-    def __init__(self):
+    def __init__(self) -> None:
         pass
 
-
 class Span(object):
-    def __init__(self, start_char, end_char, id):
+    def __init__(self, start_char: str, end_char: str, id_: str) -> None:
         self._ = Empty()
         self.start_char = start_char
         self.end_char = end_char
-        self._.id = id
-        self._.meta_anns = None
-
+        self._.id = id_  # type: ignore
+        self._.meta_anns = None # type: ignore
 
 class Doc(object):
-    def __init__(self, text, id):
+    def __init__(self, text: str, id_: str) -> None:
         self._ = Empty()
-        self._.share_tokens = None
-        self.ents = []
+        self._.share_tokens = None  # type: ignore
+        self.ents: List = []
         # We do not have overlapps at this stage
         self._ents = self.ents
         self.text = text
-        self.id = id+        self.id = id_