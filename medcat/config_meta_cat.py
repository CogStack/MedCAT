--- conflicted
+++ resolved
@@ -44,19 +44,15 @@
     annotate_overlapping: bool = False
     """If set meta_anns will be calcualted for doc._.ents, otherwise for doc.ents"""
     tokenizer_name: str = 'bbpe'
-<<<<<<< HEAD
-    """Tokenizer name used with of MetaCAT.
-
-    NB! For these changes to take effect, the pipe would need to be recreated."""
-=======
     """
     Tokenizer name used with MetaCAT.
 
     Choose from:
         - 'bbpe': Byte Pair Encoding Tokenizer
         - 'bert-tokenizer': BERT Tokenizer
-    """
->>>>>>> 33e32fd0
+
+    NB! For these changes to take effect, the pipe would need to be recreated.
+    """
     save_and_reuse_tokens: bool = False
     """This is a dangerous option, if not sure ALWAYS set to False. If set, it will try to share the pre-calculated
     context tokens between MetaCAT models when serving. It will ignore differences in tokenizer and context size,
@@ -76,32 +72,6 @@
 class Model(MixingConfig, BaseModel):
     """The model part of the metaCAT config"""
     model_name: str = 'lstm'
-<<<<<<< HEAD
-    """The name/type of the model.
-
-    NOTE: When changing model, make sure to change the tokenizer as well.
-    NB! For these changes to take effect, the pipe would need to be recreated."""
-    model_variant: str = 'bert-base-uncased'
-    """The model variant in case of BERT metaCAT.
-
-    NB! For these changes to take effect, the pipe would need to be recreated."""
-    model_freeze_layers: bool = True
-    """Whether to freeze model layers.
-
-    NB! For these changes to take effect, the pipe would need to be recreated."""
-    num_layers: int = 2
-    """The number of layers.
-
-    NB! For these changes to take effect, the pipe would need to be recreated."""
-    input_size: int = 300
-    """The input size.
-
-    NB! For these changes to take effect, the pipe would need to be recreated."""
-    hidden_size: int = 300
-    """The hideen size.
-
-    NB! For these changes to take effect, the pipe would need to be recreated."""
-=======
     """
     Model to be used for training or predicting.
 
@@ -111,12 +81,15 @@
 
     Note:
         When changing the model, make sure to change the tokenizer accordingly.
+        NB! For these changes to take effect, the pipe would need to be recreated.
     """
     model_variant: str = 'bert-base-uncased'
     """
     Applicable only when using BERT:
 
     Specifies the model variant to be used.
+
+    NB! For these changes to take effect, the pipe would need to be recreated.
     """
     model_freeze_layers: bool = True
     """
@@ -126,18 +99,25 @@
 
     - If True: BERT layers are frozen and only the fully connected (FC) layer(s) on top are trained.
     - If False: Parameter-efficient fine-tuning will be applied using Low-Rank Adaptation (LoRA).
+
+    NB! For these changes to take effect, the pipe would need to be recreated.
     """
     num_layers: int = 2
-    """Number of layers in the model (both LSTM and BERT)"""
+    """Number of layers in the model (both LSTM and BERT)
+
+    NB! For these changes to take effect, the pipe would need to be recreated."""
     input_size: int = 300
     """
     Specifies the size of the embedding layer.
 
     Applicable only for LSTM model and ignored for BERT as BERT's embedding size is predefined.
+
+    NB! For these changes to take effect, the pipe would need to be recreated.
     """
     hidden_size: int = 300
-    """Number of neurons in the hidden layer"""
->>>>>>> 33e32fd0
+    """Number of neurons in the hidden layer.
+
+    NB! For these changes to take effect, the pipe would need to be recreated."""
     dropout: float = 0.5
     """The dropout for the model.
 
@@ -155,28 +135,22 @@
     category_undersample: str = ''
     """When using 2 phase learning, this category is used to undersample the data"""
     model_architecture_config: Dict = {'fc2': True, 'fc3': False,'lr_scheduler': True}
-<<<<<<< HEAD
-    """The model architecture config.
-
-    NB! For these changes to take effect, the pipe would need to be recreated."""
-    num_directions: int = 2
-    """2 - bidirectional model, 1 - unidirectional.
-
-    NB! For these changes to take effect, the pipe would need to be recreated."""
-=======
     """Specifies the architecture for BERT model.
 
     If fc2 is set to True, then the 2nd fully connected layer is used
 
     If fc2 is True and fc3 is set to True, then the 3rd fully connected layer is used
 
-    If lr_scheduler is set to True, then the learning rate scheduler is used with the optimizer    
+    If lr_scheduler is set to True, then the learning rate scheduler is used with the optimizer
+
+    NB! For these changes to take effect, the pipe would need to be recreated.
     """
     num_directions: int = 2
     """Applicable only for LSTM:
 
-    2 - bidirectional model, 1 - unidirectional"""
->>>>>>> 33e32fd0
+    2 - bidirectional model, 1 - unidirectional
+
+    NB! For these changes to take effect, the pipe would need to be recreated."""
     nclasses: int = 2
     """Number of classes that this model will output.
 
@@ -186,15 +160,11 @@
 
     NB! For these changes to take effect, the pipe would need to be recreated."""
     emb_grad: bool = True
-<<<<<<< HEAD
-    """If True the embeddings will also be trained.
-
-    NB! For these changes to take effect, the pipe would need to be recreated."""
-=======
     """Applicable only for LSTM:
 
-    If True, the embeddings will also be trained"""
->>>>>>> 33e32fd0
+    If True, the embeddings will also be trained.
+
+    NB! For these changes to take effect, the pipe would need to be recreated."""
     ignore_cpos: bool = False
     """If set to True center positions will be ignored when calculating representation"""
 
