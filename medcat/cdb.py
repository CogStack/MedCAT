"""Representation class for CDB data
"""
import dill
import json
import logging
import aiofiles
import numpy as np
from typing import Dict, Set, Optional, List, Union
from functools import partial

from medcat import __version__
from medcat.utils.hasher import Hasher
from medcat.utils.matutils import unitvec
from medcat.utils.ml_utils import get_lr_linking
from medcat.config import Config, weighted_average, workers
from medcat.utils.saving.serializer import CDBSerializer


logger = logging.getLogger(__name__)


class CDB(object):
    """Concept DataBase - holds all information necessary for NER+L.

    Properties:
        name2cuis (Dict[str, List[str]]):
            Map fro concept name to CUIs - one name can map to multiple CUIs.
        name2cuis2status (Dict[str, Dict[str, str]]):
            What is the status for a given name and cui pair - each name can be:
                P - Preferred, A - Automatic (e.g. let medcat decide), N - Not common.
        snames (Set[str]):
            All possible subnames for all concepts
        cui2names (Dict[str, Set[str]]):
            From cui to all names assigned to it. Mainly used for subsetting (maybe even only).
        cui2snames (Dict[str, Set[str]]):
            From cui to all sub-names assigned to it. Only used for subsetting.
        cui2context_vectors (Dict[str, Dict[str, np.array]]):
            From cui to a dictionary of different kinds of context vectors. Normally you would have here
            a short and a long context vector - they are calculated separately.
        cui2count_train (Dict[str, int]):
            From CUI to the number of training examples seen.
        cui2tags (Dict[str, List[str]]):
            From CUI to a list of tags. This can be used to tag concepts for grouping of whatever.
        cui2type_ids (Dict[str, Set[str]]):
            From CUI to type id (e.g. TUI in UMLS).
        cui2preferred_name (Dict[str, str]):
            From CUI to the preferred name for this concept.
        cui2average_confidence (Dict[str, str]):
            Used for dynamic thresholding. Holds the average confidence for this CUI given the training examples.
        name2count_train (Dict[str, str]):
            Counts how often did a name appear during training.
        addl_info (Dict[str, Dict[]]):
            Any additional maps that are not part of the core CDB. These are usually not needed
            for the base NER+L use-case, but can be useufl for Debugging or some special stuff.
        vocab (Dict[str, int]):
            Stores all the words tha appear in this CDB and the count for each one.
        is_dirty (bool):
            Whether or not the CDB has been changed since it was loaded or created
    """

    def __init__(self, config: Union[Config, None] = None) -> None:
        if config is None:
            self.config = Config()
        else:
            self.config = config
        self.name2cuis: Dict = {}
        self.name2cuis2status: Dict = {}

        self.snames: Set = set()

        self.cui2names: Dict = {}
        self.cui2snames: Dict = {}
        self.cui2context_vectors: Dict = {}
        self.cui2count_train: Dict = {}
        self.cui2info: Dict = {}
        self.cui2tags: Dict = {} # Used to add custom tags to CUIs
        self.cui2type_ids: Dict = {}
        self.cui2preferred_name: Dict = {}
        self.cui2average_confidence: Dict = {}
        self.name2count_train: Dict = {}
        self.name_isupper: Dict = {}

        self.addl_info: Dict= {
                'cui2icd10': {},
                'cui2opcs4': {},
                'cui2ontologies': {},
                'cui2original_names': {},
                'cui2description': {},
                'type_id2name': {},
                'type_id2cuis': {},
                'cui2group': {},
                # Can be extended with whatever is necessary
                }
        self.vocab: Dict = {} # Vocabulary of all words ever in our cdb
        self._optim_params = None
        self.is_dirty = False
        self._hash: Optional[str] = None

    def get_name(self, cui: str) -> str:
        """Returns preferred name if it exists, otherwise it will return
        the logest name assigend to the concept.

        Args:
            cui
        """
        name = cui # In case we do not find anything it will just return the CUI

        if cui in self.cui2preferred_name and self.cui2preferred_name[cui]:
            name = self.cui2preferred_name[cui]
        elif cui in self.cui2names and self.cui2names[cui]:
            name = " ".join(str(max(self.cui2names[cui], key=len)).split(self.config.general.get('separator', '~'))).title()

        return name

    def update_cui2average_confidence(self, cui: str, new_sim: float) -> None:
        self.cui2average_confidence[cui] = (self.cui2average_confidence.get(cui, 0) * self.cui2count_train.get(cui, 0) + new_sim) / \
                                            (self.cui2count_train.get(cui, 0) + 1)
        self.is_dirty = True

    def remove_names(self, cui: str, names: Dict) -> None:
        """Remove names from an existing concept - efect is this name will never again be used to link to this concept.
        This will only remove the name from the linker (namely name2cuis and name2cuis2status), the name will still be present everywhere else.
        Why? Because it is bothersome to remove it from everywhere, but
        could also be useful to keep the removed names in e.g. cui2names.

        Args:
            cui (str):
                Concept ID or unique identifer in this database.
            names (Dict[str, Dict]):
                Names to be removed, should look like: `{'name': {'tokens': tokens, 'snames': snames, 'raw_name': raw_name}, ...}`
        """
        for name in names.keys():
            if name in self.name2cuis:
                if cui in self.name2cuis[name]:
                    self.name2cuis[name].remove(cui)
                if len(self.name2cuis[name]) == 0:
                    del self.name2cuis[name]

            # Remove from name2cuis2status
            if name in self.name2cuis2status:
                if cui in self.name2cuis2status[name]:
                    _ = self.name2cuis2status[name].pop(cui)
                if len(self.name2cuis2status[name]) == 0:
                    del self.name2cuis2status[name]

            # Set to disamb always if name2cuis2status is now only one CUI
            if name in self.name2cuis2status:
                if len(self.name2cuis2status[name]) == 1:
                    for _cui in self.name2cuis2status[name]:
                        if self.name2cuis2status[name][_cui] == 'A':
                            self.name2cuis2status[name][_cui] = 'N'
                        elif self.name2cuis2status[name][_cui] == 'P':
                            self.name2cuis2status[name][_cui] = 'PD'
        self.is_dirty = True

    def add_names(self, cui: str, names: Dict, name_status: str = 'A', full_build: bool = False) -> None:
        """Adds a name to an existing concept.

        Args:
            cui (str):
                Concept ID or unique identifer in this database, all concepts that have
                the same CUI will be merged internally.
            names (Dict[str, Dict]):
                Names for this concept, or the value that if found in free text can be linked to this concept.
                Names is an dict like: `{name: {'tokens': tokens, 'snames': snames, 'raw_name': raw_name}, ...}`
            name_status (str):
                One of `P`, `N`, `A`
            full_build (bool)):
                If True the dictionary self.addl_info will also be populated, contains a lot of extra information
                about concepts, but can be very memory consuming. This is not necessary
                for normal functioning of MedCAT (Default value `False`).
        """
        name_status = name_status.upper()
        if name_status not in ['P', 'A', 'N']:
            # Name status must be one of the three
            name_status = 'A'

        self.add_concept(cui=cui, names=names, ontologies=set(), name_status=name_status, type_ids=set(), description='', full_build=full_build)

    def add_concept(self,
                    cui: str,
                    names: Dict,
                    ontologies: set,
                    name_status: str,
                    type_ids: Set[str],
                    description: str,
                    full_build: bool = False) -> None:
        """Add a concept to internal Concept Database (CDB). Depending on what you are providing
        this will add a large number of properties for each concept.

        Args:
            cui (str):
                Concept ID or unique identifier in this database, all concepts that have
                the same CUI will be merged internally.
            names (Dict[str, Dict]):
                Names for this concept, or the value that if found in free text can be linked to this concept.
                Names is an dict like: `{name: {'tokens': tokens, 'snames': snames, 'raw_name': raw_name}, ...}`
            ontologies (Set[str]):
                ontologies in which the concept exists (e.g. SNOMEDCT, HPO)
            name_status (str):
                One of `P`, `N`, `A`
            type_ids (Set[str]):
                Semantic type identifier (have a look at TUIs in UMLS or SNOMED-CT)
            description (str):
                Description of this concept.
            full_build (bool):
                If True the dictionary self.addl_info will also be populated, contains a lot of extra information
                about concepts, but can be very memory consuming. This is not necessary
                for normal functioning of MedCAT (Default Value `False`).
        """
        # Add CUI to the required dictionaries
        if cui not in self.cui2names:
            # Create placeholders
            self.cui2names[cui] = set()
            self.cui2snames[cui] = set()

            # Add type_ids
            self.cui2type_ids[cui] = type_ids
        else:
            # If the CUI is already in update the type_ids
            self.cui2type_ids[cui].update(type_ids)

        # Add names to the required dictionaries
        name_info = None
        for name in names:
            name_info = names[name]
            # Extend snames
            self.snames.update(name_info['snames'])

            # Add name to cui2names
            self.cui2names[cui].add(name)
            # Extend cui2snames, but check is the cui already in also
            if cui in self.cui2snames:
                self.cui2snames[cui].update(name_info['snames'])
            else:
                self.cui2snames[cui] = name_info['snames']

            # Add whether concept is uppercase
            self.name_isupper[name] = names[name]['is_upper']

            if name in self.name2cuis:
                # Means we have alrady seen this name
                if cui not in self.name2cuis[name]:
                    # If CUI is not already linked do it
                    self.name2cuis[name].append(cui)

                    # At the same time it means the cui is also missing from name2cuis2status, but the
                    #name is there
                    self.name2cuis2status[name][cui] = name_status
                elif name_status == 'P':
                    # If name_status is P overwrite whatever was the old status
                    self.name2cuis2status[name][cui] = name_status
            else:
                # Means we never saw this name
                self.name2cuis[name] = [cui]

                # Add name2cuis2status
                self.name2cuis2status[name] = {cui: name_status}


            # Add tokens to vocab
            for token in name_info['tokens']:
                if token in self.vocab:
                    self.vocab[token] += 1
                else:
                    self.vocab[token] = 1

        # Check is this a preferred name for the concept, this takes the name_info
        #dict which must have a value (but still have to check it, just in case).
        if name_info is not None:
            if name_status == 'P' and cui not in self.cui2preferred_name:
                # Do not overwrite old preferred names
                self.cui2preferred_name[cui] = name_info['raw_name']

        # Add other fields if full_build
        if full_build:
            # Use original_names as the base check because they must be added
            if cui not in self.addl_info['cui2original_names']:
                if ontologies:
                    self.addl_info['cui2ontologies'][cui] = ontologies
                if description:
                    self.addl_info['cui2description'][cui] = description
                self.addl_info['cui2original_names'][cui] = set([v['raw_name'] for k, v in names.items()])
            else:
                # Update existing ones
                if ontologies:
                    self.addl_info['cui2ontologies'][cui].update(ontologies)
                if description:
                    self.addl_info['cui2description'][cui] = description
                self.addl_info['cui2original_names'][cui].update([v['raw_name'] for k,v in names.items()])

            for type_id in type_ids:
                # Add type_id2cuis link
                if type_id in self.addl_info['type_id2cuis']:
                    self.addl_info['type_id2cuis'][type_id].add(cui)
                else:
                    self.addl_info['type_id2cuis'][type_id] = {cui}
        self.is_dirty = True

    def add_addl_info(self, name: str, data: Dict, reset_existing: bool = False) -> None:
        """Add data to the addl_info dictionary. This is done in a function to
        not directly access the addl_info dictionary.

        Args:
            name (str):
                What key should be used in the `addl_info` dictionary.
            data (Dict[<whatever>]):
                What will be added as the value for the key `name`
            reset_existing (bool):
                Should old data be removed if it exists
        """
        if reset_existing:
            self.addl_info[name] = {}

        self.addl_info[name].update(data)
        self.is_dirty = True

    def update_context_vector(self,
                              cui: str,
                              vectors: Dict[str, np.ndarray],
                              negative: bool = False,
                              lr: Optional[float] = None,
                              cui_count: int = 0) -> None:
        """Add the vector representation of a context for this CUI.

        cui (str):
            The concept in question.
        vectors (Dict[str, numpy.ndarray]):
            Vector represenation of the context, must have the format: {'context_type': np.array(<vector>), ...}
            context_type - is usually one of: ['long', 'medium', 'short']
        negative (bool):
            Is this negative context of positive (Default Value `False`).
        lr (int):
            If set it will override the base value from the config file.
        cui_count (int):
            The learning rate will be calculated based on the count for the provided CUI + cui_count.
            Defaults to 0.
        """
        if cui not in self.cui2context_vectors:
            self.cui2context_vectors[cui] = {}
            self.cui2count_train[cui] = 0

        similarity = None
        for context_type, vector in vectors.items():
            # Get the right context
            if context_type in self.cui2context_vectors[cui]:
                cv = self.cui2context_vectors[cui][context_type]
                similarity = np.dot(unitvec(cv), unitvec(vector))

                # Get the learning rate if None
                if lr is None:
                    lr = get_lr_linking(self.config, self.cui2count_train[cui] + cui_count)

                if negative:
                    # Add negative context
                    b = max(0, similarity) * lr
                    self.cui2context_vectors[cui][context_type] = cv*(1-b) - vector*b
                else:
                    b = (1 - max(0, similarity)) * lr
                    self.cui2context_vectors[cui][context_type] = cv*(1-b) + vector*b

                # DEBUG
                logger.debug("Updated vector embedding.\n" +
                        "CUI: %s, Context Type: %s, Similarity: %.2f, Is Negative: %s, LR: %.5f, b: %.3f", cui, context_type,
                            similarity, negative, lr, b)
                cv = self.cui2context_vectors[cui][context_type]
                similarity_after = np.dot(unitvec(cv), unitvec(vector))
                logger.debug("Similarity before vs after: %.5f vs %.5f", similarity, similarity_after)
            else:
                if negative:
                    self.cui2context_vectors[cui][context_type] = -1 * vector
                else:
                    self.cui2context_vectors[cui][context_type] = vector

                # DEBUG
                logger.debug("Added new context type with vectors.\n" +
                        "CUI: %s, Context Type: %s, Is Negative: %s", cui, context_type, negative)

        if not negative:
            # Increase counter only for positive examples
            self.cui2count_train[cui] += 1
        self.is_dirty = True

<<<<<<< HEAD
    def save(self, path: str, calc_hash_if_missing: bool = False) -> None:
=======
    def save(self, path: str, json_path: Optional[str] = None, overwrite: bool = True) -> None:
>>>>>>> c38bd0c5
        """Saves model to file (in fact it saves variables of this class).

        If a `json_path` is specified, the JSON serialization is used for some of the data.

        Args:
            path (str):
                Path to a file where the model will be saved
<<<<<<< HEAD
            calc_hash_if_missing (bool):
                Calculate the hash if it's missing. Defaults to `False`
        """
        if calc_hash_if_missing and not self._hash:
            # get instead of calculate so that the CDB is marked as not dirty if it was dirty
            self.get_hash()
        with open(path, 'wb') as f:
            # No idea how to this correctly
            to_save = {}
            to_save['config'] = self.config.asdict()
            to_save['cdb'] = {k:v for k,v in self.__dict__.items() if k != 'config'}
            dill.dump(to_save, f)
=======
            json_path (Optional[str]):
                If specified, json serialisation is used. Defaults to None.
            overwrite (bool):
                Whether or not to overwrite existing file(s).
        """
        ser = CDBSerializer(path, json_path)
        ser.serialize(self, overwrite=overwrite)
>>>>>>> c38bd0c5

    # TODO - add JSON serialization to async save
    async def save_async(self, path: str) -> None:
        """Async version of saving model to file (in fact it saves variables of this class).

        This method does not (currently) support the new JSON serialization.

        Args:
            path (str):
                Path to a file where the model will be saved
        """
        async with aiofiles.open(path, 'wb') as f:
            to_save = {
                'config': self.config.__dict__,
                'cdb': {k: v for k, v in self.__dict__.items() if k != 'config'}
            }
            await f.write(dill.dumps(to_save))

    @classmethod
    def load(cls, path: str, json_path: Optional[str] = None, config_dict: Optional[Dict] = None) -> "CDB":
        """Load and return a CDB. This allows partial loads in probably not the right way at all.

        If `json_path` is specified, the JSON serialization is assumed to be present.
        Otherwise, it is assumed not to be present.

        Args:
            path (str):
                Path to a `cdb.dat` from which to load data.
            json_path (str):
                Path to the JSON serialized folder
            config_dict:
                A dictionary that will be used to overwrite existing fields in the config of this CDB
        """
        ser = CDBSerializer(path, json_path)
        cdb = ser.deserialize(CDB)
        cls._check_medcat_version(cdb.config.asdict())
        cls._ensure_backward_compatibility(cdb.config)

        # Overwrite the config with new data
        if config_dict is not None:
            cdb.config.merge_config(config_dict)

        return cdb

    def import_training(self, cdb: "CDB", overwrite: bool = True) -> None:
        """This will import vector embeddings from another CDB. No new concepts will be added.
        IMPORTANT it will not import name maps (cui2names, name2cuis or anything else) only vectors.

        Args:
            cdb (medcat.cdb.CDB):
                Concept database from which to import training vectors
            overwrite (bool):
                If True all training data in the existing CDB will be overwritten, else
                the average between the two training vectors will be taken (Default value `True`).

        Examples:

            >>> new_cdb.import_traininig(cdb=old_cdb, owerwrite=True)
        """
        # Import vectors and counts
        for cui in cdb.cui2context_vectors:
            if cui in self.cui2names:
                for context_type, vector in cdb.cui2context_vectors[cui].items():
                    if overwrite or context_type not in self.cui2context_vectors[cui]:
                        self.cui2context_vectors[cui][context_type] = vector
                    else:
                        self.cui2context_vectors[cui][context_type] = (vector + self.cui2context_vectors[cui][context_type]) / 2

                # Increase the vector count
                self.cui2count_train[cui] = self.cui2count_train.get(cui, 0) + cdb.cui2count_train[cui]
        self.is_dirty = True

    def reset_cui_count(self, n: int = 10) -> None:
        """Reset the CUI count for all concepts that received training, used when starting new unsupervised training
        or for suppervised with annealing.

        Args:
            n (int):
                This will be set as the CUI count for all cuis in this CDB (Default value 10).

        Examples:

            >>> cdb.reset_cui_count()
        """
        for cui in self.cui2count_train.keys():
            self.cui2count_train[cui] = n
        self.is_dirty = True

    def reset_training(self) -> None:
        """Will remove all training efforts - in other words all embeddings that are learnt
        for concepts in the current CDB. Please note that this does not remove synonyms (names) that were
        potentially added during supervised/online learning.
        """
        self.cui2count_train = {}
        self.cui2context_vectors = {}
        self.reset_concept_similarity()
        self.is_dirty = True

    def filter_by_cui(self, cuis_to_keep: Union[List[str], Set[str]]) -> None:
        """Subset the core CDB fields (dictionaries/maps). Note that this will potenitally keep a bit more CUIs
        then in cuis_to_keep. It will first find all names that link to the cuis_to_keep and then
        find all CUIs that link to those names and keep all of them.
        This also will not remove any data from cdb.addl_info - as this field can contain data of
        unknown structure.

        Args:
            cuis_to_keep (List[str]):
                CUIs that will be kept, the rest will be removed (not completely, look above).
        """

        if not self.cui2snames:
            raise Exception("This CDB does not support subsetting - most likely because it is a `small/medium` version of a CDB")

        # First get all names/snames that should be kept based on this CUIs
        names_to_keep = set()
        snames_to_keep = set()
        for cui in cuis_to_keep:
            names_to_keep.update(self.cui2names.get(cui, []))
            snames_to_keep.update(self.cui2snames.get(cui, []))

        # Based on the names get also the indirect CUIs that have to be kept
        all_cuis_to_keep = set()
        for name in names_to_keep:
            all_cuis_to_keep.update(self.name2cuis.get(name, []))

        new_name2cuis = {}
        new_name2cuis2status = {}
        new_cui2names = {}
        new_cui2snames = {}
        new_cui2context_vectors = {}
        new_cui2count_train = {}
        new_cui2tags = {} # Used to add custom tags to CUIs
        new_cui2type_ids = {}
        new_cui2preferred_name = {}

        # Subset cui2<whatever>
        for cui in all_cuis_to_keep:
            if cui in self.cui2names:
                new_cui2names[cui] = self.cui2names[cui]
                new_cui2snames[cui] = self.cui2snames[cui]
                if cui in self.cui2context_vectors:
                    new_cui2context_vectors[cui] = self.cui2context_vectors[cui]
                    # We assume that it must have the cui2count_train if it has a vector
                    new_cui2count_train[cui] = self.cui2count_train[cui]
                if cui in self.cui2tags:
                    new_cui2tags[cui] = self.cui2tags[cui]
                new_cui2type_ids[cui] = self.cui2type_ids[cui]
                if cui in self.cui2preferred_name:
                    new_cui2preferred_name[cui] = self.cui2preferred_name[cui]

        # Subset name2<whatever>
        for name in names_to_keep:
            if name in self.name2cuis:
                new_name2cuis[name] = self.name2cuis[name]
                new_name2cuis2status[name] = self.name2cuis2status[name]

        # Replace everything
        self.name2cuis = new_name2cuis
        self.snames = snames_to_keep
        self.name2cuis2status = new_name2cuis2status
        self.cui2names = new_cui2names
        self.cui2snames = new_cui2snames
        self.cui2context_vectors = new_cui2context_vectors
        self.cui2count_train = new_cui2count_train
        self.cui2tags = new_cui2tags
        self.cui2type_ids = new_cui2type_ids
        self.cui2preferred_name = new_cui2preferred_name
        self.is_dirty = True

    def make_stats(self):
        stats = {}
        stats["Number of concepts"] = len(self.cui2names)
        stats["Number of names"] = len(self.name2cuis)
        stats["Number of concepts that received training"] = len([cui for cui in self.cui2count_train if self.cui2count_train[cui] > 0])
        stats["Number of seen training examples in total"] = sum(self.cui2count_train.values())
        positive_count_trains = [self.cui2count_train[cui] for cui in self.cui2count_train if self.cui2count_train[cui] > 0]
        stats["Average training examples per concept"] = np.average(positive_count_trains) if positive_count_trains else 0.0

        return stats

    def print_stats(self) -> None:
        """Print basic statistics for the CDB."""
        logger.info(json.dumps(self.make_stats(), indent=2))

    def reset_concept_similarity(self) -> None:
        """Reset concept similarity matrix."""
        self.addl_info['similarity'] = {}
        self.is_dirty = True

    def most_similar(self,
                     cui: str,
                     context_type: str,
                     type_id_filter: List[str] = [],
                     min_cnt: int = 0,
                     topn: int = 50,
                     force_build: bool = False) -> Dict:
        """Given a concept it will calculate what other concepts in this CDB have the most similar
        embedding.

        Args:
            cui (str):
                The concept ID for the base concept for which you want to get the most similar concepts.
            context_type (str):
                On what vector type from the cui2context_vectors map will the similarity be calculated.
            type_id_filter (List[str]):
                A list of type_ids that will be used to filterout the returned results. Using this it is possible
                to limit the similarity calculation to only disorders/symptoms/drugs/...
            min_cnt (int):
                Minimum training examples (unsupervised+supervised) that a concept must have to be considered
                for the similarity calculation.
            topn (int):
                How many results to return
            force_build (bool):
                Do not use cached sim matrix (Default value False)

        Returns:
            results (Dict):
                A dictionary with topn results like: {<cui>: {'name': <name>, 'sim': <similarity>, 'type_name': <type_name>,
                                                              'type_id': <type_id>, 'cnt': <number of training examples the concept has seen>}, ...}

        """

        if 'similarity' in self.addl_info:
            if context_type not in self.addl_info['similarity']:
                self.addl_info['similarity'][context_type] = {}
        else:
            self.addl_info['similarity'] = {context_type: {}}

        sim_data = self.addl_info['similarity'][context_type]

        # Create the matrix if necessary
        if 'sim_vectors' not in sim_data or force_build:
            logger.info("Building similarity matrix")

            sim_vectors = []
            sim_vectors_counts = []
            sim_vectors_type_ids = []
            sim_vectors_cuis = []
            for _cui in self.cui2context_vectors:
                if context_type in self.cui2context_vectors[_cui]:
                    sim_vectors.append(unitvec(self.cui2context_vectors[_cui][context_type]))
                    sim_vectors_counts.append(self.cui2count_train.get(_cui, 0))
                    sim_vectors_type_ids.append(self.cui2type_ids.get(_cui, {'unk'}))
                    sim_vectors_cuis.append(_cui)

            sim_data['sim_vectors'] = np.array(sim_vectors)
            sim_data['sim_vectors_counts'] = np.array(sim_vectors_counts)
            sim_data['sim_vectors_type_ids'] = np.array(sim_vectors_type_ids)
            sim_data['sim_vectors_cuis'] = np.array(sim_vectors_cuis)

        # Select appropriate concepts
        type_id_inds = np.arange(0, len(sim_data['sim_vectors_type_ids']))
        if len(type_id_filter) > 0:
            type_id_inds = np.array([], dtype=np.int32)
            for type_id in type_id_filter:
                type_id_inds = np.union1d(np.array([ind for ind, type_ids in enumerate(sim_data['sim_vectors_type_ids']) if type_id in type_ids]),
                        type_id_inds)
        cnt_inds = np.arange(0, len(sim_data['sim_vectors_counts']))
        if min_cnt > 0:
            cnt_inds = np.where(sim_data['sim_vectors_counts'] >= min_cnt)[0]
        # Intersect cnt and type_id
        inds = np.intersect1d(type_id_inds, cnt_inds)

        mtrx = sim_data['sim_vectors'][inds]
        cuis = sim_data['sim_vectors_cuis'][inds]

        sims = np.dot(mtrx, unitvec(self.cui2context_vectors[cui][context_type]))

        sims_srt = np.argsort(-1*sims)

        # Create the return dict
        res = {}
        for ind, _cui in enumerate(cuis[sims_srt[0:topn]]):
            res[_cui] = {'name': self.cui2preferred_name.get(_cui, list(self.cui2names[_cui])[0]), 'sim': sims[sims_srt][ind],
                         'type_names': [self.addl_info['type_id2name'].get(cui, 'unk') for cui in self.cui2type_ids.get(_cui, ['unk'])],
                         'type_ids': self.cui2type_ids.get(_cui, 'unk'),
                         'cnt': self.cui2count_train.get(_cui, 0)}

        return res

    @staticmethod
    def _ensure_backward_compatibility(config: Config) -> None:
        # Hacky way of supporting old CDBs
        weighted_average_function = config.linking.weighted_average_function
        if callable(weighted_average_function) and getattr(weighted_average_function, "__name__", None) == "<lambda>":
            # the following type ignoring is for mypy because it is unable to detect the signature
            config.linking.weighted_average_function = partial(weighted_average, factor=0.0004) # type: ignore
        if config.general.workers is None:
            config.general.workers = workers()
        disabled_comps = config.general.spacy_disabled_components
        if 'tagger' in disabled_comps and 'lemmatizer' not in disabled_comps:
            config.general.spacy_disabled_components.append('lemmatizer')

    @classmethod
    def _check_medcat_version(cls, config_data: Dict) -> None:
        cdb_medcat_version = config_data.get('version', {}).get('medcat_version', None)
        if cdb_medcat_version is None:
            logger.warning('The CDB was exported by an unknown version of MedCAT.')
        elif __version__.split(".")[:1] != cdb_medcat_version.split(".")[:1]:
            logger.warning(
                f"""You have MedCAT version '{__version__}' installed while the CDB was exported by MedCAT version '{cdb_medcat_version}'.
Please reinstall MedCAT or download the compatible model."""
            )
        elif __version__.split(".")[:2] != cdb_medcat_version.split(".")[:2]:
            logger.warning(
                f"""You have MedCAT version '{__version__}' installed while the CDB was exported by MedCAT version '{cdb_medcat_version}',
which may or may not work. If you experience any compatibility issues, please reinstall MedCAT
or download the compatible model."""
            )

    def get_hash(self, force_recalc: bool = False):
        if not force_recalc and self._hash and not self.is_dirty:
            logger.info("Reusing old hash of CDB since the CDB has not changed: %s", self._hash)
            return self._hash
        self.is_dirty = False
        return self.calculate_hash()

    def calculate_hash(self):
        logger.info("Recalculating hash for CDB, this may take a while")
        hasher = Hasher()

        for k,v in self.__dict__.items():
            if k in ['cui2countext_vectors', 'name2cuis']:
                hasher.update(v, length=False)
            elif k in ['_hash', 'is_dirty']:
                # ignore _hash since if it previously didn't exist, the
                # new hash would be different when the value does exist
                # and ignore is_dirty so that we get the same hash as previously
                continue
            elif k != 'config':
                hasher.update(v, length=True)

        self._hash = hasher.hexdigest()
        logger.info("Found new CDB hash: %s", self._hash)
        return self._hash<|MERGE_RESOLUTION|>--- conflicted
+++ resolved
@@ -381,11 +381,8 @@
             self.cui2count_train[cui] += 1
         self.is_dirty = True
 
-<<<<<<< HEAD
-    def save(self, path: str, calc_hash_if_missing: bool = False) -> None:
-=======
-    def save(self, path: str, json_path: Optional[str] = None, overwrite: bool = True) -> None:
->>>>>>> c38bd0c5
+    def save(self, path: str, json_path: Optional[str] = None, overwrite: bool = True,
+            calc_hash_if_missing: bool = False) -> None:
         """Saves model to file (in fact it saves variables of this class).
 
         If a `json_path` is specified, the JSON serialization is used for some of the data.
@@ -393,28 +390,18 @@
         Args:
             path (str):
                 Path to a file where the model will be saved
-<<<<<<< HEAD
-            calc_hash_if_missing (bool):
-                Calculate the hash if it's missing. Defaults to `False`
-        """
-        if calc_hash_if_missing and not self._hash:
-            # get instead of calculate so that the CDB is marked as not dirty if it was dirty
-            self.get_hash()
-        with open(path, 'wb') as f:
-            # No idea how to this correctly
-            to_save = {}
-            to_save['config'] = self.config.asdict()
-            to_save['cdb'] = {k:v for k,v in self.__dict__.items() if k != 'config'}
-            dill.dump(to_save, f)
-=======
             json_path (Optional[str]):
                 If specified, json serialisation is used. Defaults to None.
             overwrite (bool):
                 Whether or not to overwrite existing file(s).
-        """
+            calc_hash_if_missing (bool):
+                Calculate the hash if it's missing. Defaults to `False`
+        """
+        if calc_hash_if_missing and not self._hash:
+            # get instead of calculate so that the CDB is marked as not dirty if it was dirty
+            self.get_hash()
         ser = CDBSerializer(path, json_path)
         ser.serialize(self, overwrite=overwrite)
->>>>>>> c38bd0c5
 
     # TODO - add JSON serialization to async save
     async def save_async(self, path: str) -> None:
