--- conflicted
+++ resolved
@@ -674,10 +674,6 @@
         weighted_average_function = config.linking['weighted_average_function']
         if callable(weighted_average_function) and getattr(weighted_average_function, "__name__", None) == "<lambda>":
             config.linking['weighted_average_function'] = partial(weighted_average, factor=0.0004)
-<<<<<<< HEAD
-        if getattr(config.general, 'workers', None) is None:
-            config.general['workers'] = workers()
-=======
         if getattr(config.preprocessing, 'max_document_length', None) is None:
             config.preprocessing['max_document_length'] = 1000000
         if getattr(config.preprocessing, 'skip_stopwords', None) is None:
@@ -690,8 +686,5 @@
             config.preprocessing['min_len_normalize'] = 5
         if getattr(config.preprocessing, 'stopwords', None) is None:
             config.preprocessing['stopwords'] = None
-        if getattr(config.ner, 'workers', None) is None:
-            config.ner['workers'] = workers()
-        if getattr(config.linking, 'workers', None) is None:
-            config.linking['workers'] = workers()
->>>>>>> 31d49d94
+        if getattr(config.general, 'workers', None) is None:
+            config.general['workers'] = workers()