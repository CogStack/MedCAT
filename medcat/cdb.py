--- conflicted
+++ resolved
@@ -7,11 +7,8 @@
 import numpy as np
 from typing import Dict, Set, Optional, List, Union, cast
 from functools import partial
-<<<<<<< HEAD
 from copy import deepcopy
-=======
 import os
->>>>>>> 7fddac06
 
 from medcat import __version__
 from medcat.utils.hasher import Hasher
