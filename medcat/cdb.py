""" Representation class for CDB data
"""

import dill
import logging
import numpy as np
from typing import Dict, Set
from functools import partial

from medcat.utils.matutils import unitvec
from medcat.utils.ml_utils import get_lr_linking
from medcat.config import Config, weighted_average, workers


class CDB(object):
    """ Concept DataBase - holds all information necessary for NER+L.

    Properties:
        name2cuis (`Dict[str, List[str]]`):
            Map fro concept name to CUIs - one name can map to multiple CUIs.
        name2cuis2status (`Dict[str, Dict[str, str]]`):
            What is the status for a given name and cui pair - each name can be:
                P - Preferred, A - Automatic (e.g. let medcat decide), N - Not common.
        snames (`Set[str]`):
            All possible subnames for all concepts
        cui2names (`Dict[str, Set[str]]`):
            From cui to all names assigned to it. Mainly used for subsetting (maybe even only).
        cui2snames (`Dict[str, Set[str]]`):
            From cui to all sub-names assigned to it. Only used for subsetting.
        cui2context_vectors (`Dict[str, Dict[str, np.array]]`):
            From cui to a dictionary of different kinds of context vectors. Normally you would have here
            a short and a long context vector - they are calculated separately.
        cui2count_train (`Dict[str, int]`):
            From CUI to the number of training examples seen.
        cui2tags (`Dict[str, List[str]]`):
            From CUI to a list of tags. This can be used to tag concepts for grouping of whatever.
        cui2type_ids (`Dict[str, Set[str]]`):
            From CUI to type id (e.g. TUI in UMLS).
        cui2preferred_name (`Dict[str, str]`):
            From CUI to the preferred name for this concept.
        cui2average_confidence(`Dict[str, str]`):
            Used for dynamic thresholding. Holds the average confidence for this CUI given the training examples.
        name2count_train(`Dict[str, str]`):
            Counts how often did a name appear during training.
        addl_info (`Dict[str, Dict[]]`):
            Any additional maps that are not part of the core CDB. These are usually not needed
            for the base NER+L use-case, but can be useufl for Debugging or some special stuff.
        vocab (`Dict[str, int]`):
            Stores all the words tha appear in this CDB and the count for each one.
    """
    log = logging.getLogger(__name__)

    def __init__(self, config):
        self.config = config
        self.name2cuis = {}
        self.name2cuis2status = {}

        self.snames = set()

        self.cui2names = {}
        self.cui2snames = {}
        self.cui2context_vectors = {}
        self.cui2count_train = {}
        self.cui2info = {}
        self.cui2tags = {} # Used to add custom tags to CUIs
        self.cui2type_ids = {}
        self.cui2preferred_name = {}
        self.cui2average_confidence = {}
        self.name2count_train = {}
        self.name_isupper = {}

        self.addl_info = {
                'cui2icd10': {},
                'cui2opcs4': {},
                'cui2ontologies': {},
                'cui2original_names': {},
                'cui2description': {},
                'type_id2name': {},
                'type_id2cuis': {},
                'cui2group': {},
                # Can be extended with whatever is necessary
                }
        self.vocab = {} # Vocabulary of all words ever in our cdb
        self._optim_params = None

    def get_name(self, cui):
        r''' Returns preferred name if it exists, otherwise it will return
        the logest name assigend to the concept.

        Args:
            cui
        '''

        name = cui # In case we do not find anything it will just return the CUI

        if cui in self.cui2preferred_name:
            name = self.cui2preferred_name[cui]
        elif cui in self.cui2names:
            name = " ".join(str(max(self.cui2names[cui], key=len)).split(self.config.general.get('separator', '~'))).title()

        return name

    def update_cui2average_confidence(self, cui, new_sim):
        self.cui2average_confidence[cui] = (self.cui2average_confidence.get(cui, 0) * self.cui2count_train.get(cui, 0) + new_sim) / \
                                            (self.cui2count_train.get(cui, 0) + 1)

    def remove_names(self, cui: str, names: Dict):
        r''' Remove names from an existing concept - efect is this name will never again be used to link to this concept.
        This will only remove the name from the linker (namely name2cuis and name2cuis2status), the name will still be present everywhere else.
        Why? Because it is bothersome to remove it from everywhere, but
        could also be useful to keep the removed names in e.g. cui2names.

        Args:
            cui (`str`):
                Concept ID or unique identifer in this database.
            names (`Dict[str, Dict]`):
                Names to be removed, should look like: `{'name': {'tokens': tokens, 'snames': snames, 'raw_name': raw_name}, ...}`
        '''
        for name in names.keys():
            if name in self.name2cuis:
                if cui in self.name2cuis[name]:
                    self.name2cuis[name].remove(cui)
                if len(self.name2cuis[name]) == 0:
                    del self.name2cuis[name]

            # Remove from name2cuis2status
            if name in self.name2cuis2status:
                if cui in self.name2cuis2status[name]:
                    _ = self.name2cuis2status[name].pop(cui)
                if len(self.name2cuis2status[name]) == 0:
                    del self.name2cuis2status[name]

            # Set to disamb always if name2cuis2status is now only one CUI
            if name in self.name2cuis2status:
                if len(self.name2cuis2status[name]) == 1:
                    for _cui in self.name2cuis2status[name]:
                        if self.name2cuis2status[name][_cui] == 'A':
                            self.name2cuis2status[name][_cui] = 'N'
                        elif self.name2cuis2status[name][_cui] == 'P':
                            self.name2cuis2status[name][_cui] = 'PD'

    def add_names(self, cui: str, names: Dict, name_status: str='A', full_build: bool=False):
        r''' Adds a name to an existing concept.

        Args:
            cui (`str`):
                Concept ID or unique identifer in this database, all concepts that have
                the same CUI will be merged internally.
            names (`Dict[str, Dict]`):
                Names for this concept, or the value that if found in free text can be linked to this concept.
                Names is an dict like: `{name: {'tokens': tokens, 'snames': snames, 'raw_name': raw_name}, ...}`
            name_status (`str`):
                One of `P`, `N`, `A`
            full_build (`bool`, defaults to `False`):
                If True the dictionary self.addl_info will also be populated, contains a lot of extra information
                about concepts, but can be very memory consuming. This is not necessary for normal functioning of MedCAT.
        '''
        name_status = name_status.upper()
        if name_status not in ['P', 'A', 'N']:
            # Name status must be one of the three
            name_status = 'A'

        self.add_concept(cui=cui, names=names, ontologies=set(), name_status=name_status, type_ids=set(), description='', full_build=full_build)

    def add_concept(self, cui: str, names: Dict, ontologies: set, name_status: str, type_ids: Set[str], description: str, full_build: bool=False):
        r'''
        Add a concept to internal Concept Database (CDB). Depending on what you are providing
        this will add a large number of properties for each concept.

        Args:
            cui (`str`):
                Concept ID or unique identifier in this database, all concepts that have
                the same CUI will be merged internally.
            names (`Dict[str, Dict]`):
                Names for this concept, or the value that if found in free text can be linked to this concept.
                Names is an dict like: `{name: {'tokens': tokens, 'snames': snames, 'raw_name': raw_name}, ...}`
            ontologies(`Set[str]`):
                ontologies in which the concept exists (e.g. SNOMEDCT, HPO)
            name_status (`str`):
                One of `P`, `N`, `A`
            type_ids (`Set[str]`):
                Semantic type identifier (have a look at TUIs in UMLS or SNOMED-CT)
            description (`str`):
                Description of this concept.
            full_build (`bool`, defaults to `False`):
                If True the dictionary self.addl_info will also be populated, contains a lot of extra information
                about concepts, but can be very memory consuming. This is not necessary for normal functioning of MedCAT.
        '''
        # Add CUI to the required dictionaries
        if cui not in self.cui2names:
            # Create placeholders
            self.cui2names[cui] = set()
            self.cui2snames[cui] = set()

            # Add type_ids
            self.cui2type_ids[cui] = type_ids
        else:
            # If the CUI is already in update the type_ids
            self.cui2type_ids[cui].update(type_ids)

        # Add names to the required dictionaries
        name_info = None
        for name in names:
            name_info = names[name]
            # Extend snames
            self.snames.update(name_info['snames'])

            # Add name to cui2names
            self.cui2names[cui].add(name)
            # Extend cui2snames, but check is the cui already in also
            if cui in self.cui2snames:
                self.cui2snames[cui].update(name_info['snames'])
            else:
                self.cui2snames[cui] = name_info['snames']

            # Add whether concept is uppercase
            self.name_isupper[name] = names[name]['is_upper']

            if name in self.name2cuis:
                # Means we have alrady seen this name
                if cui not in self.name2cuis[name]:
                    # If CUI is not already linked do it
                    self.name2cuis[name].append(cui)

                    # At the same time it means the cui is also missing from name2cuis2status, but the
                    #name is there
                    self.name2cuis2status[name][cui] = name_status
                elif name_status == 'P':
                    # If name_status is P overwrite whatever was the old status
                    self.name2cuis2status[name][cui] = name_status
            else:
                # Means we never saw this name
                self.name2cuis[name] = [cui]

                # Add name2cuis2status
                self.name2cuis2status[name] = {cui: name_status}


            # Add tokens to vocab
            for token in name_info['tokens']:
                if token in self.vocab:
                    self.vocab[token] += 1
                else:
                    self.vocab[token] = 1

        # Check is this a preferred name for the concept, this takes the name_info
        #dict which must have a value (but still have to check it, just in case).
        if name_info is not None:
            if name_status == 'P' and cui not in self.cui2preferred_name:
                # Do not overwrite old preferred names
                self.cui2preferred_name[cui] = name_info['raw_name']

        # Add other fields if full_build
        if full_build:
            # Use original_names as the base check because they must be added
            if cui not in self.addl_info['cui2original_names']:
                if ontologies:
                    self.addl_info['cui2ontologies'][cui] = ontologies
                if description:
                    self.addl_info['cui2description'][cui] = description
                self.addl_info['cui2original_names'][cui] = set([v['raw_name'] for k, v in names.items()])
            else:
                # Update existing ones
                if ontologies:
                    self.addl_info['cui2ontologies'][cui].update(ontologies)
                if description:
                    self.addl_info['cui2description'][cui] = description
                self.addl_info['cui2original_names'][cui].update([v['raw_name'] for k,v in names.items()])

            for type_id in type_ids:
                # Add type_id2cuis link
                if type_id in self.addl_info['type_id2cuis']:
                    self.addl_info['type_id2cuis'][type_id].add(cui)
                else:
                    self.addl_info['type_id2cuis'][type_id] = {cui}

    def add_addl_info(self, name, data, reset_existing=False):
        r''' Add data to the addl_info dictionary. This is done in a function to
        not directly access the addl_info dictionary.

        Args:
            name (`str`):
                What key should be used in the `addl_info` dictionary.
            data (`Dict[<whatever>]`):
                What will be added as the value for the key `name`
            reset_existing (`bool`):
                Should old data be removed if it exists
        '''
        if reset_existing:
            self.addl_info[name] = {}

        self.addl_info[name].update(data)

    def update_context_vector(self, cui, vectors, negative=False, lr=None, cui_count=0):
        r''' Add the vector representation of a context for this CUI.

        cui (`str`):
            The concept in question.
        vectors (`Dict[str, np.array]`):
            Vector represenation of the context, must have the format: {'context_type': np.array(<vector>), ...}
            context_type - is usually one of: ['long', 'medium', 'short']
        negative (`bool`, defaults to `False`):
            Is this negative context of positive.
        lr (`int`, optional):
            If set it will override the base value from the config file.
        cui_count (`int`, defaults to 0):
            The learning rate will be calculated based on the count for the provided CUI + cui_count.
        '''
        if cui not in self.cui2context_vectors:
            self.cui2context_vectors[cui] = {}
            self.cui2count_train[cui] = 0

        similarity = None
        for context_type, vector in vectors.items():
            # Get the right context
            if context_type in self.cui2context_vectors[cui]:
                cv = self.cui2context_vectors[cui][context_type]
                similarity = np.dot(unitvec(cv), unitvec(vector))

                # Get the learning rate if None
                if lr is None:
                    lr = get_lr_linking(self.config, self.cui2count_train[cui] + cui_count)

                if negative:
                    # Add negative context
                    b = max(0, similarity) * lr
                    self.cui2context_vectors[cui][context_type] = cv*(1-b) - vector*b
                else:
                    b = (1 - max(0, similarity)) * lr
                    self.cui2context_vectors[cui][context_type] = cv*(1-b) + vector*b

                # DEBUG
                self.log.debug("Updated vector embedding.\n" +
                        "CUI: %s, Context Type: %s, Similarity: %.2f, Is Negative: %s, LR: %.5f, b: %.3f", (cui, context_type,
                            similarity, negative, lr, b))
                cv = self.cui2context_vectors[cui][context_type]
                similarity_after = np.dot(unitvec(cv), unitvec(vector))
                self.log.debug("Similarity before vs after: %.5f vs %.5f", (similarity, similarity_after))
            else:
                if negative:
                    self.cui2context_vectors[cui][context_type] = -1 * vector
                else:
                    self.cui2context_vectors[cui][context_type] = vector

                # DEBUG
                self.log.debug("Added new context type with vectors.\n" +
                        "CUI: %s, Context Type: %s, Is Negative: %s", (cui, context_type, negative))

        if not negative:
            # Increase counter only for positive examples
            self.cui2count_train[cui] += 1

    def save(self, path):
        r''' Saves model to file (in fact it saves vairables of this class).

        Args:
            path (`str`):
                Path to a file where the model will be saved
        '''
        with open(path, 'wb') as f:
            # No idea how to this correctly
            to_save = {}
            to_save['config'] = self.config.__dict__
            to_save['cdb'] = {k:v for k,v in self.__dict__.items() if k != 'config'}
            dill.dump(to_save, f)

    @classmethod
    def load(cls, path, config=None):
        r''' Load and return a CDB. This allows partial loads in probably not the right way at all.

        Args:
            path (`str`):
                Path to a `cdb.dat` from which to load data.
        '''
        with open(path, 'rb') as f:
            # Again no idea
            data = dill.load(f)
            if config is None:
                config = Config.from_dict(data['config'])
                cls._ensure_backward_compatibility(config)

            # Create an instance of the CDB (empty)
            cdb = cls(config=config)

            # Load data into the new cdb instance
            for k in cdb.__dict__:
                if k in data['cdb']:
                    cdb.__dict__[k] = data['cdb'][k]

        return cdb

    def import_old_cdb_vectors(self, cdb):
        # Import context vectors
        for cui in self.cui2names: # Loop through all CUIs in the current CDB
            if cui in cdb.cui2context_vec:
                self.cui2context_vectors[cui] = {'medium': cdb.cui2context_vec[cui],
                                                 'long': cdb.cui2context_vec[cui],
                                                 'xlong': cdb.cui2context_vec[cui]}

                if cui in cdb.cui2context_vec_short:
                    self.cui2context_vectors[cui]['short'] = cdb.cui2context_vec_short[cui]

                self.cui2count_train[cui] = cdb.cui_count[cui]

    def import_old_cdb(self, cdb, import_vectors=True):
        r''' Import all data except for cuis and names from an old CDB.
        '''

        # Import vectors
        if import_vectors:
            self.import_old_cdb_vectors(cdb)

        # Import TUIs
        for cui in cdb.cui2names:
            self.cui2type_ids[cui] = {cdb.cui2tui.get(cui, 'unk')}

        # Import TUI to CUIs
        self.addl_info['type_id2cuis'] = cdb.tui2cuis

        # Import type_id to name
        self.addl_info['type_id2name'] = cdb.tui2name

        # Import description
        self.addl_info['cui2description'] = cdb.cui2desc

        # Import ICD10 and SNOMED
        self.addl_info['cui2snomed'] = {}
        for cui in self.cui2names:
            if cui in cdb.cui2info and 'icd10' in cdb.cui2info[cui]:
                self.addl_info['cui2icd10'][cui] = cdb.cui2info[cui]['icd10']
            if cui in cdb.cui2info and 'snomed' in cdb.cui2info[cui]:
                self.addl_info['cui2snomed'][cui] = cdb.cui2info[cui]['snomed']
            if cui in cdb.cui2info and 'opcs4' in cdb.cui2info[cui]:
                self.addl_info['cui2opcs4'][cui] = cdb.cui2info[cui]['opcs4']


        # Import cui 2 ontologies
        self.addl_info['cui2ontologies'] = cdb.cui2ontos

    def import_training(self, cdb, overwrite=True):
        r''' This will import vector embeddings from another CDB. No new concepts will be added.
        IMPORTANT it will not import name maps (cui2names, name2cuis or anything else) only vectors.

        Args:
            cdb (`medcat.cdb.CDB`):
                Concept database from which to import training vectors
            overwrite (`bool`, defaults to `True`):
                If True all training data in the existing CDB will be overwritten, else
                the average between the two training vectors will be taken.

        Examples:
            >>> new_cdb.import_traininig(cdb=old_cdb, owerwrite=True)
        '''
        # Import vectors and counts
        for cui in cdb.cui2context_vectors:
            if cui in self.cui2names:
                for context_type, vector in cdb.cui2context_vectors[cui].items():
<<<<<<< HEAD
                    if overwrite or context_type not in cdb.cui2context_vectors[cui]:
=======
                    if overwrite or context_type not in self.cui2context_vectors[cui]:
>>>>>>> f6384f6a
                        self.cui2context_vectors[cui][context_type] = vector
                    else:
                        self.cui2context_vectors[cui][context_type] = (vector + self.cui2context_vectors[cui][context_type]) / 2

                # Increase the vector count
                self.cui2count_train[cui] = self.cui2count_train.get(cui, 0) + cdb.cui2count_train[cui]

    def reset_cui_count(self, n=10):
        r''' Reset the CUI count for all concepts that received training, used when starting new unsupervised training
        or for suppervised with annealing.

        Args:
            n (`int`, optional, defaults to 10):
                This will be set as the CUI count for all cuis in this CDB.

        Examples:
            >>> cdb.reset_cui_count()
        '''
        for cui in self.cui2count_train.keys():
            self.cui2count_train[cui] = n

    def reset_training(self):
        r''' Will remove all training efforts - in other words all embeddings that are learnt
        for concepts in the current CDB. Please note that this does not remove synonyms (names) that were
        potentially added during supervised/online learning.
        '''
        self.cui2count_train = {}
        self.cui2context_vectors = {}
        self.reset_concept_similarity()

    def filter_by_cui(self, cuis_to_keep):
        ''' Subset the core CDB fields (dictionaries/maps). Note that this will potenitally keep a bit more CUIs
        then in cuis_to_keep. It will first find all names that link to the cuis_to_keep and then
        find all CUIs that link to those names and keep all of them.
        This also will not remove any data from cdb.addl_info - as this field can contain data of
        unknown structure.

        Args:
            cuis_to_keep (`List[str]`):
                CUIs that will be kept, the rest will be removed (not completely, look above).
        '''

        if not self.cui2snames:
            raise Exception("This CDB does not support subsetting - most likely because it is a `small/medium` version of a CDB")

        # First get all names/snames that should be kept based on this CUIs
        names_to_keep = set()
        snames_to_keep = set()
        for cui in cuis_to_keep:
            names_to_keep.update(self.cui2names.get(cui, []))
            snames_to_keep.update(self.cui2snames.get(cui, []))

        # Based on the names get also the indirect CUIs that have to be kept
        all_cuis_to_keep = set()
        for name in names_to_keep:
            all_cuis_to_keep.update(self.name2cuis.get(name, []))

        new_name2cuis = {}
        new_name2cuis2status = {}
        new_cui2names = {}
        new_cui2snames = {}
        new_cui2context_vectors = {}
        new_cui2count_train = {}
        new_cui2tags = {} # Used to add custom tags to CUIs
        new_cui2type_ids = {}
        new_cui2preferred_name = {}

        # Subset cui2<whatever>
        for cui in all_cuis_to_keep:
            if cui in self.cui2names:
                new_cui2names[cui] = self.cui2names[cui]
                new_cui2snames[cui] = self.cui2snames[cui]
                if cui in self.cui2context_vectors:
                    new_cui2context_vectors[cui] = self.cui2context_vectors[cui]
                    # We assume that it must have the cui2count_train if it has a vector
                    new_cui2count_train[cui] = self.cui2count_train[cui]
                if cui in self.cui2tags:
                    new_cui2tags[cui] = self.cui2tags[cui]
                new_cui2type_ids[cui] = self.cui2type_ids[cui]
                if cui in self.cui2preferred_name:
                    new_cui2preferred_name[cui] = self.cui2preferred_name[cui]

        # Subset name2<whatever>
        for name in names_to_keep:
            if name in self.name2cuis:
                new_name2cuis[name] = self.name2cuis[name]
                new_name2cuis2status[name] = self.name2cuis2status[name]

        # Replace everything
        self.name2cuis = new_name2cuis
        self.snames = snames_to_keep
        self.name2cuis2status = new_name2cuis2status
        self.cui2names = new_cui2names
        self.cui2snames = new_cui2snames
        self.cui2context_vectors = new_cui2context_vectors
        self.cui2count_train = new_cui2count_train
        self.cui2tags = new_cui2tags
        self.cui2type_ids = new_cui2type_ids
        self.cui2preferred_name = new_cui2preferred_name

    def print_stats(self):
        r'''Print basic statistics for the CDB.
        '''
        self.log.info("Number of concepts: {:,}".format(len(self.cui2names)))
        self.log.info("Number of names:    {:,}".format(len(self.name2cuis)))
        self.log.info("Number of concepts that received training: {:,}".format(len([cui for cui in self.cui2count_train if self.cui2count_train[cui] > 0])))
        self.log.info("Number of seen training examples in total: {:,}".format(sum(self.cui2count_train.values())))
        self.log.info("Average training examples per concept:     {:.1f}".format(np.average(
            [self.cui2count_train[cui] for cui in self.cui2count_train if self.cui2count_train[cui] > 0])))

    def reset_concept_similarity(self):
        r''' Reset concept similarity matrix.
        '''
        self.addl_info['similarity'] = {}

    def most_similar(self, cui, context_type, type_id_filter=[], min_cnt=0, topn=50, force_build=False):
        r''' Given a concept it will calculate what other concepts in this CDB have the most similar
        embedding.

        Args:
            cui (`str`):
                The concept ID for the base concept for which you want to get the most similar concepts.
            context_type (`str`):
                On what vector type from the cui2context_vectors map will the similarity be calculated.
            type_id_filter (`List[str]`):
                A list of type_ids that will be used to filterout the returned results. Using this it is possible
                to limit the similarity calculation to only disorders/symptoms/drugs/...
            min_cnt (`int`):
                Minimum training examples (unsupervised+supervised) that a concept must have to be considered
                for the similarity calculation.
            topn (`int`):
                How many results to return
            force_build (`bool`, defaults to `False`):
                Do not use cached sim matrix

        Return:
            results (Dict):
                A dictionary with topn results like: {<cui>: {'name': <name>, 'sim': <similarity>, 'type_name': <type_name>,
                                                              'type_id': <type_id>, 'cnt': <number of training examples the concept has seen>}, ...}

        '''

        if 'similarity' in self.addl_info:
            if context_type not in self.addl_info['similarity']:
                self.addl_info['similarity'][context_type] = {}
        else:
            self.addl_info['similarity'] = {context_type: {}}

        sim_data = self.addl_info['similarity'][context_type]

        # Create the matrix if necessary
        if 'sim_vectors' not in sim_data or force_build:
            self.log.info("Building similarity matrix")

            sim_vectors = []
            sim_vectors_counts = []
            sim_vectors_type_ids = []
            sim_vectors_cuis = []
            for _cui in self.cui2context_vectors:
                if context_type in self.cui2context_vectors[_cui]:
                    sim_vectors.append(unitvec(self.cui2context_vectors[_cui][context_type]))
                    sim_vectors_counts.append(self.cui2count_train.get(_cui, 0))
                    sim_vectors_type_ids.append(self.cui2type_ids.get(_cui, {'unk'}))
                    sim_vectors_cuis.append(_cui)

            sim_data['sim_vectors'] = np.array(sim_vectors)
            sim_data['sim_vectors_counts'] = np.array(sim_vectors_counts)
            sim_data['sim_vectors_type_ids'] = np.array(sim_vectors_type_ids)
            sim_data['sim_vectors_cuis'] = np.array(sim_vectors_cuis)

        # Select appropriate concepts
        type_id_inds = np.arange(0, len(sim_data['sim_vectors_type_ids']))
        if len(type_id_filter) > 0:
            type_id_inds = np.array([], dtype=np.int32)
            for type_id in type_id_filter:
                type_id_inds = np.union1d(np.array([ind for ind, type_ids in enumerate(sim_data['sim_vectors_type_ids']) if type_id in type_ids]),
                        type_id_inds)
        cnt_inds = np.arange(0, len(sim_data['sim_vectors_counts']))
        if min_cnt > 0:
            cnt_inds = np.where(sim_data['sim_vectors_counts'] >= min_cnt)[0]
        # Intersect cnt and type_id
        inds = np.intersect1d(type_id_inds, cnt_inds)

        mtrx = sim_data['sim_vectors'][inds]
        cuis = sim_data['sim_vectors_cuis'][inds]

        sims = np.dot(mtrx, unitvec(self.cui2context_vectors[cui][context_type]))

        sims_srt = np.argsort(-1*sims)

        # Create the return dict
        res = {}
        print()
        for ind, _cui in enumerate(cuis[sims_srt[0:topn]]):
            res[_cui] = {'name': self.cui2preferred_name.get(_cui, list(self.cui2names[_cui])[0]), 'sim': sims[sims_srt][ind],
                         'type_names': [self.addl_info['type_id2name'].get(cui, 'unk') for cui in self.cui2type_ids.get(_cui, ['unk'])],
                         'type_ids': self.cui2type_ids.get(_cui, 'unk'),
                         'cnt': self.cui2count_train.get(_cui, 0)}

        return res

    @staticmethod
    def _ensure_backward_compatibility(config: Config):
        # Hacky way of supporting old CDBs
        weighted_average_function = config.linking['weighted_average_function']
        if callable(weighted_average_function) and getattr(weighted_average_function, "__name__", None) == "<lambda>":
            config.linking['weighted_average_function'] = partial(weighted_average, factor=0.0004)
        if config.general.get('workers', None) is None:
            config.general['workers'] = workers()
        disabled_comps = config.general.get('spacy_disabled_components', [])
        if 'tagger' in disabled_comps and 'lemmatizer' not in disabled_comps:
            config.general['spacy_disabled_components'].append('lemmatizer')<|MERGE_RESOLUTION|>--- conflicted
+++ resolved
@@ -455,11 +455,7 @@
         for cui in cdb.cui2context_vectors:
             if cui in self.cui2names:
                 for context_type, vector in cdb.cui2context_vectors[cui].items():
-<<<<<<< HEAD
-                    if overwrite or context_type not in cdb.cui2context_vectors[cui]:
-=======
                     if overwrite or context_type not in self.cui2context_vectors[cui]:
->>>>>>> f6384f6a
                         self.cui2context_vectors[cui][context_type] = vector
                     else:
                         self.cui2context_vectors[cui][context_type] = (vector + self.cui2context_vectors[cui][context_type]) / 2
