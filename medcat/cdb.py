--- conflicted
+++ resolved
@@ -406,16 +406,10 @@
         with open(path, 'rb') as f:
             # Again no idea
             data = dill.load(f)
-<<<<<<< HEAD
             if config is None:
                 cls._check_medcat_version(data['config'])
                 config = cast(Config, Config.from_dict(data['config']))
                 cls._ensure_backward_compatibility(config)
-=======
-            cls._check_medcat_version(data['config'], cls.log)
-            config = cast(Config, Config.from_dict(data['config']))
-            cls._ensure_backward_compatibility(config)
->>>>>>> 20d36c8c
 
             # Create an instance of the CDB (empty)
             cdb = cls(config=config)
