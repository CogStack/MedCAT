--- conflicted
+++ resolved
@@ -13,10 +13,6 @@
 from medcat.utils.matutils import unitvec
 from medcat.utils.ml_utils import get_lr_linking
 from medcat.config import Config, workers
-<<<<<<< HEAD
-from medcat.utils.decorators import deprecated
-=======
->>>>>>> 540224c3
 from medcat.utils.saving.serializer import CDBSerializer
 from medcat.utils.config_utils import get_and_del_weighted_average_from_config
 from medcat.utils.config_utils import default_weighted_average
@@ -151,14 +147,6 @@
                                             (self.cui2count_train.get(cui, 0) + 1)
         self.is_dirty = True
 
-<<<<<<< HEAD
-    @deprecated("Deprecated. For internal use only. Use CAT.unlink_concept_name instead",
-                depr_version=(1, 12, 0), removal_version=(1, 13, 0))
-    def remove_names(self, cui: str, names: Iterable[str]) -> None:
-        self._remove_names(cui, names)
-
-=======
->>>>>>> 540224c3
     def _remove_names(self, cui: str, names: Iterable[str]) -> None:
         """Remove names from an existing concept - effect is this name will never again be used to link to this concept.
         This will only remove the name from the linker (namely name2cuis and name2cuis2status), the name will still be present everywhere else.
@@ -167,11 +155,7 @@
 
         Args:
             cui (str):
-<<<<<<< HEAD
-                Concept ID or unique identifer in this database.
-=======
                 Concept ID or unique identifier in this database.
->>>>>>> 540224c3
             names (Iterable[str]):
                 Names to be removed (e.g list, set, or even a dict (in which case keys will be used)).
         """
