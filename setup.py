--- conflicted
+++ resolved
@@ -15,11 +15,8 @@
     long_description_content_type="text/markdown",
     url="https://github.com/CogStack/MedCAT",
     packages=['medcat', 'medcat.utils', 'medcat.preprocessing', 'medcat.cogstack', 'medcat.ner', 'medcat.linking', 'medcat.datasets',
-<<<<<<< HEAD
-              'medcat.tokenizers', 'medcat.utils.meta_cat', 'medcat.pipeline', 'medcat.neo', 'medcat.utils.ner', 'medcat.utils.saving'],
-=======
-              'medcat.tokenizers', 'medcat.utils.meta_cat', 'medcat.pipeline', 'medcat.neo', 'medcat.utils.ner', 'medcat.utils.regression'],
->>>>>>> 10d3f4a4
+              'medcat.tokenizers', 'medcat.utils.meta_cat', 'medcat.pipeline', 'medcat.neo', 'medcat.utils.ner',
+              'medcat.utils.saving', 'medcat.utils.regression'],
     install_requires=[
         'numpy>=1.21.4',
         'pandas<=1.4.2,>=1.1.5',
