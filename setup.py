import setuptools
from setuptools.command.install import install
from setuptools.command.develop import develop
from setuptools.command.egg_info import egg_info

with open("./README.md", "r") as fh:
    long_description = fh.read()


setuptools.setup(
    name="medcat",
<<<<<<< HEAD
    version="0.4.0.6",
=======
    version="1.0.6",
>>>>>>> a9918fdf
    author="w-is-h",
    author_email="w.kraljevic@gmail.com",
    description="Concept annotation tool for Electronic Health Records",
    long_description=long_description,
    long_description_content_type="text/markdown",
    url="https://github.com/CogStack/MedCAT",
    packages=['medcat', 'medcat.utils', 'medcat.preprocessing', 'medcat.cogstack', 'medcat.ner', 'medcat.linking', 'medcat.datasets', 'medcat.deprecated'],
    install_requires=[
        'numpy~=1.20',
        'pandas~=1.0',
<<<<<<< HEAD
        'gensim~=3.7',
        'spacy==2.2.4',
        'scipy~=1.4',
        'tokenizers~=0.8.0',
        'torch~=1.4.0',
        'torchvision~=0.5.0',
=======
        'gensim~=3.8',
        'spacy==2.3.4',
        'scipy~=1.5',
        'transformers~=4.0.0',
        'torch~=1.7.0',
        'torchvision~=0.8.0',
>>>>>>> a9918fdf
        'Flask~=1.1',
        'sklearn~=0.0',
        'elasticsearch~=7.10',
        'dill~=0.3.3',
        'datasets~=1.5.0',
        ],
    classifiers=[
        "Programming Language :: Python :: 3",
        "License :: OSI Approved :: MIT License",
        "Operating System :: OS Independent",
    ],
)<|MERGE_RESOLUTION|>--- conflicted
+++ resolved
@@ -9,11 +9,7 @@
 
 setuptools.setup(
     name="medcat",
-<<<<<<< HEAD
-    version="0.4.0.6",
-=======
     version="1.0.6",
->>>>>>> a9918fdf
     author="w-is-h",
     author_email="w.kraljevic@gmail.com",
     description="Concept annotation tool for Electronic Health Records",
@@ -24,21 +20,12 @@
     install_requires=[
         'numpy~=1.20',
         'pandas~=1.0',
-<<<<<<< HEAD
-        'gensim~=3.7',
-        'spacy==2.2.4',
-        'scipy~=1.4',
-        'tokenizers~=0.8.0',
-        'torch~=1.4.0',
-        'torchvision~=0.5.0',
-=======
         'gensim~=3.8',
         'spacy==2.3.4',
         'scipy~=1.5',
         'transformers~=4.0.0',
         'torch~=1.7.0',
         'torchvision~=0.8.0',
->>>>>>> a9918fdf
         'Flask~=1.1',
         'sklearn~=0.0',
         'elasticsearch~=7.10',
