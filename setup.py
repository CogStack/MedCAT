import setuptools

with open("./README.md", "r") as fh:
    long_description = fh.read()


setuptools.setup(
    name="medcat",
    setup_requires=["setuptools_scm"],
    use_scm_version={"local_scheme": "no-local-version", "fallback_version": "unknown"},
    author="w-is-h",
    author_email="w.kraljevic@gmail.com",
    description="Concept annotation tool for Electronic Health Records",
    long_description=long_description,
    long_description_content_type="text/markdown",
    url="https://github.com/CogStack/MedCAT",
    packages=['medcat', 'medcat.utils', 'medcat.preprocessing', 'medcat.ner', 'medcat.linking', 'medcat.datasets',
              'medcat.tokenizers', 'medcat.utils.meta_cat', 'medcat.pipeline', 'medcat.utils.ner',
              'medcat.utils.saving', 'medcat.utils.regression', 'medcat.stats'],
    install_requires=[
        'numpy>=1.22.0,<1.26.0',  # 1.22.0 is first to support python 3.11; post 1.26.0 there's issues with scipy
        'pandas>=1.4.2', # first to support 3.11
<<<<<<< HEAD
        'gensim>=4.3.0', # first to support 3.11
        'spacy>=3.1.0',
        'scipy>=1.9.2', # first to support 3.11
        'transformers>=4.34.0',
=======
        'gensim>=4.3.0,<5.0.0',  # 5.3.0 is first to support 3.11; avoid major version bump
        'spacy>=3.6.0,<4.0.0',  # Some later model packs (e.g HPO) are made with 3.6.0 spacy model; avoid major version bump
        'scipy~=1.9.2',  # 1.9.2 is first to support 3.11
        'transformers>=4.34.0,<5.0.0',  # avoid major version bump
>>>>>>> 67f11266
        'accelerate>=0.23.0', # required by Trainer class in de-id
        'torch>=1.13.0,<3.0.0', # 1.13 is first to support 3.11; 2.1.2 has been compatible, but avoid major 3.0.0 for now
        'tqdm>=4.27',
        'scikit-learn>=1.1.3,<2.0.0',  # 1.1.3 is first to supporrt 3.11; avoid major version bump
        'dill>=0.3.6,<1.0.0', # stuff saved in 0.3.6/0.3.7 is not always compatible with 0.3.4/0.3.5; avoid major bump
        'datasets>=2.2.2,<3.0.0', # avoid major bump
        'jsonpickle>=2.0.0', # allow later versions, tested with 3.0.0
        'psutil>=5.8.0',
        # 0.70.12 uses older version of dill (i.e less than 0.3.5) which is required for datasets
        'multiprocess~=0.70.12',  # 0.70.14 seemed to work just fine
        'aiofiles>=0.8.0', # allow later versions, tested with 22.1.0
        'ipywidgets>=7.6.5', # allow later versions, tested with 0.8.0
        'xxhash>=3.0.0', # allow later versions, tested with 3.1.0
        'blis>=0.7.5', # allow later versions, tested with 0.7.9
        'click>=8.0.4', # allow later versions, tested with 8.1.3
        'pydantic>=1.10.0,<2.0', # for spacy compatibility; avoid 2.0 due to breaking changes
        ],
    classifiers=[
        "Programming Language :: Python :: 3",
        "Programming Language :: Python :: 3.8",
        "Programming Language :: Python :: 3.9",
        "Programming Language :: Python :: 3.10",
        "Programming Language :: Python :: 3.11",
        "License :: OSI Approved :: MIT License",
        "Operating System :: OS Independent",
    ],
)<|MERGE_RESOLUTION|>--- conflicted
+++ resolved
@@ -20,17 +20,10 @@
     install_requires=[
         'numpy>=1.22.0,<1.26.0',  # 1.22.0 is first to support python 3.11; post 1.26.0 there's issues with scipy
         'pandas>=1.4.2', # first to support 3.11
-<<<<<<< HEAD
-        'gensim>=4.3.0', # first to support 3.11
-        'spacy>=3.1.0',
-        'scipy>=1.9.2', # first to support 3.11
-        'transformers>=4.34.0',
-=======
         'gensim>=4.3.0,<5.0.0',  # 5.3.0 is first to support 3.11; avoid major version bump
         'spacy>=3.6.0,<4.0.0',  # Some later model packs (e.g HPO) are made with 3.6.0 spacy model; avoid major version bump
-        'scipy~=1.9.2',  # 1.9.2 is first to support 3.11
+        'scipy>=1.9.2', # first to support 3.11
         'transformers>=4.34.0,<5.0.0',  # avoid major version bump
->>>>>>> 67f11266
         'accelerate>=0.23.0', # required by Trainer class in de-id
         'torch>=1.13.0,<3.0.0', # 1.13 is first to support 3.11; 2.1.2 has been compatible, but avoid major 3.0.0 for now
         'tqdm>=4.27',
