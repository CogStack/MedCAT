--- conflicted
+++ resolved
@@ -18,7 +18,6 @@
               'medcat.tokenizers', 'medcat.utils.meta_cat', 'medcat.pipeline', 'medcat.neo', 'medcat.utils.ner',
               'medcat.utils.regression'],
     install_requires=[
-<<<<<<< HEAD
         'numpy>=1.22.0', # first to support 3.11
         'pandas>=1.4.2', # first to support 3.11
         'gensim>=4.3.0', # first to support 3.11
@@ -26,30 +25,14 @@
         'scipy~=1.9.2', # first to support 3.11
         'transformers>=4.19.2',
         'torch>=1.13.0', # first to support 3.11
-=======
-        'numpy>=1.21.4',
-        'pandas>=1.1.5',
-        'gensim~=4.1.2',
-        'spacy<3.1.4,>=3.1.0',
-        'scipy>=1.5.4',
-        'transformers~=4.19.2',
-        'torch>=1.0',
->>>>>>> 4c72cc63
         'tqdm>=4.27',
         'scikit-learn>=1.1.3', # first to supporrt 3.11
         'elasticsearch>=8.3,<9',  # Check if this is compatible with opensearch otherwise: 'elasticsearch>=7.10,<8.0.0',
         'eland>=8.3.0,<9',
-<<<<<<< HEAD
         'dill>=0.3.4', # allow later versions with later versions of datasets (tested with 0.3.6)
         'datasets>=2.2.2', # allow later versions, tested with 2.7.1
         'jsonpickle>=2.0.0', # allow later versions, tested with 3.0.0
-        'psutil<6.0.0,>=5.8.0',
-=======
-        'dill~=0.3.4,<0.3.5', # less than 0.3.5 due to datasets requirement
-        'datasets~=2.2.2',
-        'jsonpickle~=2.0.0',
         'psutil>=5.8.0',
->>>>>>> 4c72cc63
         # 0.70.12 uses older version of dill (i.e less than 0.3.5) which is required for datasets
         'multiprocess~=0.70.12',  # 0.70.14 seemed to work just fine
         'py2neo~=2021.2.3',
