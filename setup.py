--- conflicted
+++ resolved
@@ -16,11 +16,7 @@
     url="https://github.com/CogStack/MedCAT",
 
     packages=['medcat', 'medcat.utils', 'medcat.preprocessing', 'medcat.ner', 'medcat.linking', 'medcat.datasets',
-<<<<<<< HEAD
-              'medcat.tokenizers', 'medcat.utils.meta_cat', 'medcat.pipeline', 'medcat.neo', 'medcat.utils.ner', 'medcat.utils.relation_extraction',
-=======
-              'medcat.tokenizers', 'medcat.utils.meta_cat', 'medcat.pipeline', 'medcat.utils.ner',
->>>>>>> 7fddac06
+              'medcat.tokenizers', 'medcat.utils.meta_cat', 'medcat.pipeline', 'medcat.utils.ner', 'medcat.utils.relation_extraction',
               'medcat.utils.saving', 'medcat.utils.regression'],
     install_requires=[
         'numpy>=1.22.0', # first to support 3.11
