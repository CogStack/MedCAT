--- conflicted
+++ resolved
@@ -20,20 +20,11 @@
     install_requires=[
         'numpy~=1.20',
         'pandas~=1.0',
-<<<<<<< HEAD
-        'gensim~=3.7',
-        'spacy==2.2.4',
-        'scipy~=1.4',
-        'tokenizers~=0.8.0',
-        'torch~=1.4.0',
-        'torchvision~=0.5.0',
-=======
         'gensim~=3.8',
         'spacy==2.3.4',
         'scipy~=1.5',
         'transformers~=4.5.1',
         'torch~=1.8.1',
->>>>>>> e05a817d
         'Flask~=1.1',
         'sklearn~=0.0',
         'elasticsearch~=7.10',
