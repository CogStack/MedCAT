import setuptools
from setuptools.command.install import install
from setuptools.command.develop import develop
from setuptools.command.egg_info import egg_info

with open("./README.md", "r") as fh:
    long_description = fh.read()


setuptools.setup(
    name="medcat",
    setup_requires=["setuptools_scm"],
    use_scm_version={"local_scheme": "no-local-version", "fallback_version": "unknown"},
    author="w-is-h",
    author_email="w.kraljevic@gmail.com",
    description="Concept annotation tool for Electronic Health Records",
    long_description=long_description,
    long_description_content_type="text/markdown",
    url="https://github.com/CogStack/MedCAT",
<<<<<<< HEAD
    packages=['medcat', 'medcat.utils', 'medcat.preprocessing', 'medcat.cogstack', 'medcat.ner', 'medcat.linking', 'medcat.datasets', 'medcat.deprecated',
              'medcat.tokenizers', 'medcat.utils.meta_cat'],
=======
    packages=['medcat', 'medcat.utils', 'medcat.preprocessing', 'medcat.cogstack', 'medcat.ner', 'medcat.linking', 'medcat.datasets', 'medcat.pipeline', 'medcat.deprecated'],
>>>>>>> 8b85fb0c
    install_requires=[
        'numpy<1.21.0,>=1.19.0',
        'pandas~=1.0',
        'gensim~=3.8',
        'spacy<3.1.0,>=3.0.1',
        'scipy~=1.5',
        'transformers~=4.10.0',
        'torch~=1.8.1',
        'tqdm<4.50.0,>=4.27',
        'sklearn~=0.0',
        'elasticsearch~=7.10',
        'dill~=0.3.3',
        'datasets~=1.6.0',
        'jsonpickle~=2.0.0',
        ],
    classifiers=[
        "Programming Language :: Python :: 3",
        "Programming Language :: Python :: 3.6",
        "Programming Language :: Python :: 3.7",
        "Programming Language :: Python :: 3.8",
        "Programming Language :: Python :: 3.9",
        "License :: OSI Approved :: MIT License",
        "Operating System :: OS Independent",
    ],
)<|MERGE_RESOLUTION|>--- conflicted
+++ resolved
@@ -17,12 +17,8 @@
     long_description=long_description,
     long_description_content_type="text/markdown",
     url="https://github.com/CogStack/MedCAT",
-<<<<<<< HEAD
     packages=['medcat', 'medcat.utils', 'medcat.preprocessing', 'medcat.cogstack', 'medcat.ner', 'medcat.linking', 'medcat.datasets', 'medcat.deprecated',
-              'medcat.tokenizers', 'medcat.utils.meta_cat'],
-=======
-    packages=['medcat', 'medcat.utils', 'medcat.preprocessing', 'medcat.cogstack', 'medcat.ner', 'medcat.linking', 'medcat.datasets', 'medcat.pipeline', 'medcat.deprecated'],
->>>>>>> 8b85fb0c
+              'medcat.tokenizers', 'medcat.utils.meta_cat', 'medcat.pipeline'],
     install_requires=[
         'numpy<1.21.0,>=1.19.0',
         'pandas~=1.0',
