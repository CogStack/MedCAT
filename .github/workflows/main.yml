--- conflicted
+++ resolved
@@ -40,12 +40,8 @@
           second_half_nl=$(echo "$all_files" | tail -n +$(($midpoint + 1)))
           timeout 25m python -m unittest ${first_half_nl[@]}
           timeout 25m python -m unittest ${second_half_nl[@]}
-<<<<<<< HEAD
-
-=======
       - name: Regression
         run: source tests/resources/regression/run_regression.sh
->>>>>>> 540224c3
       - name: Get the latest release version
         id: get_latest_release
         uses: actions/github-script@v6
