--- conflicted
+++ resolved
@@ -40,13 +40,10 @@
           second_half_nl=$(echo "$all_files" | tail -n +$(($midpoint + 1)))
           timeout 25m python -m unittest ${first_half_nl[@]}
           timeout 25m python -m unittest ${second_half_nl[@]}
-<<<<<<< HEAD
+      - name: Regression
+        run: source tests/resources/regression/run_regression.sh
       - name: Model backwards compatibility
         run: source tests/resources/model_compatibility/check_backwards_compatibility.sh
-=======
-      - name: Regression
-        run: source tests/resources/regression/run_regression.sh
->>>>>>> 7862182a
       - name: Get the latest release version
         id: get_latest_release
         uses: actions/github-script@v6
